// SPDX-License-Identifier: GPL-2.0
/*
 * Implementation of the IOMMU SVA API for the ARM SMMUv3
 */

#include <linux/mm.h>
#include <linux/mmu_context.h>
#include <linux/mmu_notifier.h>
#include <linux/sched/mm.h>
#include <linux/slab.h>
#include <kunit/visibility.h>

#include "arm-smmu-v3.h"
#include "../../io-pgtable-arm.h"

struct arm_smmu_mmu_notifier {
	struct mmu_notifier		mn;
	struct arm_smmu_ctx_desc	*cd;
	bool				cleared;
	refcount_t			refs;
	struct list_head		list;
	struct arm_smmu_domain		*domain;
};

#define mn_to_smmu(mn) container_of(mn, struct arm_smmu_mmu_notifier, mn)

struct arm_smmu_bond {
	struct mm_struct		*mm;
	struct arm_smmu_mmu_notifier	*smmu_mn;
	struct list_head		list;
};

#define sva_to_bond(handle) \
	container_of(handle, struct arm_smmu_bond, sva)

static DEFINE_MUTEX(sva_lock);

static void
arm_smmu_update_s1_domain_cd_entry(struct arm_smmu_domain *smmu_domain)
{
	struct arm_smmu_master *master;
	struct arm_smmu_cd target_cd;
	unsigned long flags;

	spin_lock_irqsave(&smmu_domain->devices_lock, flags);
	list_for_each_entry(master, &smmu_domain->devices, domain_head) {
		struct arm_smmu_cd *cdptr;

		/* S1 domains only support RID attachment right now */
		cdptr = arm_smmu_get_cd_ptr(master, IOMMU_NO_PASID);
		if (WARN_ON(!cdptr))
			continue;

		arm_smmu_make_s1_cd(&target_cd, master, smmu_domain);
		arm_smmu_write_cd_entry(master, IOMMU_NO_PASID, cdptr,
					&target_cd);
	}
	spin_unlock_irqrestore(&smmu_domain->devices_lock, flags);
}

/*
 * Write the CD to the CD tables for all masters that this domain is attached
 * to. Note that this is only used to update existing CD entries in the target
 * CD table, for which it's assumed that arm_smmu_write_ctx_desc can't fail.
 */
static void arm_smmu_update_ctx_desc_devices(struct arm_smmu_domain *smmu_domain,
					   int ssid,
					   struct arm_smmu_ctx_desc *cd)
{
	struct arm_smmu_master *master;
	unsigned long flags;

	spin_lock_irqsave(&smmu_domain->devices_lock, flags);
	list_for_each_entry(master, &smmu_domain->devices, domain_head) {
		arm_smmu_write_ctx_desc(master, ssid, cd);
	}
	spin_unlock_irqrestore(&smmu_domain->devices_lock, flags);
}

/*
 * Check if the CPU ASID is available on the SMMU side. If a private context
 * descriptor is using it, try to replace it.
 */
static struct arm_smmu_ctx_desc *
arm_smmu_share_asid(struct mm_struct *mm, u16 asid)
{
	int ret;
	u32 new_asid;
	struct arm_smmu_ctx_desc *cd;
	struct arm_smmu_device *smmu;
	struct arm_smmu_domain *smmu_domain;

	cd = xa_load(&arm_smmu_asid_xa, asid);
	if (!cd)
		return NULL;

	if (cd->mm) {
		if (WARN_ON(cd->mm != mm))
			return ERR_PTR(-EINVAL);
		/* All devices bound to this mm use the same cd struct. */
		refcount_inc(&cd->refs);
		return cd;
	}

	smmu_domain = container_of(cd, struct arm_smmu_domain, cd);
	smmu = smmu_domain->smmu;

	ret = xa_alloc(&arm_smmu_asid_xa, &new_asid, cd,
		       XA_LIMIT(1, (1 << smmu->asid_bits) - 1), GFP_KERNEL);
	if (ret)
		return ERR_PTR(-ENOSPC);
	/*
	 * Race with unmap: TLB invalidations will start targeting the new ASID,
	 * which isn't assigned yet. We'll do an invalidate-all on the old ASID
	 * later, so it doesn't matter.
	 */
	cd->asid = new_asid;
	/*
	 * Update ASID and invalidate CD in all associated masters. There will
	 * be some overlap between use of both ASIDs, until we invalidate the
	 * TLB.
	 */
<<<<<<< HEAD
	arm_smmu_update_ctx_desc_devices(smmu_domain, IOMMU_NO_PASID, cd);
=======
	arm_smmu_update_s1_domain_cd_entry(smmu_domain);
>>>>>>> 0c383648

	/* Invalidate TLB entries previously associated with that context */
	arm_smmu_tlb_inv_asid(smmu, asid);

	xa_erase(&arm_smmu_asid_xa, asid);
	return NULL;
}

static u64 page_size_to_cd(void)
{
	static_assert(PAGE_SIZE == SZ_4K || PAGE_SIZE == SZ_16K ||
		      PAGE_SIZE == SZ_64K);
	if (PAGE_SIZE == SZ_64K)
		return ARM_LPAE_TCR_TG0_64K;
	if (PAGE_SIZE == SZ_16K)
		return ARM_LPAE_TCR_TG0_16K;
	return ARM_LPAE_TCR_TG0_4K;
}

VISIBLE_IF_KUNIT
void arm_smmu_make_sva_cd(struct arm_smmu_cd *target,
			  struct arm_smmu_master *master, struct mm_struct *mm,
			  u16 asid)
{
	u64 par;

	memset(target, 0, sizeof(*target));

	par = cpuid_feature_extract_unsigned_field(
		read_sanitised_ftr_reg(SYS_ID_AA64MMFR0_EL1),
		ID_AA64MMFR0_EL1_PARANGE_SHIFT);

	target->data[0] = cpu_to_le64(
		CTXDESC_CD_0_TCR_EPD1 |
#ifdef __BIG_ENDIAN
		CTXDESC_CD_0_ENDI |
#endif
		CTXDESC_CD_0_V |
		FIELD_PREP(CTXDESC_CD_0_TCR_IPS, par) |
		CTXDESC_CD_0_AA64 |
		(master->stall_enabled ? CTXDESC_CD_0_S : 0) |
		CTXDESC_CD_0_R |
		CTXDESC_CD_0_A |
		CTXDESC_CD_0_ASET |
		FIELD_PREP(CTXDESC_CD_0_ASID, asid));

	/*
	 * If no MM is passed then this creates a SVA entry that faults
	 * everything. arm_smmu_write_cd_entry() can hitlessly go between these
	 * two entries types since TTB0 is ignored by HW when EPD0 is set.
	 */
	if (mm) {
		target->data[0] |= cpu_to_le64(
			FIELD_PREP(CTXDESC_CD_0_TCR_T0SZ,
				   64ULL - vabits_actual) |
			FIELD_PREP(CTXDESC_CD_0_TCR_TG0, page_size_to_cd()) |
			FIELD_PREP(CTXDESC_CD_0_TCR_IRGN0,
				   ARM_LPAE_TCR_RGN_WBWA) |
			FIELD_PREP(CTXDESC_CD_0_TCR_ORGN0,
				   ARM_LPAE_TCR_RGN_WBWA) |
			FIELD_PREP(CTXDESC_CD_0_TCR_SH0, ARM_LPAE_TCR_SH_IS));

		target->data[1] = cpu_to_le64(virt_to_phys(mm->pgd) &
					      CTXDESC_CD_1_TTB0_MASK);
	} else {
		target->data[0] |= cpu_to_le64(CTXDESC_CD_0_TCR_EPD0);

		/*
		 * Disable stall and immediately generate an abort if stall
		 * disable is permitted. This speeds up cleanup for an unclean
		 * exit if the device is still doing a lot of DMA.
		 */
		if (!(master->smmu->features & ARM_SMMU_FEAT_STALL_FORCE))
			target->data[0] &=
				cpu_to_le64(~(CTXDESC_CD_0_S | CTXDESC_CD_0_R));
	}

	/*
	 * MAIR value is pretty much constant and global, so we can just get it
	 * from the current CPU register
	 */
	target->data[3] = cpu_to_le64(read_sysreg(mair_el1));
}
EXPORT_SYMBOL_IF_KUNIT(arm_smmu_make_sva_cd);

static struct arm_smmu_ctx_desc *arm_smmu_alloc_shared_cd(struct mm_struct *mm)
{
	u16 asid;
	int err = 0;
	struct arm_smmu_ctx_desc *cd;
	struct arm_smmu_ctx_desc *ret = NULL;

	/* Don't free the mm until we release the ASID */
	mmgrab(mm);

	asid = arm64_mm_context_get(mm);
	if (!asid) {
		err = -ESRCH;
		goto out_drop_mm;
	}

	cd = kzalloc(sizeof(*cd), GFP_KERNEL);
	if (!cd) {
		err = -ENOMEM;
		goto out_put_context;
	}

	refcount_set(&cd->refs, 1);

	mutex_lock(&arm_smmu_asid_lock);
	ret = arm_smmu_share_asid(mm, asid);
	if (ret) {
		mutex_unlock(&arm_smmu_asid_lock);
		goto out_free_cd;
	}

	err = xa_insert(&arm_smmu_asid_xa, asid, cd, GFP_KERNEL);
	mutex_unlock(&arm_smmu_asid_lock);

	if (err)
		goto out_free_asid;

	cd->asid = asid;
	cd->mm = mm;

	return cd;

out_free_asid:
	arm_smmu_free_asid(cd);
out_free_cd:
	kfree(cd);
out_put_context:
	arm64_mm_context_put(mm);
out_drop_mm:
	mmdrop(mm);
	return err < 0 ? ERR_PTR(err) : ret;
}

static void arm_smmu_free_shared_cd(struct arm_smmu_ctx_desc *cd)
{
	if (arm_smmu_free_asid(cd)) {
		/* Unpin ASID */
		arm64_mm_context_put(cd->mm);
		mmdrop(cd->mm);
		kfree(cd);
	}
}

/*
 * Cloned from the MAX_TLBI_OPS in arch/arm64/include/asm/tlbflush.h, this
 * is used as a threshold to replace per-page TLBI commands to issue in the
 * command queue with an address-space TLBI command, when SMMU w/o a range
 * invalidation feature handles too many per-page TLBI commands, which will
 * otherwise result in a soft lockup.
 */
#define CMDQ_MAX_TLBI_OPS		(1 << (PAGE_SHIFT - 3))

static void arm_smmu_mm_arch_invalidate_secondary_tlbs(struct mmu_notifier *mn,
						struct mm_struct *mm,
						unsigned long start,
						unsigned long end)
{
	struct arm_smmu_mmu_notifier *smmu_mn = mn_to_smmu(mn);
	struct arm_smmu_domain *smmu_domain = smmu_mn->domain;
	size_t size;

	/*
	 * The mm_types defines vm_end as the first byte after the end address,
	 * different from IOMMU subsystem using the last address of an address
	 * range. So do a simple translation here by calculating size correctly.
	 */
	size = end - start;
	if (!(smmu_domain->smmu->features & ARM_SMMU_FEAT_RANGE_INV)) {
		if (size >= CMDQ_MAX_TLBI_OPS * PAGE_SIZE)
			size = 0;
	} else {
		if (size == ULONG_MAX)
			size = 0;
	}

	if (!(smmu_domain->smmu->features & ARM_SMMU_FEAT_BTM)) {
		if (!size)
			arm_smmu_tlb_inv_asid(smmu_domain->smmu,
					      smmu_mn->cd->asid);
		else
			arm_smmu_tlb_inv_range_asid(start, size,
						    smmu_mn->cd->asid,
						    PAGE_SIZE, false,
						    smmu_domain);
	}

	arm_smmu_atc_inv_domain(smmu_domain, mm_get_enqcmd_pasid(mm), start,
				size);
}

static void arm_smmu_mm_release(struct mmu_notifier *mn, struct mm_struct *mm)
{
	struct arm_smmu_mmu_notifier *smmu_mn = mn_to_smmu(mn);
	struct arm_smmu_domain *smmu_domain = smmu_mn->domain;
	struct arm_smmu_master *master;
	unsigned long flags;

	mutex_lock(&sva_lock);
	if (smmu_mn->cleared) {
		mutex_unlock(&sva_lock);
		return;
	}

	/*
	 * DMA may still be running. Keep the cd valid to avoid C_BAD_CD events,
	 * but disable translation.
	 */
<<<<<<< HEAD
	arm_smmu_update_ctx_desc_devices(smmu_domain, mm_get_enqcmd_pasid(mm),
					 &quiet_cd);
=======
	spin_lock_irqsave(&smmu_domain->devices_lock, flags);
	list_for_each_entry(master, &smmu_domain->devices, domain_head) {
		struct arm_smmu_cd target;
		struct arm_smmu_cd *cdptr;

		cdptr = arm_smmu_get_cd_ptr(master, mm_get_enqcmd_pasid(mm));
		if (WARN_ON(!cdptr))
			continue;
		arm_smmu_make_sva_cd(&target, master, NULL, smmu_mn->cd->asid);
		arm_smmu_write_cd_entry(master, mm_get_enqcmd_pasid(mm), cdptr,
					&target);
	}
	spin_unlock_irqrestore(&smmu_domain->devices_lock, flags);
>>>>>>> 0c383648

	arm_smmu_tlb_inv_asid(smmu_domain->smmu, smmu_mn->cd->asid);
	arm_smmu_atc_inv_domain(smmu_domain, mm_get_enqcmd_pasid(mm), 0, 0);

	smmu_mn->cleared = true;
	mutex_unlock(&sva_lock);
}

static void arm_smmu_mmu_notifier_free(struct mmu_notifier *mn)
{
	kfree(mn_to_smmu(mn));
}

static const struct mmu_notifier_ops arm_smmu_mmu_notifier_ops = {
	.arch_invalidate_secondary_tlbs	= arm_smmu_mm_arch_invalidate_secondary_tlbs,
	.release			= arm_smmu_mm_release,
	.free_notifier			= arm_smmu_mmu_notifier_free,
};

/* Allocate or get existing MMU notifier for this {domain, mm} pair */
static struct arm_smmu_mmu_notifier *
arm_smmu_mmu_notifier_get(struct arm_smmu_domain *smmu_domain,
			  struct mm_struct *mm)
{
	int ret;
	struct arm_smmu_ctx_desc *cd;
	struct arm_smmu_mmu_notifier *smmu_mn;

	list_for_each_entry(smmu_mn, &smmu_domain->mmu_notifiers, list) {
		if (smmu_mn->mn.mm == mm) {
			refcount_inc(&smmu_mn->refs);
			return smmu_mn;
		}
	}

	cd = arm_smmu_alloc_shared_cd(mm);
	if (IS_ERR(cd))
		return ERR_CAST(cd);

	smmu_mn = kzalloc(sizeof(*smmu_mn), GFP_KERNEL);
	if (!smmu_mn) {
		ret = -ENOMEM;
		goto err_free_cd;
	}

	refcount_set(&smmu_mn->refs, 1);
	smmu_mn->cd = cd;
	smmu_mn->domain = smmu_domain;
	smmu_mn->mn.ops = &arm_smmu_mmu_notifier_ops;

	ret = mmu_notifier_register(&smmu_mn->mn, mm);
	if (ret) {
		kfree(smmu_mn);
		goto err_free_cd;
	}

	list_add(&smmu_mn->list, &smmu_domain->mmu_notifiers);
	return smmu_mn;

err_free_cd:
	arm_smmu_free_shared_cd(cd);
	return ERR_PTR(ret);
}

static void arm_smmu_mmu_notifier_put(struct arm_smmu_mmu_notifier *smmu_mn)
{
	struct mm_struct *mm = smmu_mn->mn.mm;
	struct arm_smmu_ctx_desc *cd = smmu_mn->cd;
	struct arm_smmu_domain *smmu_domain = smmu_mn->domain;

	if (!refcount_dec_and_test(&smmu_mn->refs))
		return;

	list_del(&smmu_mn->list);

	/*
	 * If we went through clear(), we've already invalidated, and no
	 * new TLB entry can have been formed.
	 */
	if (!smmu_mn->cleared) {
		arm_smmu_tlb_inv_asid(smmu_domain->smmu, cd->asid);
		arm_smmu_atc_inv_domain(smmu_domain, mm_get_enqcmd_pasid(mm), 0,
					0);
	}

	/* Frees smmu_mn */
	mmu_notifier_put(&smmu_mn->mn);
	arm_smmu_free_shared_cd(cd);
}

static int __arm_smmu_sva_bind(struct device *dev, ioasid_t pasid,
			       struct mm_struct *mm)
{
	int ret;
	struct arm_smmu_cd target;
	struct arm_smmu_cd *cdptr;
	struct arm_smmu_bond *bond;
	struct arm_smmu_master *master = dev_iommu_priv_get(dev);
	struct iommu_domain *domain = iommu_get_domain_for_dev(dev);
	struct arm_smmu_domain *smmu_domain;

	if (!(domain->type & __IOMMU_DOMAIN_PAGING))
		return -ENODEV;
	smmu_domain = to_smmu_domain(domain);
	if (smmu_domain->stage != ARM_SMMU_DOMAIN_S1)
		return -ENODEV;

	if (!master || !master->sva_enabled)
		return -ENODEV;

	bond = kzalloc(sizeof(*bond), GFP_KERNEL);
	if (!bond)
		return -ENOMEM;

	bond->mm = mm;

	bond->smmu_mn = arm_smmu_mmu_notifier_get(smmu_domain, mm);
	if (IS_ERR(bond->smmu_mn)) {
		ret = PTR_ERR(bond->smmu_mn);
		goto err_free_bond;
	}

<<<<<<< HEAD
	ret = arm_smmu_write_ctx_desc(master, pasid, bond->smmu_mn->cd);
	if (ret)
		goto err_put_notifier;
=======
	cdptr = arm_smmu_alloc_cd_ptr(master, mm_get_enqcmd_pasid(mm));
	if (!cdptr) {
		ret = -ENOMEM;
		goto err_put_notifier;
	}
	arm_smmu_make_sva_cd(&target, master, mm, bond->smmu_mn->cd->asid);
	arm_smmu_write_cd_entry(master, pasid, cdptr, &target);
>>>>>>> 0c383648

	list_add(&bond->list, &master->bonds);
	return 0;

err_put_notifier:
	arm_smmu_mmu_notifier_put(bond->smmu_mn);
err_free_bond:
	kfree(bond);
	return ret;
}

bool arm_smmu_sva_supported(struct arm_smmu_device *smmu)
{
	unsigned long reg, fld;
	unsigned long oas;
	unsigned long asid_bits;
	u32 feat_mask = ARM_SMMU_FEAT_COHERENCY;

	if (vabits_actual == 52)
		feat_mask |= ARM_SMMU_FEAT_VAX;

	if ((smmu->features & feat_mask) != feat_mask)
		return false;

	if (!(smmu->pgsize_bitmap & PAGE_SIZE))
		return false;

	/*
	 * Get the smallest PA size of all CPUs (sanitized by cpufeature). We're
	 * not even pretending to support AArch32 here. Abort if the MMU outputs
	 * addresses larger than what we support.
	 */
	reg = read_sanitised_ftr_reg(SYS_ID_AA64MMFR0_EL1);
	fld = cpuid_feature_extract_unsigned_field(reg, ID_AA64MMFR0_EL1_PARANGE_SHIFT);
	oas = id_aa64mmfr0_parange_to_phys_shift(fld);
	if (smmu->oas < oas)
		return false;

	/* We can support bigger ASIDs than the CPU, but not smaller */
	fld = cpuid_feature_extract_unsigned_field(reg, ID_AA64MMFR0_EL1_ASIDBITS_SHIFT);
	asid_bits = fld ? 16 : 8;
	if (smmu->asid_bits < asid_bits)
		return false;

	/*
	 * See max_pinned_asids in arch/arm64/mm/context.c. The following is
	 * generally the maximum number of bindable processes.
	 */
	if (arm64_kernel_unmapped_at_el0())
		asid_bits--;
	dev_dbg(smmu->dev, "%d shared contexts\n", (1 << asid_bits) -
		num_possible_cpus() - 2);

	return true;
}

bool arm_smmu_master_iopf_supported(struct arm_smmu_master *master)
{
	/* We're not keeping track of SIDs in fault events */
	if (master->num_streams != 1)
		return false;

	return master->stall_enabled;
}

bool arm_smmu_master_sva_supported(struct arm_smmu_master *master)
{
	if (!(master->smmu->features & ARM_SMMU_FEAT_SVA))
		return false;

	/* SSID support is mandatory for the moment */
	return master->ssid_bits;
}

bool arm_smmu_master_sva_enabled(struct arm_smmu_master *master)
{
	bool enabled;

	mutex_lock(&sva_lock);
	enabled = master->sva_enabled;
	mutex_unlock(&sva_lock);
	return enabled;
}

static int arm_smmu_master_sva_enable_iopf(struct arm_smmu_master *master)
{
	struct device *dev = master->dev;

	/*
	 * Drivers for devices supporting PRI or stall should enable IOPF first.
	 * Others have device-specific fault handlers and don't need IOPF.
	 */
	if (!arm_smmu_master_iopf_supported(master))
		return 0;

	if (!master->iopf_enabled)
		return -EINVAL;

	return iopf_queue_add_device(master->smmu->evtq.iopf, dev);
}

static void arm_smmu_master_sva_disable_iopf(struct arm_smmu_master *master)
{
	struct device *dev = master->dev;

	if (!master->iopf_enabled)
		return;

	iopf_queue_remove_device(master->smmu->evtq.iopf, dev);
}

int arm_smmu_master_enable_sva(struct arm_smmu_master *master)
{
	int ret;

	mutex_lock(&sva_lock);
	ret = arm_smmu_master_sva_enable_iopf(master);
	if (!ret)
		master->sva_enabled = true;
	mutex_unlock(&sva_lock);

	return ret;
}

int arm_smmu_master_disable_sva(struct arm_smmu_master *master)
{
	mutex_lock(&sva_lock);
	if (!list_empty(&master->bonds)) {
		dev_err(master->dev, "cannot disable SVA, device is bound\n");
		mutex_unlock(&sva_lock);
		return -EBUSY;
	}
	arm_smmu_master_sva_disable_iopf(master);
	master->sva_enabled = false;
	mutex_unlock(&sva_lock);

	return 0;
}

void arm_smmu_sva_notifier_synchronize(void)
{
	/*
	 * Some MMU notifiers may still be waiting to be freed, using
	 * arm_smmu_mmu_notifier_free(). Wait for them.
	 */
	mmu_notifier_synchronize();
}

void arm_smmu_sva_remove_dev_pasid(struct iommu_domain *domain,
				   struct device *dev, ioasid_t id)
{
	struct mm_struct *mm = domain->mm;
	struct arm_smmu_bond *bond = NULL, *t;
	struct arm_smmu_master *master = dev_iommu_priv_get(dev);

	mutex_lock(&sva_lock);

<<<<<<< HEAD
	arm_smmu_write_ctx_desc(master, id, NULL);
=======
	arm_smmu_clear_cd(master, id);
>>>>>>> 0c383648

	list_for_each_entry(t, &master->bonds, list) {
		if (t->mm == mm) {
			bond = t;
			break;
		}
	}

	if (!WARN_ON(!bond)) {
		list_del(&bond->list);
		arm_smmu_mmu_notifier_put(bond->smmu_mn);
		kfree(bond);
	}
	mutex_unlock(&sva_lock);
}

static int arm_smmu_sva_set_dev_pasid(struct iommu_domain *domain,
				      struct device *dev, ioasid_t id)
{
	int ret = 0;
	struct mm_struct *mm = domain->mm;

	if (mm_get_enqcmd_pasid(mm) != id)
		return -EINVAL;

	mutex_lock(&sva_lock);
	ret = __arm_smmu_sva_bind(dev, id, mm);
	mutex_unlock(&sva_lock);

	return ret;
}

static void arm_smmu_sva_domain_free(struct iommu_domain *domain)
{
	kfree(domain);
}

static const struct iommu_domain_ops arm_smmu_sva_domain_ops = {
	.set_dev_pasid		= arm_smmu_sva_set_dev_pasid,
	.free			= arm_smmu_sva_domain_free
};

struct iommu_domain *arm_smmu_sva_domain_alloc(void)
{
	struct iommu_domain *domain;

	domain = kzalloc(sizeof(*domain), GFP_KERNEL);
	if (!domain)
		return NULL;
	domain->ops = &arm_smmu_sva_domain_ops;

	return domain;
}<|MERGE_RESOLUTION|>--- conflicted
+++ resolved
@@ -59,25 +59,6 @@
 }
 
 /*
- * Write the CD to the CD tables for all masters that this domain is attached
- * to. Note that this is only used to update existing CD entries in the target
- * CD table, for which it's assumed that arm_smmu_write_ctx_desc can't fail.
- */
-static void arm_smmu_update_ctx_desc_devices(struct arm_smmu_domain *smmu_domain,
-					   int ssid,
-					   struct arm_smmu_ctx_desc *cd)
-{
-	struct arm_smmu_master *master;
-	unsigned long flags;
-
-	spin_lock_irqsave(&smmu_domain->devices_lock, flags);
-	list_for_each_entry(master, &smmu_domain->devices, domain_head) {
-		arm_smmu_write_ctx_desc(master, ssid, cd);
-	}
-	spin_unlock_irqrestore(&smmu_domain->devices_lock, flags);
-}
-
-/*
  * Check if the CPU ASID is available on the SMMU side. If a private context
  * descriptor is using it, try to replace it.
  */
@@ -120,11 +101,7 @@
 	 * be some overlap between use of both ASIDs, until we invalidate the
 	 * TLB.
 	 */
-<<<<<<< HEAD
-	arm_smmu_update_ctx_desc_devices(smmu_domain, IOMMU_NO_PASID, cd);
-=======
 	arm_smmu_update_s1_domain_cd_entry(smmu_domain);
->>>>>>> 0c383648
 
 	/* Invalidate TLB entries previously associated with that context */
 	arm_smmu_tlb_inv_asid(smmu, asid);
@@ -337,10 +314,6 @@
 	 * DMA may still be running. Keep the cd valid to avoid C_BAD_CD events,
 	 * but disable translation.
 	 */
-<<<<<<< HEAD
-	arm_smmu_update_ctx_desc_devices(smmu_domain, mm_get_enqcmd_pasid(mm),
-					 &quiet_cd);
-=======
 	spin_lock_irqsave(&smmu_domain->devices_lock, flags);
 	list_for_each_entry(master, &smmu_domain->devices, domain_head) {
 		struct arm_smmu_cd target;
@@ -354,7 +327,6 @@
 					&target);
 	}
 	spin_unlock_irqrestore(&smmu_domain->devices_lock, flags);
->>>>>>> 0c383648
 
 	arm_smmu_tlb_inv_asid(smmu_domain->smmu, smmu_mn->cd->asid);
 	arm_smmu_atc_inv_domain(smmu_domain, mm_get_enqcmd_pasid(mm), 0, 0);
@@ -477,11 +449,6 @@
 		goto err_free_bond;
 	}
 
-<<<<<<< HEAD
-	ret = arm_smmu_write_ctx_desc(master, pasid, bond->smmu_mn->cd);
-	if (ret)
-		goto err_put_notifier;
-=======
 	cdptr = arm_smmu_alloc_cd_ptr(master, mm_get_enqcmd_pasid(mm));
 	if (!cdptr) {
 		ret = -ENOMEM;
@@ -489,7 +456,6 @@
 	}
 	arm_smmu_make_sva_cd(&target, master, mm, bond->smmu_mn->cd->asid);
 	arm_smmu_write_cd_entry(master, pasid, cdptr, &target);
->>>>>>> 0c383648
 
 	list_add(&bond->list, &master->bonds);
 	return 0;
@@ -647,11 +613,7 @@
 
 	mutex_lock(&sva_lock);
 
-<<<<<<< HEAD
-	arm_smmu_write_ctx_desc(master, id, NULL);
-=======
 	arm_smmu_clear_cd(master, id);
->>>>>>> 0c383648
 
 	list_for_each_entry(t, &master->bonds, list) {
 		if (t->mm == mm) {
