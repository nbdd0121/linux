// SPDX-License-Identifier: GPL-2.0-only
/*
 * Copyright (c) 2017-2022 Linaro Ltd
 * Copyright (c) 2010-2012, The Linux Foundation. All rights reserved.
 * Copyright (c) 2023, Qualcomm Innovation Center, Inc. All rights reserved.
 */
#include <linux/bits.h>
#include <linux/bitfield.h>
#include <linux/led-class-multicolor.h>
#include <linux/module.h>
#include <linux/nvmem-consumer.h>
#include <linux/of.h>
#include <linux/platform_device.h>
#include <linux/pwm.h>
#include <linux/regmap.h>
#include <linux/slab.h>
#include <linux/soc/qcom/qcom-pbs.h>

#define LPG_SUBTYPE_REG		0x05
#define  LPG_SUBTYPE_LPG	0x2
#define  LPG_SUBTYPE_PWM	0xb
#define  LPG_SUBTYPE_HI_RES_PWM	0xc
#define  LPG_SUBTYPE_LPG_LITE	0x11
#define LPG_PATTERN_CONFIG_REG	0x40
#define LPG_SIZE_CLK_REG	0x41
#define  PWM_CLK_SELECT_MASK	GENMASK(1, 0)
#define  PWM_CLK_SELECT_HI_RES_MASK	GENMASK(2, 0)
#define  PWM_SIZE_HI_RES_MASK	GENMASK(6, 4)
#define LPG_PREDIV_CLK_REG	0x42
#define  PWM_FREQ_PRE_DIV_MASK	GENMASK(6, 5)
#define  PWM_FREQ_EXP_MASK	GENMASK(2, 0)
#define PWM_TYPE_CONFIG_REG	0x43
#define PWM_VALUE_REG		0x44
#define PWM_ENABLE_CONTROL_REG	0x46
#define PWM_SYNC_REG		0x47
#define LPG_RAMP_DURATION_REG	0x50
#define LPG_HI_PAUSE_REG	0x52
#define LPG_LO_PAUSE_REG	0x54
#define LPG_HI_IDX_REG		0x56
#define LPG_LO_IDX_REG		0x57
#define PWM_SEC_ACCESS_REG	0xd0
#define PWM_DTEST_REG(x)	(0xe2 + (x) - 1)

#define SDAM_REG_PBS_SEQ_EN		0x42
#define SDAM_PBS_TRIG_SET		0xe5
#define SDAM_PBS_TRIG_CLR		0xe6

#define TRI_LED_SRC_SEL		0x45
#define TRI_LED_EN_CTL		0x46
#define TRI_LED_ATC_CTL		0x47

#define LPG_LUT_REG(x)		(0x40 + (x) * 2)
#define RAMP_CONTROL_REG	0xc8

#define LPG_RESOLUTION_9BIT	BIT(9)
#define LPG_RESOLUTION_15BIT	BIT(15)
#define PPG_MAX_LED_BRIGHTNESS	255

#define LPG_MAX_M		7
#define LPG_MAX_PREDIV		6

#define DEFAULT_TICK_DURATION_US	7800
#define RAMP_STEP_DURATION(x)		(((x) * 1000 / DEFAULT_TICK_DURATION_US) & 0xff)

#define SDAM_MAX_DEVICES	2
/* LPG common config settings for PPG */
#define SDAM_START_BASE			0x40
#define SDAM_REG_RAMP_STEP_DURATION		0x47

#define SDAM_LUT_SDAM_LUT_PATTERN_OFFSET	0x45
#define SDAM_LPG_SDAM_LUT_PATTERN_OFFSET	0x80

/* LPG per channel config settings for PPG */
#define SDAM_LUT_EN_OFFSET			0x0
#define SDAM_PATTERN_CONFIG_OFFSET		0x1
#define SDAM_END_INDEX_OFFSET			0x3
#define SDAM_START_INDEX_OFFSET		0x4
#define SDAM_PBS_SCRATCH_LUT_COUNTER_OFFSET	0x6
#define SDAM_PAUSE_HI_MULTIPLIER_OFFSET	0x8
#define SDAM_PAUSE_LO_MULTIPLIER_OFFSET	0x9

struct lpg_channel;
struct lpg_data;

/**
 * struct lpg - LPG device context
 * @dev:	pointer to LPG device
 * @map:	regmap for register access
 * @lock:	used to synchronize LED and pwm callback requests
 * @pwm:	PWM-chip object, if operating in PWM mode
 * @data:	reference to version specific data
 * @lut_base:	base address of the LUT block (optional)
 * @lut_size:	number of entries in the LUT block
 * @lut_bitmap:	allocation bitmap for LUT entries
 * @pbs_dev:	PBS device
 * @lpg_chan_sdam:	LPG SDAM peripheral device
 * @lut_sdam:	LUT SDAM peripheral device
 * @pbs_en_bitmap:	bitmap for tracking PBS triggers
 * @triled_base: base address of the TRILED block (optional)
 * @triled_src:	power-source for the TRILED
 * @triled_has_atc_ctl:	true if there is TRI_LED_ATC_CTL register
 * @triled_has_src_sel:	true if there is TRI_LED_SRC_SEL register
 * @channels:	list of PWM channels
 * @num_channels: number of @channels
 */
struct lpg {
	struct device *dev;
	struct regmap *map;

	struct mutex lock;

	struct pwm_chip *pwm;

	const struct lpg_data *data;

	u32 lut_base;
	u32 lut_size;
	unsigned long *lut_bitmap;

	struct pbs_dev *pbs_dev;
	struct nvmem_device *lpg_chan_sdam;
	struct nvmem_device *lut_sdam;
	unsigned long pbs_en_bitmap;

	u32 triled_base;
	u32 triled_src;
	bool triled_has_atc_ctl;
	bool triled_has_src_sel;

	struct lpg_channel *channels;
	unsigned int num_channels;
};

/**
 * struct lpg_channel - per channel data
 * @lpg:	reference to parent lpg
 * @base:	base address of the PWM channel
 * @triled_mask: mask in TRILED to enable this channel
 * @lut_mask:	mask in LUT to start pattern generator for this channel
 * @subtype:	PMIC hardware block subtype
 * @sdam_offset:	channel offset in LPG SDAM
 * @in_use:	channel is exposed to LED framework
 * @color:	color of the LED attached to this channel
 * @dtest_line:	DTEST line for output, or 0 if disabled
 * @dtest_value: DTEST line configuration
 * @pwm_value:	duty (in microseconds) of the generated pulses, overridden by LUT
 * @enabled:	output enabled?
 * @period:	period (in nanoseconds) of the generated pulses
 * @clk_sel:	reference clock frequency selector
 * @pre_div_sel: divider selector of the reference clock
 * @pre_div_exp: exponential divider of the reference clock
 * @pwm_resolution_sel:	pwm resolution selector
 * @ramp_enabled: duty cycle is driven by iterating over lookup table
 * @ramp_ping_pong: reverse through pattern, rather than wrapping to start
 * @ramp_oneshot: perform only a single pass over the pattern
 * @ramp_reverse: iterate over pattern backwards
 * @ramp_tick_ms: length (in milliseconds) of one step in the pattern
 * @ramp_lo_pause_ms: pause (in milliseconds) before iterating over pattern
 * @ramp_hi_pause_ms: pause (in milliseconds) after iterating over pattern
 * @pattern_lo_idx: start index of associated pattern
 * @pattern_hi_idx: last index of associated pattern
 */
struct lpg_channel {
	struct lpg *lpg;

	u32 base;
	unsigned int triled_mask;
	unsigned int lut_mask;
	unsigned int subtype;
	u32 sdam_offset;

	bool in_use;

	int color;

	u32 dtest_line;
	u32 dtest_value;

	u16 pwm_value;
	bool enabled;

	u64 period;
	unsigned int clk_sel;
	unsigned int pre_div_sel;
	unsigned int pre_div_exp;
	unsigned int pwm_resolution_sel;

	bool ramp_enabled;
	bool ramp_ping_pong;
	bool ramp_oneshot;
	bool ramp_reverse;
	unsigned short ramp_tick_ms;
	unsigned long ramp_lo_pause_ms;
	unsigned long ramp_hi_pause_ms;

	unsigned int pattern_lo_idx;
	unsigned int pattern_hi_idx;
};

/**
 * struct lpg_led - logical LED object
 * @lpg:		lpg context reference
 * @cdev:		LED class device
 * @mcdev:		Multicolor LED class device
 * @num_channels:	number of @channels
 * @channels:		list of channels associated with the LED
 */
struct lpg_led {
	struct lpg *lpg;

	struct led_classdev cdev;
	struct led_classdev_mc mcdev;

	unsigned int num_channels;
	struct lpg_channel *channels[] __counted_by(num_channels);
};

/**
 * struct lpg_channel_data - per channel initialization data
 * @sdam_offset:	Channel offset in LPG SDAM
 * @base:		base address for PWM channel registers
 * @triled_mask:	bitmask for controlling this channel in TRILED
 */
struct lpg_channel_data {
	unsigned int sdam_offset;
	unsigned int base;
	u8 triled_mask;
};

/**
 * struct lpg_data - initialization data
 * @lut_base:		base address of LUT block
 * @lut_size:		number of entries in LUT
 * @triled_base:	base address of TRILED
 * @triled_has_atc_ctl:	true if there is TRI_LED_ATC_CTL register
 * @triled_has_src_sel:	true if there is TRI_LED_SRC_SEL register
 * @num_channels:	number of channels in LPG
 * @channels:		list of channel initialization data
 */
struct lpg_data {
	unsigned int lut_base;
	unsigned int lut_size;
	unsigned int triled_base;
	bool triled_has_atc_ctl;
	bool triled_has_src_sel;
	int num_channels;
	const struct lpg_channel_data *channels;
};

#define PBS_SW_TRIG_BIT		BIT(0)

static int lpg_clear_pbs_trigger(struct lpg *lpg, unsigned int lut_mask)
{
	u8 val = 0;
	int rc;

	lpg->pbs_en_bitmap &= (~lut_mask);
	if (!lpg->pbs_en_bitmap) {
		rc = nvmem_device_write(lpg->lpg_chan_sdam, SDAM_REG_PBS_SEQ_EN, 1, &val);
		if (rc < 0)
			return rc;

		if (lpg->lut_sdam) {
			val = PBS_SW_TRIG_BIT;
			rc = nvmem_device_write(lpg->lpg_chan_sdam, SDAM_PBS_TRIG_CLR, 1, &val);
			if (rc < 0)
				return rc;
		}
	}

	return 0;
}

static int lpg_set_pbs_trigger(struct lpg *lpg, unsigned int lut_mask)
{
	u8 val = PBS_SW_TRIG_BIT;
	int rc;

	if (!lpg->pbs_en_bitmap) {
		rc = nvmem_device_write(lpg->lpg_chan_sdam, SDAM_REG_PBS_SEQ_EN, 1, &val);
		if (rc < 0)
			return rc;

		if (lpg->lut_sdam) {
			rc = nvmem_device_write(lpg->lpg_chan_sdam, SDAM_PBS_TRIG_SET, 1, &val);
			if (rc < 0)
				return rc;
		} else {
			rc = qcom_pbs_trigger_event(lpg->pbs_dev, val);
			if (rc < 0)
				return rc;
		}
	}
	lpg->pbs_en_bitmap |= lut_mask;

	return 0;
}

static int lpg_sdam_configure_triggers(struct lpg_channel *chan, u8 set_trig)
{
	u32 addr = SDAM_LUT_EN_OFFSET + chan->sdam_offset;

	if (!chan->lpg->lpg_chan_sdam)
		return 0;

	return nvmem_device_write(chan->lpg->lpg_chan_sdam, addr, 1, &set_trig);
}

static int triled_set(struct lpg *lpg, unsigned int mask, unsigned int enable)
{
	/* Skip if we don't have a triled block */
	if (!lpg->triled_base)
		return 0;

	return regmap_update_bits(lpg->map, lpg->triled_base + TRI_LED_EN_CTL,
				  mask, enable);
}

static int lpg_lut_store_sdam(struct lpg *lpg, struct led_pattern *pattern,
			 size_t len, unsigned int *lo_idx, unsigned int *hi_idx)
{
	unsigned int idx;
	u8 brightness;
	int i, rc;
	u16 addr;

	if (len > lpg->lut_size) {
		dev_err(lpg->dev, "Pattern length (%zu) exceeds maximum pattern length (%d)\n",
			len, lpg->lut_size);
		return -EINVAL;
	}

	idx = bitmap_find_next_zero_area(lpg->lut_bitmap, lpg->lut_size, 0, len, 0);
	if (idx >= lpg->lut_size)
		return -ENOSPC;

	for (i = 0; i < len; i++) {
		brightness = pattern[i].brightness;

		if (lpg->lut_sdam) {
			addr = SDAM_LUT_SDAM_LUT_PATTERN_OFFSET + i + idx;
			rc = nvmem_device_write(lpg->lut_sdam, addr, 1, &brightness);
		} else {
			addr = SDAM_LPG_SDAM_LUT_PATTERN_OFFSET + i + idx;
			rc = nvmem_device_write(lpg->lpg_chan_sdam, addr, 1, &brightness);
		}

		if (rc < 0)
			return rc;
	}

	bitmap_set(lpg->lut_bitmap, idx, len);

	*lo_idx = idx;
	*hi_idx = idx + len - 1;

	return 0;
}

static int lpg_lut_store(struct lpg *lpg, struct led_pattern *pattern,
			 size_t len, unsigned int *lo_idx, unsigned int *hi_idx)
{
	unsigned int idx;
	u16 val;
	int i;

	idx = bitmap_find_next_zero_area(lpg->lut_bitmap, lpg->lut_size,
					 0, len, 0);
	if (idx >= lpg->lut_size)
		return -ENOMEM;

	for (i = 0; i < len; i++) {
		val = pattern[i].brightness;

		regmap_bulk_write(lpg->map, lpg->lut_base + LPG_LUT_REG(idx + i),
				  &val, sizeof(val));
	}

	bitmap_set(lpg->lut_bitmap, idx, len);

	*lo_idx = idx;
	*hi_idx = idx + len - 1;

	return 0;
}

static void lpg_lut_free(struct lpg *lpg, unsigned int lo_idx, unsigned int hi_idx)
{
	int len;

	len = hi_idx - lo_idx + 1;
	if (len == 1)
		return;

	bitmap_clear(lpg->lut_bitmap, lo_idx, len);
}

static int lpg_lut_sync(struct lpg *lpg, unsigned int mask)
{
	if (!lpg->lut_base)
		return 0;

	return regmap_write(lpg->map, lpg->lut_base + RAMP_CONTROL_REG, mask);
}

static const unsigned int lpg_clk_rates[] = {0, 1024, 32768, 19200000};
static const unsigned int lpg_clk_rates_hi_res[] = {0, 1024, 32768, 19200000, 76800000};
static const unsigned int lpg_pre_divs[] = {1, 3, 5, 6};
static const unsigned int lpg_pwm_resolution[] =  {9};
static const unsigned int lpg_pwm_resolution_hi_res[] =  {8, 9, 10, 11, 12, 13, 14, 15};

static int lpg_calc_freq(struct lpg_channel *chan, uint64_t period)
{
	unsigned int i, pwm_resolution_count, best_pwm_resolution_sel = 0;
	const unsigned int *clk_rate_arr, *pwm_resolution_arr;
	unsigned int clk_sel, clk_len, best_clk = 0;
	unsigned int div, best_div = 0;
	unsigned int m, best_m = 0;
	unsigned int resolution;
	unsigned int error;
	unsigned int best_err = UINT_MAX;
	u64 max_period, min_period;
	u64 best_period = 0;
	u64 max_res;

	/*
	 * The PWM period is determined by:
	 *
	 *          resolution * pre_div * 2^M
	 * period = --------------------------
	 *                   refclk
	 *
	 * Resolution = 2^9 bits for PWM or
	 *              2^{8, 9, 10, 11, 12, 13, 14, 15} bits for high resolution PWM
	 * pre_div = {1, 3, 5, 6} and
	 * M = [0..7].
	 *
	 * This allows for periods between 27uS and 384s for PWM channels and periods between
	 * 3uS and 24576s for high resolution PWMs.
	 * The PWM framework wants a period of equal or lower length than requested,
	 * reject anything below minimum period.
	 */

	if (chan->subtype == LPG_SUBTYPE_HI_RES_PWM) {
		clk_rate_arr = lpg_clk_rates_hi_res;
		clk_len = ARRAY_SIZE(lpg_clk_rates_hi_res);
		pwm_resolution_arr = lpg_pwm_resolution_hi_res;
		pwm_resolution_count = ARRAY_SIZE(lpg_pwm_resolution_hi_res);
		max_res = LPG_RESOLUTION_15BIT;
	} else {
		clk_rate_arr = lpg_clk_rates;
		clk_len = ARRAY_SIZE(lpg_clk_rates);
		pwm_resolution_arr = lpg_pwm_resolution;
		pwm_resolution_count = ARRAY_SIZE(lpg_pwm_resolution);
		max_res = LPG_RESOLUTION_9BIT;
	}

	min_period = div64_u64((u64)NSEC_PER_SEC * (1 << pwm_resolution_arr[0]),
			       clk_rate_arr[clk_len - 1]);
	if (period <= min_period)
		return -EINVAL;

	/* Limit period to largest possible value, to avoid overflows */
	max_period = div64_u64((u64)NSEC_PER_SEC * max_res * LPG_MAX_PREDIV * (1 << LPG_MAX_M),
			       1024);
	if (period > max_period)
		period = max_period;

	/*
	 * Search for the pre_div, refclk, resolution and M by solving the rewritten formula
	 * for each refclk, resolution and pre_div value:
	 *
	 *                     period * refclk
	 * M = log2 -------------------------------------
	 *           NSEC_PER_SEC * pre_div * resolution
	 */

	for (i = 0; i < pwm_resolution_count; i++) {
		resolution = 1 << pwm_resolution_arr[i];
		for (clk_sel = 1; clk_sel < clk_len; clk_sel++) {
			u64 numerator = period * clk_rate_arr[clk_sel];

			for (div = 0; div < ARRAY_SIZE(lpg_pre_divs); div++) {
				u64 denominator = (u64)NSEC_PER_SEC * lpg_pre_divs[div] *
						  resolution;
				u64 actual;
				u64 ratio;

				if (numerator < denominator)
					continue;

				ratio = div64_u64(numerator, denominator);
				m = ilog2(ratio);
				if (m > LPG_MAX_M)
					m = LPG_MAX_M;

				actual = DIV_ROUND_UP_ULL(denominator * (1 << m),
							  clk_rate_arr[clk_sel]);
				error = period - actual;
				if (error < best_err) {
					best_err = error;
					best_div = div;
					best_m = m;
					best_clk = clk_sel;
					best_period = actual;
					best_pwm_resolution_sel = i;
				}
			}
		}
	}
	chan->clk_sel = best_clk;
	chan->pre_div_sel = best_div;
	chan->pre_div_exp = best_m;
	chan->period = best_period;
	chan->pwm_resolution_sel = best_pwm_resolution_sel;
	return 0;
}

static void lpg_calc_duty(struct lpg_channel *chan, uint64_t duty)
{
	unsigned int max;
	unsigned int val;
	unsigned int clk_rate;

	if (chan->subtype == LPG_SUBTYPE_HI_RES_PWM) {
		max = LPG_RESOLUTION_15BIT - 1;
		clk_rate = lpg_clk_rates_hi_res[chan->clk_sel];
	} else {
		max = LPG_RESOLUTION_9BIT - 1;
		clk_rate = lpg_clk_rates[chan->clk_sel];
	}

	val = div64_u64(duty * clk_rate,
			(u64)NSEC_PER_SEC * lpg_pre_divs[chan->pre_div_sel] * (1 << chan->pre_div_exp));

	chan->pwm_value = min(val, max);
}

static void lpg_apply_freq(struct lpg_channel *chan)
{
	unsigned long val;
	struct lpg *lpg = chan->lpg;

	if (!chan->enabled)
		return;

	val = chan->clk_sel;

	/* Specify resolution, based on the subtype of the channel */
	switch (chan->subtype) {
	case LPG_SUBTYPE_LPG:
		val |= GENMASK(5, 4);
		break;
	case LPG_SUBTYPE_PWM:
		val |= BIT(2);
		break;
	case LPG_SUBTYPE_HI_RES_PWM:
		val |= FIELD_PREP(PWM_SIZE_HI_RES_MASK, chan->pwm_resolution_sel);
		break;
	case LPG_SUBTYPE_LPG_LITE:
	default:
		val |= BIT(4);
		break;
	}

	regmap_write(lpg->map, chan->base + LPG_SIZE_CLK_REG, val);

	val = FIELD_PREP(PWM_FREQ_PRE_DIV_MASK, chan->pre_div_sel) |
	      FIELD_PREP(PWM_FREQ_EXP_MASK, chan->pre_div_exp);
	regmap_write(lpg->map, chan->base + LPG_PREDIV_CLK_REG, val);
}

#define LPG_ENABLE_GLITCH_REMOVAL	BIT(5)

static void lpg_enable_glitch(struct lpg_channel *chan)
{
	struct lpg *lpg = chan->lpg;

	regmap_update_bits(lpg->map, chan->base + PWM_TYPE_CONFIG_REG,
			   LPG_ENABLE_GLITCH_REMOVAL, 0);
}

static void lpg_disable_glitch(struct lpg_channel *chan)
{
	struct lpg *lpg = chan->lpg;

	regmap_update_bits(lpg->map, chan->base + PWM_TYPE_CONFIG_REG,
			   LPG_ENABLE_GLITCH_REMOVAL,
			   LPG_ENABLE_GLITCH_REMOVAL);
}

static void lpg_apply_pwm_value(struct lpg_channel *chan)
{
	struct lpg *lpg = chan->lpg;
	u16 val = chan->pwm_value;

	if (!chan->enabled)
		return;

	regmap_bulk_write(lpg->map, chan->base + PWM_VALUE_REG, &val, sizeof(val));
}

#define LPG_PATTERN_CONFIG_LO_TO_HI	BIT(4)
#define LPG_PATTERN_CONFIG_REPEAT	BIT(3)
#define LPG_PATTERN_CONFIG_TOGGLE	BIT(2)
#define LPG_PATTERN_CONFIG_PAUSE_HI	BIT(1)
#define LPG_PATTERN_CONFIG_PAUSE_LO	BIT(0)

static void lpg_sdam_apply_lut_control(struct lpg_channel *chan)
{
	struct nvmem_device *lpg_chan_sdam = chan->lpg->lpg_chan_sdam;
	unsigned int lo_idx = chan->pattern_lo_idx;
	unsigned int hi_idx = chan->pattern_hi_idx;
	u8 val = 0, conf = 0, lut_offset = 0;
	unsigned int hi_pause, lo_pause;
	struct lpg *lpg = chan->lpg;

	if (!chan->ramp_enabled || chan->pattern_lo_idx == chan->pattern_hi_idx)
		return;

	hi_pause = DIV_ROUND_UP(chan->ramp_hi_pause_ms, chan->ramp_tick_ms);
	lo_pause = DIV_ROUND_UP(chan->ramp_lo_pause_ms, chan->ramp_tick_ms);

	if (!chan->ramp_oneshot)
		conf |= LPG_PATTERN_CONFIG_REPEAT;
	if (chan->ramp_hi_pause_ms && lpg->lut_sdam)
		conf |= LPG_PATTERN_CONFIG_PAUSE_HI;
	if (chan->ramp_lo_pause_ms && lpg->lut_sdam)
		conf |= LPG_PATTERN_CONFIG_PAUSE_LO;

	if (lpg->lut_sdam) {
		lut_offset = SDAM_LUT_SDAM_LUT_PATTERN_OFFSET - SDAM_START_BASE;
		hi_idx += lut_offset;
		lo_idx += lut_offset;
	}

	nvmem_device_write(lpg_chan_sdam, SDAM_PBS_SCRATCH_LUT_COUNTER_OFFSET + chan->sdam_offset, 1, &val);
	nvmem_device_write(lpg_chan_sdam, SDAM_PATTERN_CONFIG_OFFSET + chan->sdam_offset, 1, &conf);
	nvmem_device_write(lpg_chan_sdam, SDAM_END_INDEX_OFFSET + chan->sdam_offset, 1, &hi_idx);
	nvmem_device_write(lpg_chan_sdam, SDAM_START_INDEX_OFFSET + chan->sdam_offset, 1, &lo_idx);

	val = RAMP_STEP_DURATION(chan->ramp_tick_ms);
	nvmem_device_write(lpg_chan_sdam, SDAM_REG_RAMP_STEP_DURATION, 1, &val);

	if (lpg->lut_sdam) {
		nvmem_device_write(lpg_chan_sdam, SDAM_PAUSE_HI_MULTIPLIER_OFFSET + chan->sdam_offset, 1, &hi_pause);
		nvmem_device_write(lpg_chan_sdam, SDAM_PAUSE_LO_MULTIPLIER_OFFSET + chan->sdam_offset, 1, &lo_pause);
	}

}

static void lpg_apply_lut_control(struct lpg_channel *chan)
{
	struct lpg *lpg = chan->lpg;
	unsigned int hi_pause;
	unsigned int lo_pause;
	unsigned int conf = 0;
	unsigned int lo_idx = chan->pattern_lo_idx;
	unsigned int hi_idx = chan->pattern_hi_idx;
	u16 step = chan->ramp_tick_ms;

	if (!chan->ramp_enabled || chan->pattern_lo_idx == chan->pattern_hi_idx)
		return;

	hi_pause = DIV_ROUND_UP(chan->ramp_hi_pause_ms, step);
	lo_pause = DIV_ROUND_UP(chan->ramp_lo_pause_ms, step);

	if (!chan->ramp_reverse)
		conf |= LPG_PATTERN_CONFIG_LO_TO_HI;
	if (!chan->ramp_oneshot)
		conf |= LPG_PATTERN_CONFIG_REPEAT;
	if (chan->ramp_ping_pong)
		conf |= LPG_PATTERN_CONFIG_TOGGLE;
	if (chan->ramp_hi_pause_ms)
		conf |= LPG_PATTERN_CONFIG_PAUSE_HI;
	if (chan->ramp_lo_pause_ms)
		conf |= LPG_PATTERN_CONFIG_PAUSE_LO;

	regmap_write(lpg->map, chan->base + LPG_PATTERN_CONFIG_REG, conf);
	regmap_write(lpg->map, chan->base + LPG_HI_IDX_REG, hi_idx);
	regmap_write(lpg->map, chan->base + LPG_LO_IDX_REG, lo_idx);

	regmap_bulk_write(lpg->map, chan->base + LPG_RAMP_DURATION_REG, &step, sizeof(step));
	regmap_write(lpg->map, chan->base + LPG_HI_PAUSE_REG, hi_pause);
	regmap_write(lpg->map, chan->base + LPG_LO_PAUSE_REG, lo_pause);
}

#define LPG_ENABLE_CONTROL_OUTPUT		BIT(7)
#define LPG_ENABLE_CONTROL_BUFFER_TRISTATE	BIT(5)
#define LPG_ENABLE_CONTROL_SRC_PWM		BIT(2)
#define LPG_ENABLE_CONTROL_RAMP_GEN		BIT(1)

static void lpg_apply_control(struct lpg_channel *chan)
{
	unsigned int ctrl;
	struct lpg *lpg = chan->lpg;

	ctrl = LPG_ENABLE_CONTROL_BUFFER_TRISTATE;

	if (chan->enabled)
		ctrl |= LPG_ENABLE_CONTROL_OUTPUT;

	if (chan->pattern_lo_idx != chan->pattern_hi_idx)
		ctrl |= LPG_ENABLE_CONTROL_RAMP_GEN;
	else
		ctrl |= LPG_ENABLE_CONTROL_SRC_PWM;

	regmap_write(lpg->map, chan->base + PWM_ENABLE_CONTROL_REG, ctrl);

	/*
	 * Due to LPG hardware bug, in the PWM mode, having enabled PWM,
	 * We have to write PWM values one more time.
	 */
	if (chan->enabled)
		lpg_apply_pwm_value(chan);
}

#define LPG_SYNC_PWM	BIT(0)

static void lpg_apply_sync(struct lpg_channel *chan)
{
	struct lpg *lpg = chan->lpg;

	regmap_write(lpg->map, chan->base + PWM_SYNC_REG, LPG_SYNC_PWM);
}

static int lpg_parse_dtest(struct lpg *lpg)
{
	struct lpg_channel *chan;
	struct device_node *np = lpg->dev->of_node;
	int count;
	int ret;
	int i;

	count = of_property_count_u32_elems(np, "qcom,dtest");
	if (count == -EINVAL) {
		return 0;
	} else if (count < 0) {
		ret = count;
		goto err_malformed;
	} else if (count != lpg->data->num_channels * 2) {
		return dev_err_probe(lpg->dev, -EINVAL,
				     "qcom,dtest needs to be %d items\n",
				     lpg->data->num_channels * 2);
	}

	for (i = 0; i < lpg->data->num_channels; i++) {
		chan = &lpg->channels[i];

		ret = of_property_read_u32_index(np, "qcom,dtest", i * 2,
						 &chan->dtest_line);
		if (ret)
			goto err_malformed;

		ret = of_property_read_u32_index(np, "qcom,dtest", i * 2 + 1,
						 &chan->dtest_value);
		if (ret)
			goto err_malformed;
	}

	return 0;

err_malformed:
	return dev_err_probe(lpg->dev, ret, "malformed qcom,dtest\n");
}

static void lpg_apply_dtest(struct lpg_channel *chan)
{
	struct lpg *lpg = chan->lpg;

	if (!chan->dtest_line)
		return;

	regmap_write(lpg->map, chan->base + PWM_SEC_ACCESS_REG, 0xa5);
	regmap_write(lpg->map, chan->base + PWM_DTEST_REG(chan->dtest_line),
		     chan->dtest_value);
}

static void lpg_apply(struct lpg_channel *chan)
{
	lpg_disable_glitch(chan);
	lpg_apply_freq(chan);
	lpg_apply_pwm_value(chan);
	lpg_apply_control(chan);
	lpg_apply_sync(chan);
	if (chan->lpg->lpg_chan_sdam)
		lpg_sdam_apply_lut_control(chan);
	else
		lpg_apply_lut_control(chan);
	lpg_enable_glitch(chan);
}

static void lpg_brightness_set(struct lpg_led *led, struct led_classdev *cdev,
			       struct mc_subled *subleds)
{
	enum led_brightness brightness;
	struct lpg_channel *chan;
	unsigned int triled_enabled = 0;
	unsigned int triled_mask = 0;
	unsigned int lut_mask = 0;
	unsigned int duty;
	struct lpg *lpg = led->lpg;
	int i;

	for (i = 0; i < led->num_channels; i++) {
		chan = led->channels[i];
		brightness = subleds[i].brightness;

		if (brightness == LED_OFF) {
			chan->enabled = false;
			chan->ramp_enabled = false;
		} else if (chan->pattern_lo_idx != chan->pattern_hi_idx) {
			lpg_calc_freq(chan, NSEC_PER_MSEC);
			lpg_sdam_configure_triggers(chan, 1);

			chan->enabled = true;
			chan->ramp_enabled = true;

			lut_mask |= chan->lut_mask;
			triled_enabled |= chan->triled_mask;
		} else {
			lpg_calc_freq(chan, NSEC_PER_MSEC);

			duty = div_u64(brightness * chan->period, cdev->max_brightness);
			lpg_calc_duty(chan, duty);
			chan->enabled = true;
			chan->ramp_enabled = false;

			triled_enabled |= chan->triled_mask;
		}

		triled_mask |= chan->triled_mask;

		lpg_apply(chan);
	}

	/* Toggle triled lines */
	if (triled_mask)
		triled_set(lpg, triled_mask, triled_enabled);

	/* Trigger start of ramp generator(s) */
	if (lut_mask) {
		lpg_lut_sync(lpg, lut_mask);
		lpg_set_pbs_trigger(lpg, lut_mask);
	}
}

static int lpg_brightness_single_set(struct led_classdev *cdev,
				     enum led_brightness value)
{
	struct lpg_led *led = container_of(cdev, struct lpg_led, cdev);
	struct mc_subled info;

	mutex_lock(&led->lpg->lock);

	info.brightness = value;
	lpg_brightness_set(led, cdev, &info);

	mutex_unlock(&led->lpg->lock);

	return 0;
}

static int lpg_brightness_mc_set(struct led_classdev *cdev,
				 enum led_brightness value)
{
	struct led_classdev_mc *mc = lcdev_to_mccdev(cdev);
	struct lpg_led *led = container_of(mc, struct lpg_led, mcdev);

	mutex_lock(&led->lpg->lock);

	led_mc_calc_color_components(mc, value);
	lpg_brightness_set(led, cdev, mc->subled_info);

	mutex_unlock(&led->lpg->lock);

	return 0;
}

static int lpg_blink_set(struct lpg_led *led,
			 unsigned long *delay_on, unsigned long *delay_off)
{
	struct lpg_channel *chan;
	unsigned int period;
	unsigned int triled_mask = 0;
	struct lpg *lpg = led->lpg;
	u64 duty;
	int i;

	if (!*delay_on && !*delay_off) {
		*delay_on = 500;
		*delay_off = 500;
	}

	duty = *delay_on * NSEC_PER_MSEC;
	period = (*delay_on + *delay_off) * NSEC_PER_MSEC;

	for (i = 0; i < led->num_channels; i++) {
		chan = led->channels[i];

		lpg_calc_freq(chan, period);
		lpg_calc_duty(chan, duty);

		chan->enabled = true;
		chan->ramp_enabled = false;

		triled_mask |= chan->triled_mask;

		lpg_apply(chan);
	}

	/* Enable triled lines */
	triled_set(lpg, triled_mask, triled_mask);

	chan = led->channels[0];
	duty = div_u64(chan->pwm_value * chan->period, LPG_RESOLUTION_9BIT);
	*delay_on = div_u64(duty, NSEC_PER_MSEC);
	*delay_off = div_u64(chan->period - duty, NSEC_PER_MSEC);

	return 0;
}

static int lpg_blink_single_set(struct led_classdev *cdev,
				unsigned long *delay_on, unsigned long *delay_off)
{
	struct lpg_led *led = container_of(cdev, struct lpg_led, cdev);
	int ret;

	mutex_lock(&led->lpg->lock);

	ret = lpg_blink_set(led, delay_on, delay_off);

	mutex_unlock(&led->lpg->lock);

	return ret;
}

static int lpg_blink_mc_set(struct led_classdev *cdev,
			    unsigned long *delay_on, unsigned long *delay_off)
{
	struct led_classdev_mc *mc = lcdev_to_mccdev(cdev);
	struct lpg_led *led = container_of(mc, struct lpg_led, mcdev);
	int ret;

	mutex_lock(&led->lpg->lock);

	ret = lpg_blink_set(led, delay_on, delay_off);

	mutex_unlock(&led->lpg->lock);

	return ret;
}

static int lpg_pattern_set(struct lpg_led *led, struct led_pattern *led_pattern,
			   u32 len, int repeat)
{
	struct lpg_channel *chan;
	struct lpg *lpg = led->lpg;
	struct led_pattern *pattern;
	unsigned int brightness_a;
	unsigned int brightness_b;
	unsigned int hi_pause = 0;
	unsigned int lo_pause = 0;
	unsigned int actual_len;
	unsigned int delta_t;
	unsigned int lo_idx;
	unsigned int hi_idx;
	unsigned int i;
	bool ping_pong = true;
	int ret = -EINVAL;

	/* Hardware only support oneshot or indefinite loops */
	if (repeat != -1 && repeat != 1)
		return -EINVAL;

	/*
	 * The standardized leds-trigger-pattern format defines that the
	 * brightness of the LED follows a linear transition from one entry
	 * in the pattern to the next, over the given delta_t time. It
	 * describes that the way to perform instant transitions a zero-length
	 * entry should be added following a pattern entry.
	 *
	 * The LPG hardware is only able to perform the latter (no linear
	 * transitions), so require each entry in the pattern to be followed by
	 * a zero-length transition.
	 */
	if (len % 2)
		return -EINVAL;

	pattern = kcalloc(len / 2, sizeof(*pattern), GFP_KERNEL);
	if (!pattern)
		return -ENOMEM;

	for (i = 0; i < len; i += 2) {
		if (led_pattern[i].brightness != led_pattern[i + 1].brightness)
			goto out_free_pattern;
		if (led_pattern[i + 1].delta_t != 0)
			goto out_free_pattern;

		pattern[i / 2].brightness = led_pattern[i].brightness;
		pattern[i / 2].delta_t = led_pattern[i].delta_t;
	}

	len /= 2;

	/*
	 * Specifying a pattern of length 1 causes the hardware to iterate
	 * through the entire LUT, so prohibit this.
	 */
	if (len < 2)
		goto out_free_pattern;

	/*
	 * The LPG plays patterns with at a fixed pace, a "low pause" can be
	 * used to stretch the first delay of the pattern and a "high pause"
	 * the last one.
	 *
	 * In order to save space the pattern can be played in "ping pong"
	 * mode, in which the pattern is first played forward, then "high
	 * pause" is applied, then the pattern is played backwards and finally
	 * the "low pause" is applied.
	 *
	 * The middle elements of the pattern are used to determine delta_t and
	 * the "low pause" and "high pause" multipliers are derrived from this.
	 *
	 * The first element in the pattern is used to determine "low pause".
	 *
	 * If the specified pattern is a palindrome the ping pong mode is
	 * enabled. In this scenario the delta_t of the middle entry (i.e. the
	 * last in the programmed pattern) determines the "high pause".
	 *
	 * SDAM-based devices do not support "ping pong", and only supports
	 * "low pause" and "high pause" with a dedicated SDAM LUT.
	 */

	/* Detect palindromes and use "ping pong" to reduce LUT usage */
	if (lpg->lut_base) {
		for (i = 0; i < len / 2; i++) {
			brightness_a = pattern[i].brightness;
			brightness_b = pattern[len - i - 1].brightness;

			if (brightness_a != brightness_b) {
				ping_pong = false;
				break;
			}
		}
	} else
		ping_pong = false;

	/* The pattern length to be written to the LUT */
	if (ping_pong)
		actual_len = (len + 1) / 2;
	else
		actual_len = len;

	/*
	 * Validate that all delta_t in the pattern are the same, with the
	 * exception of the middle element in case of ping_pong.
	 */
	delta_t = pattern[1].delta_t;
	for (i = 2; i < len; i++) {
		if (pattern[i].delta_t != delta_t) {
			/*
			 * Allow last entry in the full or shortened pattern to
			 * specify hi pause. Reject other variations.
			 */
			if (i != actual_len - 1)
				goto out_free_pattern;
		}
	}

	/* LPG_RAMP_DURATION_REG is a 9bit */
	if (delta_t >= BIT(9))
		goto out_free_pattern;

	/*
	 * Find "low pause" and "high pause" in the pattern in the LUT case.
	 * SDAM-based devices without dedicated LUT SDAM require equal
	 * duration of all steps.
	 */
	if (lpg->lut_base || lpg->lut_sdam) {
		lo_pause = pattern[0].delta_t;
		hi_pause = pattern[actual_len - 1].delta_t;
	} else {
		if (delta_t != pattern[0].delta_t || delta_t != pattern[actual_len - 1].delta_t)
			goto out_free_pattern;
	}


	mutex_lock(&lpg->lock);

	if (lpg->lut_base)
		ret = lpg_lut_store(lpg, pattern, actual_len, &lo_idx, &hi_idx);
	else
		ret = lpg_lut_store_sdam(lpg, pattern, actual_len, &lo_idx, &hi_idx);

	if (ret < 0)
		goto out_unlock;

	for (i = 0; i < led->num_channels; i++) {
		chan = led->channels[i];

		chan->ramp_tick_ms = delta_t;
		chan->ramp_ping_pong = ping_pong;
		chan->ramp_oneshot = repeat != -1;

		chan->ramp_lo_pause_ms = lo_pause;
		chan->ramp_hi_pause_ms = hi_pause;

		chan->pattern_lo_idx = lo_idx;
		chan->pattern_hi_idx = hi_idx;
	}

out_unlock:
	mutex_unlock(&lpg->lock);
out_free_pattern:
	kfree(pattern);

	return ret;
}

static int lpg_pattern_single_set(struct led_classdev *cdev,
				  struct led_pattern *pattern, u32 len,
				  int repeat)
{
	struct lpg_led *led = container_of(cdev, struct lpg_led, cdev);
	int ret;

	ret = lpg_pattern_set(led, pattern, len, repeat);
	if (ret < 0)
		return ret;

	lpg_brightness_single_set(cdev, LED_FULL);

	return 0;
}

static int lpg_pattern_mc_set(struct led_classdev *cdev,
			      struct led_pattern *pattern, u32 len,
			      int repeat)
{
	struct led_classdev_mc *mc = lcdev_to_mccdev(cdev);
	struct lpg_led *led = container_of(mc, struct lpg_led, mcdev);
	unsigned int triled_mask = 0;
	int ret, i;

	for (i = 0; i < led->num_channels; i++)
		triled_mask |= led->channels[i]->triled_mask;
	triled_set(led->lpg, triled_mask, 0);

	ret = lpg_pattern_set(led, pattern, len, repeat);
	if (ret < 0)
		return ret;

	led_mc_calc_color_components(mc, LED_FULL);
	lpg_brightness_set(led, cdev, mc->subled_info);

	return 0;
}

static int lpg_pattern_clear(struct lpg_led *led)
{
	struct lpg_channel *chan;
	struct lpg *lpg = led->lpg;
	int i;

	mutex_lock(&lpg->lock);

	chan = led->channels[0];
	lpg_lut_free(lpg, chan->pattern_lo_idx, chan->pattern_hi_idx);

	for (i = 0; i < led->num_channels; i++) {
		chan = led->channels[i];
		lpg_sdam_configure_triggers(chan, 0);
		lpg_clear_pbs_trigger(chan->lpg, chan->lut_mask);
		chan->pattern_lo_idx = 0;
		chan->pattern_hi_idx = 0;
	}

	mutex_unlock(&lpg->lock);

	return 0;
}

static int lpg_pattern_single_clear(struct led_classdev *cdev)
{
	struct lpg_led *led = container_of(cdev, struct lpg_led, cdev);

	return lpg_pattern_clear(led);
}

static int lpg_pattern_mc_clear(struct led_classdev *cdev)
{
	struct led_classdev_mc *mc = lcdev_to_mccdev(cdev);
	struct lpg_led *led = container_of(mc, struct lpg_led, mcdev);

	return lpg_pattern_clear(led);
}

static inline struct lpg *lpg_pwm_from_chip(struct pwm_chip *chip)
{
	return pwmchip_get_drvdata(chip);
}

static int lpg_pwm_request(struct pwm_chip *chip, struct pwm_device *pwm)
{
	struct lpg *lpg = lpg_pwm_from_chip(chip);
	struct lpg_channel *chan = &lpg->channels[pwm->hwpwm];

	return chan->in_use ? -EBUSY : 0;
}

/*
 * Limitations:
 * - Updating both duty and period is not done atomically, so the output signal
 *   will momentarily be a mix of the settings.
 * - Changed parameters takes effect immediately.
 * - A disabled channel outputs a logical 0.
 */
static int lpg_pwm_apply(struct pwm_chip *chip, struct pwm_device *pwm,
			 const struct pwm_state *state)
{
	struct lpg *lpg = lpg_pwm_from_chip(chip);
	struct lpg_channel *chan = &lpg->channels[pwm->hwpwm];
	int ret = 0;

	if (state->polarity != PWM_POLARITY_NORMAL)
		return -EINVAL;

	mutex_lock(&lpg->lock);

	if (state->enabled) {
		ret = lpg_calc_freq(chan, state->period);
		if (ret < 0)
			goto out_unlock;

		lpg_calc_duty(chan, state->duty_cycle);
	}
	chan->enabled = state->enabled;

	lpg_apply(chan);

	triled_set(lpg, chan->triled_mask, chan->enabled ? chan->triled_mask : 0);

out_unlock:
	mutex_unlock(&lpg->lock);

	return ret;
}

static int lpg_pwm_get_state(struct pwm_chip *chip, struct pwm_device *pwm,
			     struct pwm_state *state)
{
	struct lpg *lpg = lpg_pwm_from_chip(chip);
	struct lpg_channel *chan = &lpg->channels[pwm->hwpwm];
	unsigned int resolution;
	unsigned int pre_div;
	unsigned int refclk;
	unsigned int val;
	unsigned int m;
	u16 pwm_value;
	int ret;

	ret = regmap_read(lpg->map, chan->base + LPG_SIZE_CLK_REG, &val);
	if (ret)
		return ret;

	if (chan->subtype == LPG_SUBTYPE_HI_RES_PWM) {
		refclk = lpg_clk_rates_hi_res[FIELD_GET(PWM_CLK_SELECT_HI_RES_MASK, val)];
		resolution = lpg_pwm_resolution_hi_res[FIELD_GET(PWM_SIZE_HI_RES_MASK, val)];
	} else {
		refclk = lpg_clk_rates[FIELD_GET(PWM_CLK_SELECT_MASK, val)];
		resolution = 9;
	}

	if (refclk) {
		ret = regmap_read(lpg->map, chan->base + LPG_PREDIV_CLK_REG, &val);
		if (ret)
			return ret;

		pre_div = lpg_pre_divs[FIELD_GET(PWM_FREQ_PRE_DIV_MASK, val)];
		m = FIELD_GET(PWM_FREQ_EXP_MASK, val);

		ret = regmap_bulk_read(lpg->map, chan->base + PWM_VALUE_REG, &pwm_value, sizeof(pwm_value));
		if (ret)
			return ret;

		state->period = DIV_ROUND_UP_ULL((u64)NSEC_PER_SEC * (1 << resolution) *
						 pre_div * (1 << m), refclk);
		state->duty_cycle = DIV_ROUND_UP_ULL((u64)NSEC_PER_SEC * pwm_value * pre_div * (1 << m), refclk);
	} else {
		state->period = 0;
		state->duty_cycle = 0;
	}

	ret = regmap_read(lpg->map, chan->base + PWM_ENABLE_CONTROL_REG, &val);
	if (ret)
		return ret;

	state->enabled = FIELD_GET(LPG_ENABLE_CONTROL_OUTPUT, val);
	state->polarity = PWM_POLARITY_NORMAL;

	if (state->duty_cycle > state->period)
		state->duty_cycle = state->period;

	return 0;
}

static const struct pwm_ops lpg_pwm_ops = {
	.request = lpg_pwm_request,
	.apply = lpg_pwm_apply,
	.get_state = lpg_pwm_get_state,
};

static int lpg_add_pwm(struct lpg *lpg)
{
	struct pwm_chip *chip;
	int ret;

	lpg->pwm = chip = devm_pwmchip_alloc(lpg->dev, lpg->num_channels, 0);
	if (IS_ERR(chip))
		return PTR_ERR(chip);
<<<<<<< HEAD

	chip->ops = &lpg_pwm_ops;
	pwmchip_set_drvdata(chip, lpg);

=======

	chip->ops = &lpg_pwm_ops;
	pwmchip_set_drvdata(chip, lpg);

>>>>>>> 0c383648
	ret = devm_pwmchip_add(lpg->dev, chip);
	if (ret)
		dev_err_probe(lpg->dev, ret, "failed to add PWM chip\n");

	return ret;
}

static int lpg_parse_channel(struct lpg *lpg, struct device_node *np,
			     struct lpg_channel **channel)
{
	struct lpg_channel *chan;
	u32 color = LED_COLOR_ID_GREEN;
	u32 reg;
	int ret;

	ret = of_property_read_u32(np, "reg", &reg);
	if (ret || !reg || reg > lpg->num_channels)
		return dev_err_probe(lpg->dev, -EINVAL, "invalid \"reg\" of %pOFn\n", np);

	chan = &lpg->channels[reg - 1];
	chan->in_use = true;

	ret = of_property_read_u32(np, "color", &color);
	if (ret < 0 && ret != -EINVAL)
		return dev_err_probe(lpg->dev, ret,
				     "failed to parse \"color\" of %pOF\n", np);

	chan->color = color;

	*channel = chan;

	return 0;
}

static int lpg_add_led(struct lpg *lpg, struct device_node *np)
{
	struct led_init_data init_data = {};
	struct led_classdev *cdev;
	struct device_node *child;
	struct mc_subled *info;
	struct lpg_led *led;
	const char *state;
	int num_channels;
	u32 color = 0;
	int ret;
	int i;

	ret = of_property_read_u32(np, "color", &color);
	if (ret < 0 && ret != -EINVAL)
		return dev_err_probe(lpg->dev, ret,
			      "failed to parse \"color\" of %pOF\n", np);

	if (color == LED_COLOR_ID_RGB)
		num_channels = of_get_available_child_count(np);
	else
		num_channels = 1;

	led = devm_kzalloc(lpg->dev, struct_size(led, channels, num_channels), GFP_KERNEL);
	if (!led)
		return -ENOMEM;

	led->lpg = lpg;
	led->num_channels = num_channels;

	if (color == LED_COLOR_ID_RGB) {
		info = devm_kcalloc(lpg->dev, num_channels, sizeof(*info), GFP_KERNEL);
		if (!info)
			return -ENOMEM;
		i = 0;
		for_each_available_child_of_node(np, child) {
			ret = lpg_parse_channel(lpg, child, &led->channels[i]);
			if (ret < 0) {
				of_node_put(child);
				return ret;
			}

			info[i].color_index = led->channels[i]->color;
			info[i].intensity = 0;
			i++;
		}

		led->mcdev.subled_info = info;
		led->mcdev.num_colors = num_channels;

		cdev = &led->mcdev.led_cdev;
		cdev->brightness_set_blocking = lpg_brightness_mc_set;
		cdev->blink_set = lpg_blink_mc_set;

		/* Register pattern accessors if we have a LUT block or when using PPG */
		if (lpg->lut_base || lpg->lpg_chan_sdam) {
			cdev->pattern_set = lpg_pattern_mc_set;
			cdev->pattern_clear = lpg_pattern_mc_clear;
		}
	} else {
		ret = lpg_parse_channel(lpg, np, &led->channels[0]);
		if (ret < 0)
			return ret;

		cdev = &led->cdev;
		cdev->brightness_set_blocking = lpg_brightness_single_set;
		cdev->blink_set = lpg_blink_single_set;

		/* Register pattern accessors if we have a LUT block or when using PPG */
		if (lpg->lut_base || lpg->lpg_chan_sdam) {
			cdev->pattern_set = lpg_pattern_single_set;
			cdev->pattern_clear = lpg_pattern_single_clear;
		}
	}

	cdev->default_trigger = of_get_property(np, "linux,default-trigger", NULL);

	if (lpg->lpg_chan_sdam)
		cdev->max_brightness = PPG_MAX_LED_BRIGHTNESS;
	else
		cdev->max_brightness = LPG_RESOLUTION_9BIT - 1;

	if (!of_property_read_string(np, "default-state", &state) &&
	    !strcmp(state, "on"))
		cdev->brightness = cdev->max_brightness;
	else
		cdev->brightness = LED_OFF;

	cdev->brightness_set_blocking(cdev, cdev->brightness);

	init_data.fwnode = of_fwnode_handle(np);

	if (color == LED_COLOR_ID_RGB)
		ret = devm_led_classdev_multicolor_register_ext(lpg->dev, &led->mcdev, &init_data);
	else
		ret = devm_led_classdev_register_ext(lpg->dev, &led->cdev, &init_data);
	if (ret)
		dev_err_probe(lpg->dev, ret, "unable to register %s\n", cdev->name);

	return ret;
}

static int lpg_init_channels(struct lpg *lpg)
{
	const struct lpg_data *data = lpg->data;
	struct lpg_channel *chan;
	int i;

	lpg->num_channels = data->num_channels;
	lpg->channels = devm_kcalloc(lpg->dev, data->num_channels,
				     sizeof(struct lpg_channel), GFP_KERNEL);
	if (!lpg->channels)
		return -ENOMEM;

	for (i = 0; i < data->num_channels; i++) {
		chan = &lpg->channels[i];

		chan->lpg = lpg;
		chan->base = data->channels[i].base;
		chan->triled_mask = data->channels[i].triled_mask;
		chan->lut_mask = BIT(i);
		chan->sdam_offset = data->channels[i].sdam_offset;

		regmap_read(lpg->map, chan->base + LPG_SUBTYPE_REG, &chan->subtype);
	}

	return 0;
}

static int lpg_init_triled(struct lpg *lpg)
{
	struct device_node *np = lpg->dev->of_node;
	int ret;

	/* Skip initialization if we don't have a triled block */
	if (!lpg->data->triled_base)
		return 0;

	lpg->triled_base = lpg->data->triled_base;
	lpg->triled_has_atc_ctl = lpg->data->triled_has_atc_ctl;
	lpg->triled_has_src_sel = lpg->data->triled_has_src_sel;

	if (lpg->triled_has_src_sel) {
		ret = of_property_read_u32(np, "qcom,power-source", &lpg->triled_src);
		if (ret || lpg->triled_src == 2 || lpg->triled_src > 3)
			return dev_err_probe(lpg->dev, -EINVAL,
					     "invalid power source\n");
	}

	/* Disable automatic trickle charge LED */
	if (lpg->triled_has_atc_ctl)
		regmap_write(lpg->map, lpg->triled_base + TRI_LED_ATC_CTL, 0);

	/* Configure power source */
	if (lpg->triled_has_src_sel)
		regmap_write(lpg->map, lpg->triled_base + TRI_LED_SRC_SEL, lpg->triled_src);

	/* Default all outputs to off */
	regmap_write(lpg->map, lpg->triled_base + TRI_LED_EN_CTL, 0);

	return 0;
}

static int lpg_init_lut(struct lpg *lpg)
{
	const struct lpg_data *data = lpg->data;

	if (!data->lut_size)
		return 0;

	lpg->lut_size = data->lut_size;
	if (data->lut_base)
		lpg->lut_base = data->lut_base;

	lpg->lut_bitmap = devm_bitmap_zalloc(lpg->dev, lpg->lut_size, GFP_KERNEL);
	if (!lpg->lut_bitmap)
		return -ENOMEM;

	return 0;
}

static int lpg_init_sdam(struct lpg *lpg)
{
	int i, sdam_count, rc;
	u8 val = 0;

	sdam_count = of_property_count_strings(lpg->dev->of_node, "nvmem-names");
	if (sdam_count <= 0)
		return 0;
	if (sdam_count > SDAM_MAX_DEVICES)
		return -EINVAL;

	/* Get the 1st SDAM device for LPG/LUT config */
	lpg->lpg_chan_sdam = devm_nvmem_device_get(lpg->dev, "lpg_chan_sdam");
	if (IS_ERR(lpg->lpg_chan_sdam))
		return dev_err_probe(lpg->dev, PTR_ERR(lpg->lpg_chan_sdam),
				"Failed to get LPG chan SDAM device\n");

	if (sdam_count == 1) {
		/* Get PBS device node if single SDAM device */
		lpg->pbs_dev = get_pbs_client_device(lpg->dev);
		if (IS_ERR(lpg->pbs_dev))
			return dev_err_probe(lpg->dev, PTR_ERR(lpg->pbs_dev),
					"Failed to get PBS client device\n");
	} else if (sdam_count == 2) {
		/* Get the 2nd SDAM device for LUT pattern */
		lpg->lut_sdam = devm_nvmem_device_get(lpg->dev, "lut_sdam");
		if (IS_ERR(lpg->lut_sdam))
			return dev_err_probe(lpg->dev, PTR_ERR(lpg->lut_sdam),
					"Failed to get LPG LUT SDAM device\n");
	}

	for (i = 0; i < lpg->num_channels; i++) {
		struct lpg_channel *chan = &lpg->channels[i];

		if (chan->sdam_offset) {
			rc = nvmem_device_write(lpg->lpg_chan_sdam,
				SDAM_PBS_SCRATCH_LUT_COUNTER_OFFSET + chan->sdam_offset, 1, &val);
			if (rc < 0)
				return rc;

			rc = lpg_sdam_configure_triggers(chan, 0);
			if (rc < 0)
				return rc;

			rc = lpg_clear_pbs_trigger(chan->lpg, chan->lut_mask);
			if (rc < 0)
				return rc;
		}
	}

	return 0;
}

static int lpg_probe(struct platform_device *pdev)
{
	struct device_node *np;
	struct lpg *lpg;
	int ret;
	int i;

	lpg = devm_kzalloc(&pdev->dev, sizeof(*lpg), GFP_KERNEL);
	if (!lpg)
		return -ENOMEM;

	lpg->data = of_device_get_match_data(&pdev->dev);
	if (!lpg->data)
		return -EINVAL;

	lpg->dev = &pdev->dev;
	mutex_init(&lpg->lock);

	lpg->map = dev_get_regmap(pdev->dev.parent, NULL);
	if (!lpg->map)
		return dev_err_probe(&pdev->dev, -ENXIO, "parent regmap unavailable\n");

	ret = lpg_init_channels(lpg);
	if (ret < 0)
		return ret;

	ret = lpg_parse_dtest(lpg);
	if (ret < 0)
		return ret;

	ret = lpg_init_triled(lpg);
	if (ret < 0)
		return ret;

	ret = lpg_init_sdam(lpg);
	if (ret < 0)
		return ret;

	ret = lpg_init_lut(lpg);
	if (ret < 0)
		return ret;

	for_each_available_child_of_node(pdev->dev.of_node, np) {
		ret = lpg_add_led(lpg, np);
		if (ret) {
			of_node_put(np);
			return ret;
		}
	}

	for (i = 0; i < lpg->num_channels; i++)
		lpg_apply_dtest(&lpg->channels[i]);

	return lpg_add_pwm(lpg);
}

static const struct lpg_data pm660l_lpg_data = {
	.lut_base = 0xb000,
	.lut_size = 49,

	.triled_base = 0xd000,
	.triled_has_atc_ctl = true,
	.triled_has_src_sel = true,

	.num_channels = 4,
	.channels = (const struct lpg_channel_data[]) {
		{ .base = 0xb100, .triled_mask = BIT(5) },
		{ .base = 0xb200, .triled_mask = BIT(6) },
		{ .base = 0xb300, .triled_mask = BIT(7) },
		{ .base = 0xb400 },
	},
};

static const struct lpg_data pm8916_pwm_data = {
	.num_channels = 1,
	.channels = (const struct lpg_channel_data[]) {
		{ .base = 0xbc00 },
	},
};

static const struct lpg_data pm8941_lpg_data = {
	.lut_base = 0xb000,
	.lut_size = 64,

	.triled_base = 0xd000,
	.triled_has_atc_ctl = true,
	.triled_has_src_sel = true,

	.num_channels = 8,
	.channels = (const struct lpg_channel_data[]) {
		{ .base = 0xb100 },
		{ .base = 0xb200 },
		{ .base = 0xb300 },
		{ .base = 0xb400 },
		{ .base = 0xb500, .triled_mask = BIT(5) },
		{ .base = 0xb600, .triled_mask = BIT(6) },
		{ .base = 0xb700, .triled_mask = BIT(7) },
		{ .base = 0xb800 },
	},
};

static const struct lpg_data pmi8950_pwm_data = {
	.num_channels = 1,
	.channels = (const struct lpg_channel_data[]) {
		{ .base = 0xb000 },
	},
};

static const struct lpg_data pm8994_lpg_data = {
	.lut_base = 0xb000,
	.lut_size = 64,

	.num_channels = 6,
	.channels = (const struct lpg_channel_data[]) {
		{ .base = 0xb100 },
		{ .base = 0xb200 },
		{ .base = 0xb300 },
		{ .base = 0xb400 },
		{ .base = 0xb500 },
		{ .base = 0xb600 },
	},
};

/* PMI632 uses SDAM instead of LUT for pattern */
static const struct lpg_data pmi632_lpg_data = {
	.triled_base = 0xd000,

	.lut_size = 64,

	.num_channels = 5,
	.channels = (const struct lpg_channel_data[]) {
		{ .base = 0xb300, .triled_mask = BIT(7), .sdam_offset = 0x48 },
		{ .base = 0xb400, .triled_mask = BIT(6), .sdam_offset = 0x56 },
		{ .base = 0xb500, .triled_mask = BIT(5), .sdam_offset = 0x64 },
		{ .base = 0xb600 },
		{ .base = 0xb700 },
	},
};

static const struct lpg_data pmi8994_lpg_data = {
	.lut_base = 0xb000,
	.lut_size = 24,

	.triled_base = 0xd000,
	.triled_has_atc_ctl = true,
	.triled_has_src_sel = true,

	.num_channels = 4,
	.channels = (const struct lpg_channel_data[]) {
		{ .base = 0xb100, .triled_mask = BIT(5) },
		{ .base = 0xb200, .triled_mask = BIT(6) },
		{ .base = 0xb300, .triled_mask = BIT(7) },
		{ .base = 0xb400 },
	},
};

static const struct lpg_data pmi8998_lpg_data = {
	.lut_base = 0xb000,
	.lut_size = 49,

	.triled_base = 0xd000,

	.num_channels = 6,
	.channels = (const struct lpg_channel_data[]) {
		{ .base = 0xb100 },
		{ .base = 0xb200 },
		{ .base = 0xb300, .triled_mask = BIT(5) },
		{ .base = 0xb400, .triled_mask = BIT(6) },
		{ .base = 0xb500, .triled_mask = BIT(7) },
		{ .base = 0xb600 },
	},
};

static const struct lpg_data pm8150b_lpg_data = {
	.lut_base = 0xb000,
	.lut_size = 24,

	.triled_base = 0xd000,

	.num_channels = 2,
	.channels = (const struct lpg_channel_data[]) {
		{ .base = 0xb100, .triled_mask = BIT(7) },
		{ .base = 0xb200, .triled_mask = BIT(6) },
	},
};

static const struct lpg_data pm8150l_lpg_data = {
	.lut_base = 0xb000,
	.lut_size = 48,

	.triled_base = 0xd000,

	.num_channels = 5,
	.channels = (const struct lpg_channel_data[]) {
		{ .base = 0xb100, .triled_mask = BIT(7) },
		{ .base = 0xb200, .triled_mask = BIT(6) },
		{ .base = 0xb300, .triled_mask = BIT(5) },
		{ .base = 0xbc00 },
		{ .base = 0xbd00 },

	},
};

static const struct lpg_data pm8350c_pwm_data = {
	.triled_base = 0xef00,

	.lut_size = 122,

	.num_channels = 4,
	.channels = (const struct lpg_channel_data[]) {
		{ .base = 0xe800, .triled_mask = BIT(7), .sdam_offset = 0x48 },
		{ .base = 0xe900, .triled_mask = BIT(6), .sdam_offset = 0x56 },
		{ .base = 0xea00, .triled_mask = BIT(5), .sdam_offset = 0x64 },
		{ .base = 0xeb00 },
	},
};

static const struct lpg_data pmk8550_pwm_data = {
	.num_channels = 2,
	.channels = (const struct lpg_channel_data[]) {
		{ .base = 0xe800 },
		{ .base = 0xe900 },
	},
};

static const struct of_device_id lpg_of_table[] = {
	{ .compatible = "qcom,pm660l-lpg", .data = &pm660l_lpg_data },
	{ .compatible = "qcom,pm8150b-lpg", .data = &pm8150b_lpg_data },
	{ .compatible = "qcom,pm8150l-lpg", .data = &pm8150l_lpg_data },
	{ .compatible = "qcom,pm8350c-pwm", .data = &pm8350c_pwm_data },
	{ .compatible = "qcom,pm8916-pwm", .data = &pm8916_pwm_data },
	{ .compatible = "qcom,pm8941-lpg", .data = &pm8941_lpg_data },
	{ .compatible = "qcom,pm8994-lpg", .data = &pm8994_lpg_data },
	{ .compatible = "qcom,pmi632-lpg", .data = &pmi632_lpg_data },
	{ .compatible = "qcom,pmi8950-pwm", .data = &pmi8950_pwm_data },
	{ .compatible = "qcom,pmi8994-lpg", .data = &pmi8994_lpg_data },
	{ .compatible = "qcom,pmi8998-lpg", .data = &pmi8998_lpg_data },
	{ .compatible = "qcom,pmc8180c-lpg", .data = &pm8150l_lpg_data },
	{ .compatible = "qcom,pmk8550-pwm", .data = &pmk8550_pwm_data },
	{}
};
MODULE_DEVICE_TABLE(of, lpg_of_table);

static struct platform_driver lpg_driver = {
	.probe = lpg_probe,
	.driver = {
		.name = "qcom-spmi-lpg",
		.of_match_table = lpg_of_table,
	},
};
module_platform_driver(lpg_driver);

MODULE_DESCRIPTION("Qualcomm LPG LED driver");
MODULE_LICENSE("GPL v2");<|MERGE_RESOLUTION|>--- conflicted
+++ resolved
@@ -1320,17 +1320,10 @@
 	lpg->pwm = chip = devm_pwmchip_alloc(lpg->dev, lpg->num_channels, 0);
 	if (IS_ERR(chip))
 		return PTR_ERR(chip);
-<<<<<<< HEAD
 
 	chip->ops = &lpg_pwm_ops;
 	pwmchip_set_drvdata(chip, lpg);
 
-=======
-
-	chip->ops = &lpg_pwm_ops;
-	pwmchip_set_drvdata(chip, lpg);
-
->>>>>>> 0c383648
 	ret = devm_pwmchip_add(lpg->dev, chip);
 	if (ret)
 		dev_err_probe(lpg->dev, ret, "failed to add PWM chip\n");
