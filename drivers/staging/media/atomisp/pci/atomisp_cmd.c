--- conflicted
+++ resolved
@@ -3721,16 +3721,9 @@
 	*padding_h = max_t(u32, *padding_h, min_pad_h);
 }
 
-<<<<<<< HEAD
-static int atomisp_set_crop(struct atomisp_device *isp,
-			    const struct v4l2_mbus_framefmt *format,
-			    struct v4l2_subdev_state *sd_state,
-			    int which)
-=======
 static int atomisp_set_crop_and_fmt(struct atomisp_device *isp,
 				    struct v4l2_mbus_framefmt *ffmt,
 				    int which)
->>>>>>> b14257ab
 {
 	struct atomisp_input_subdev *input = &isp->inputs[isp->asd.input_curr];
 	struct v4l2_subdev_selection sel = {
@@ -3794,14 +3787,7 @@
 {
 	const struct atomisp_format_bridge *fmt, *snr_fmt;
 	struct atomisp_sub_device *asd = &isp->asd;
-<<<<<<< HEAD
-	struct atomisp_input_subdev *input = &isp->inputs[asd->input_curr];
-	struct v4l2_subdev_format format = {
-		.which = V4L2_SUBDEV_FORMAT_TRY,
-	};
-=======
 	struct v4l2_mbus_framefmt ffmt = { };
->>>>>>> b14257ab
 	u32 padding_w, padding_h;
 	int ret;
 
@@ -3831,29 +3817,11 @@
 
 	dev_dbg(isp->dev, "try_mbus_fmt: try %ux%u\n", ffmt.width, ffmt.height);
 
-<<<<<<< HEAD
-	v4l2_subdev_lock_state(input->try_sd_state);
-
-	ret = atomisp_set_crop(isp, &format.format, input->try_sd_state,
-			       V4L2_SUBDEV_FORMAT_TRY);
-	if (ret == 0)
-		ret = v4l2_subdev_call(input->camera, pad, set_fmt,
-				       input->try_sd_state, &format);
-
-	v4l2_subdev_unlock_state(input->try_sd_state);
-
-	if (ret)
-		return ret;
-
-	dev_dbg(isp->dev, "try_mbus_fmt: got %ux%u\n",
-		format.format.width, format.format.height);
-=======
 	ret = atomisp_set_crop_and_fmt(isp, &ffmt, V4L2_SUBDEV_FORMAT_TRY);
 	if (ret)
 		return ret;
 
 	dev_dbg(isp->dev, "try_mbus_fmt: got %ux%u\n", ffmt.width, ffmt.height);
->>>>>>> b14257ab
 
 	snr_fmt = atomisp_get_format_bridge_from_mbus(ffmt.code);
 	if (!snr_fmt) {
@@ -4272,16 +4240,7 @@
 	struct atomisp_sub_device *asd = pipe->asd;
 	struct atomisp_device *isp = asd->isp;
 	const struct atomisp_format_bridge *format;
-<<<<<<< HEAD
-	struct v4l2_subdev_state *act_sd_state;
-	struct v4l2_subdev_format vformat = {
-		.which = V4L2_SUBDEV_FORMAT_TRY,
-	};
-	struct v4l2_mbus_framefmt *ffmt = &vformat.format;
-	struct v4l2_mbus_framefmt *req_ffmt;
-=======
 	struct v4l2_mbus_framefmt req_ffmt, ffmt = { };
->>>>>>> b14257ab
 	struct atomisp_input_stream_info *stream_info =
 	    (struct atomisp_input_stream_info *)&ffmt.reserved;
 	int ret;
@@ -4304,22 +4263,7 @@
 
 	/* Disable dvs if resolution can't be supported by sensor */
 	if (asd->params.video_dis_en && asd->run_mode->val == ATOMISP_RUN_MODE_VIDEO) {
-<<<<<<< HEAD
-		v4l2_subdev_lock_state(input->try_sd_state);
-
-		ret = atomisp_set_crop(isp, &vformat.format, input->try_sd_state,
-				       V4L2_SUBDEV_FORMAT_TRY);
-		if (ret == 0) {
-			vformat.which = V4L2_SUBDEV_FORMAT_TRY;
-			ret = v4l2_subdev_call(input->camera, pad, set_fmt,
-					       input->try_sd_state, &vformat);
-		}
-
-		v4l2_subdev_unlock_state(input->try_sd_state);
-
-=======
 		ret = atomisp_set_crop_and_fmt(isp, &ffmt, V4L2_SUBDEV_FORMAT_TRY);
->>>>>>> b14257ab
 		if (ret)
 			return ret;
 
@@ -4337,22 +4281,7 @@
 		}
 	}
 
-<<<<<<< HEAD
-	act_sd_state = v4l2_subdev_lock_and_get_active_state(input->camera);
-
-	ret = atomisp_set_crop(isp, &vformat.format, act_sd_state,
-			       V4L2_SUBDEV_FORMAT_ACTIVE);
-	if (ret == 0) {
-		vformat.which = V4L2_SUBDEV_FORMAT_ACTIVE;
-		ret = v4l2_subdev_call(input->camera, pad, set_fmt, act_sd_state, &vformat);
-	}
-
-	if (act_sd_state)
-		v4l2_subdev_unlock_state(act_sd_state);
-
-=======
 	ret = atomisp_set_crop_and_fmt(isp, &ffmt, V4L2_SUBDEV_FORMAT_ACTIVE);
->>>>>>> b14257ab
 	if (ret)
 		return ret;
 
