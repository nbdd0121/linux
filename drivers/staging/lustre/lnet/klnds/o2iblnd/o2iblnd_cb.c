--- conflicted
+++ resolved
@@ -154,13 +154,8 @@
 	LASSERT(net != NULL);
 	LASSERT(!in_interrupt());
 	LASSERT(credit == IBLND_POSTRX_NO_CREDIT ||
-<<<<<<< HEAD
 		credit == IBLND_POSTRX_PEER_CREDIT ||
 		credit == IBLND_POSTRX_RSRVD_CREDIT);
-=======
-		 credit == IBLND_POSTRX_PEER_CREDIT ||
-		 credit == IBLND_POSTRX_RSRVD_CREDIT);
->>>>>>> e416a893
 
 	mr = kiblnd_find_dma_mr(conn->ibc_hdev, rx->rx_msgaddr, IBLND_MSG_SIZE);
 	LASSERT(mr != NULL);
@@ -312,13 +307,8 @@
 	LASSERT(conn->ibc_state >= IBLND_CONN_ESTABLISHED);
 
 	CDEBUG(D_NET, "Received %x[%d] from %s\n",
-<<<<<<< HEAD
 	       msg->ibm_type, credits,
 	       libcfs_nid2str(conn->ibc_peer->ibp_nid));
-=======
-		msg->ibm_type, credits,
-		libcfs_nid2str(conn->ibc_peer->ibp_nid));
->>>>>>> e416a893
 
 	if (credits != 0) {
 		/* Have I received credits that will let me send? */
@@ -388,11 +378,7 @@
 
 	case IBLND_MSG_PUT_NAK:
 		CWARN("PUT_NACK from %s\n",
-<<<<<<< HEAD
 		      libcfs_nid2str(conn->ibc_peer->ibp_nid));
-=======
-		       libcfs_nid2str(conn->ibc_peer->ibp_nid));
->>>>>>> e416a893
 		post_credit = IBLND_POSTRX_RSRVD_CREDIT;
 		kiblnd_handle_completion(conn, IBLND_MSG_PUT_REQ,
 					 msg->ibm_u.completion.ibcm_status,
