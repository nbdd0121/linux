--- conflicted
+++ resolved
@@ -84,8 +84,5 @@
 obj-$(CONFIG_ARCH_SYNQUACER)		+= irq-sni-exiu.o
 obj-$(CONFIG_MESON_IRQ_GPIO)		+= irq-meson-gpio.o
 obj-$(CONFIG_GOLDFISH_PIC) 		+= irq-goldfish-pic.o
-<<<<<<< HEAD
 obj-$(CONFIG_NDS32)			+= irq-ativic32.o
-=======
-obj-$(CONFIG_QCOM_PDC)			+= qcom-pdc.o
->>>>>>> 83fbdf1c
+obj-$(CONFIG_QCOM_PDC)			+= qcom-pdc.o