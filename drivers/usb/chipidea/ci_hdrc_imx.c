--- conflicted
+++ resolved
@@ -316,12 +316,8 @@
 	if (IS_ERR(data->usbmisc_data))
 		return PTR_ERR(data->usbmisc_data);
 
-<<<<<<< HEAD
-	if (of_usb_get_phy_mode(dev->of_node) == USBPHY_INTERFACE_MODE_HSIC) {
-=======
 	if ((of_usb_get_phy_mode(dev->of_node) == USBPHY_INTERFACE_MODE_HSIC)
 		&& data->usbmisc_data) {
->>>>>>> f17b5f06
 		pdata.flags |= CI_HDRC_IMX_IS_HSIC;
 		data->usbmisc_data->hsic = 1;
 		data->pinctrl = devm_pinctrl_get(dev);
