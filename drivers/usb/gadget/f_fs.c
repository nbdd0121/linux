--- conflicted
+++ resolved
@@ -585,7 +585,6 @@
 			     char __user *buf, size_t len, int read)
 {
 	struct ffs_epfile *epfile = file->private_data;
-	struct usb_gadget *gadget = epfile->ffs->gadget;
 	struct ffs_ep *ep;
 	char *data = NULL;
 	ssize_t ret, data_len;
@@ -618,34 +617,6 @@
 		ret = -EINVAL;
 		goto error;
 	}
-<<<<<<< HEAD
-
-	/* Allocate & copy */
-	if (!halt) {
-		/*
-		 * Controller may require buffer size to be aligned to
-		 * maxpacketsize of an out endpoint.
-		 */
-		data_len = read ? usb_ep_align_maybe(gadget, ep->ep, len) : len;
-
-		data = kmalloc(data_len, GFP_KERNEL);
-		if (unlikely(!data))
-			return -ENOMEM;
-
-		if (!read && unlikely(copy_from_user(data, buf, len))) {
-			ret = -EFAULT;
-			goto error;
-		}
-	}
-
-	/* We will be using request */
-	ret = ffs_mutex_lock(&epfile->mutex, file->f_flags & O_NONBLOCK);
-	if (unlikely(ret))
-		goto error;
-
-	spin_lock_irq(&epfile->ffs->eps_lock);
-
-=======
 
 	/* Allocate & copy */
 	if (!halt) {
@@ -678,7 +649,6 @@
 
 	spin_lock_irq(&epfile->ffs->eps_lock);
 
->>>>>>> e3703f8c
 	if (epfile->ep != ep) {
 		/* In the meantime, endpoint got disabled or changed. */
 		ret = -ESHUTDOWN;
@@ -1711,15 +1681,9 @@
 		vla_item(d, struct usb_gadget_strings, stringtab, lang_count);
 		vla_item(d, struct usb_string, strings,
 			lang_count*(needed_count+1));
-<<<<<<< HEAD
 
 		char *vlabuf = kmalloc(vla_group_size(d), GFP_KERNEL);
 
-=======
-
-		char *vlabuf = kmalloc(vla_group_size(d), GFP_KERNEL);
-
->>>>>>> e3703f8c
 		if (unlikely(!vlabuf)) {
 			kfree(_data);
 			return -ENOMEM;
