// SPDX-License-Identifier: GPL-2.0
/* Copyright (c)  2018 Intel Corporation */

#include <linux/module.h>
#include <linux/types.h>
#include <linux/if_vlan.h>
#include <linux/aer.h>
#include <linux/tcp.h>
#include <linux/udp.h>
#include <linux/ip.h>
#include <linux/pm_runtime.h>

#include <net/ipv6.h>

#include "igc.h"
#include "igc_hw.h"

#define DRV_VERSION	"0.0.1-k"
#define DRV_SUMMARY	"Intel(R) 2.5G Ethernet Linux Driver"

#define DEFAULT_MSG_ENABLE (NETIF_MSG_DRV | NETIF_MSG_PROBE | NETIF_MSG_LINK)

static int debug = -1;

MODULE_AUTHOR("Intel Corporation, <linux.nics@intel.com>");
MODULE_DESCRIPTION(DRV_SUMMARY);
MODULE_LICENSE("GPL v2");
MODULE_VERSION(DRV_VERSION);
module_param(debug, int, 0);
MODULE_PARM_DESC(debug, "Debug level (0=none,...,16=all)");

char igc_driver_name[] = "igc";
char igc_driver_version[] = DRV_VERSION;
static const char igc_driver_string[] = DRV_SUMMARY;
static const char igc_copyright[] =
	"Copyright(c) 2018 Intel Corporation.";

static const struct igc_info *igc_info_tbl[] = {
	[board_base] = &igc_base_info,
};

static const struct pci_device_id igc_pci_tbl[] = {
	{ PCI_VDEVICE(INTEL, IGC_DEV_ID_I225_LM), board_base },
	{ PCI_VDEVICE(INTEL, IGC_DEV_ID_I225_V), board_base },
	{ PCI_VDEVICE(INTEL, IGC_DEV_ID_I225_I), board_base },
	{ PCI_VDEVICE(INTEL, IGC_DEV_ID_I220_V), board_base },
	{ PCI_VDEVICE(INTEL, IGC_DEV_ID_I225_K), board_base },
	{ PCI_VDEVICE(INTEL, IGC_DEV_ID_I225_BLANK_NVM), board_base },
	/* required last entry */
	{0, }
};

MODULE_DEVICE_TABLE(pci, igc_pci_tbl);

enum latency_range {
	lowest_latency = 0,
	low_latency = 1,
	bulk_latency = 2,
	latency_invalid = 255
};

/**
 * igc_power_down_link - Power down the phy/serdes link
 * @adapter: address of board private structure
 */
static void igc_power_down_link(struct igc_adapter *adapter)
{
	if (adapter->hw.phy.media_type == igc_media_type_copper)
		igc_power_down_phy_copper_base(&adapter->hw);
}

void igc_reset(struct igc_adapter *adapter)
{
	struct pci_dev *pdev = adapter->pdev;
	struct igc_hw *hw = &adapter->hw;
	struct igc_fc_info *fc = &hw->fc;
	u32 pba, hwm;

	/* Repartition PBA for greater than 9k MTU if required */
	pba = IGC_PBA_34K;

	/* flow control settings
	 * The high water mark must be low enough to fit one full frame
	 * after transmitting the pause frame.  As such we must have enough
	 * space to allow for us to complete our current transmit and then
	 * receive the frame that is in progress from the link partner.
	 * Set it to:
	 * - the full Rx FIFO size minus one full Tx plus one full Rx frame
	 */
	hwm = (pba << 10) - (adapter->max_frame_size + MAX_JUMBO_FRAME_SIZE);

	fc->high_water = hwm & 0xFFFFFFF0;	/* 16-byte granularity */
	fc->low_water = fc->high_water - 16;
	fc->pause_time = 0xFFFF;
	fc->send_xon = 1;
	fc->current_mode = fc->requested_mode;

	hw->mac.ops.reset_hw(hw);

	if (hw->mac.ops.init_hw(hw))
		dev_err(&pdev->dev, "Hardware Error\n");

	if (!netif_running(adapter->netdev))
		igc_power_down_link(adapter);

	/* Re-enable PTP, where applicable. */
	igc_ptp_reset(adapter);

	igc_get_phy_info(hw);
}

/**
 * igc_power_up_link - Power up the phy link
 * @adapter: address of board private structure
 */
static void igc_power_up_link(struct igc_adapter *adapter)
{
	igc_reset_phy(&adapter->hw);

	if (adapter->hw.phy.media_type == igc_media_type_copper)
		igc_power_up_phy_copper(&adapter->hw);

	igc_setup_link(&adapter->hw);
}

/**
 * igc_release_hw_control - release control of the h/w to f/w
 * @adapter: address of board private structure
 *
 * igc_release_hw_control resets CTRL_EXT:DRV_LOAD bit.
 * For ASF and Pass Through versions of f/w this means that the
 * driver is no longer loaded.
 */
static void igc_release_hw_control(struct igc_adapter *adapter)
{
	struct igc_hw *hw = &adapter->hw;
	u32 ctrl_ext;

	/* Let firmware take over control of h/w */
	ctrl_ext = rd32(IGC_CTRL_EXT);
	wr32(IGC_CTRL_EXT,
	     ctrl_ext & ~IGC_CTRL_EXT_DRV_LOAD);
}

/**
 * igc_get_hw_control - get control of the h/w from f/w
 * @adapter: address of board private structure
 *
 * igc_get_hw_control sets CTRL_EXT:DRV_LOAD bit.
 * For ASF and Pass Through versions of f/w this means that
 * the driver is loaded.
 */
static void igc_get_hw_control(struct igc_adapter *adapter)
{
	struct igc_hw *hw = &adapter->hw;
	u32 ctrl_ext;

	/* Let firmware know the driver has taken over */
	ctrl_ext = rd32(IGC_CTRL_EXT);
	wr32(IGC_CTRL_EXT,
	     ctrl_ext | IGC_CTRL_EXT_DRV_LOAD);
}

/**
 * igc_clean_tx_ring - Free Tx Buffers
 * @tx_ring: ring to be cleaned
 */
static void igc_clean_tx_ring(struct igc_ring *tx_ring)
{
	u16 i = tx_ring->next_to_clean;
	struct igc_tx_buffer *tx_buffer = &tx_ring->tx_buffer_info[i];

	while (i != tx_ring->next_to_use) {
		union igc_adv_tx_desc *eop_desc, *tx_desc;

		/* Free all the Tx ring sk_buffs */
		dev_kfree_skb_any(tx_buffer->skb);

		/* unmap skb header data */
		dma_unmap_single(tx_ring->dev,
				 dma_unmap_addr(tx_buffer, dma),
				 dma_unmap_len(tx_buffer, len),
				 DMA_TO_DEVICE);

		/* check for eop_desc to determine the end of the packet */
		eop_desc = tx_buffer->next_to_watch;
		tx_desc = IGC_TX_DESC(tx_ring, i);

		/* unmap remaining buffers */
		while (tx_desc != eop_desc) {
			tx_buffer++;
			tx_desc++;
			i++;
			if (unlikely(i == tx_ring->count)) {
				i = 0;
				tx_buffer = tx_ring->tx_buffer_info;
				tx_desc = IGC_TX_DESC(tx_ring, 0);
			}

			/* unmap any remaining paged data */
			if (dma_unmap_len(tx_buffer, len))
				dma_unmap_page(tx_ring->dev,
					       dma_unmap_addr(tx_buffer, dma),
					       dma_unmap_len(tx_buffer, len),
					       DMA_TO_DEVICE);
		}

		/* move us one more past the eop_desc for start of next pkt */
		tx_buffer++;
		i++;
		if (unlikely(i == tx_ring->count)) {
			i = 0;
			tx_buffer = tx_ring->tx_buffer_info;
		}
	}

	/* reset BQL for queue */
	netdev_tx_reset_queue(txring_txq(tx_ring));

	/* reset next_to_use and next_to_clean */
	tx_ring->next_to_use = 0;
	tx_ring->next_to_clean = 0;
}

/**
 * igc_free_tx_resources - Free Tx Resources per Queue
 * @tx_ring: Tx descriptor ring for a specific queue
 *
 * Free all transmit software resources
 */
void igc_free_tx_resources(struct igc_ring *tx_ring)
{
	igc_clean_tx_ring(tx_ring);

	vfree(tx_ring->tx_buffer_info);
	tx_ring->tx_buffer_info = NULL;

	/* if not set, then don't free */
	if (!tx_ring->desc)
		return;

	dma_free_coherent(tx_ring->dev, tx_ring->size,
			  tx_ring->desc, tx_ring->dma);

	tx_ring->desc = NULL;
}

/**
 * igc_free_all_tx_resources - Free Tx Resources for All Queues
 * @adapter: board private structure
 *
 * Free all transmit software resources
 */
static void igc_free_all_tx_resources(struct igc_adapter *adapter)
{
	int i;

	for (i = 0; i < adapter->num_tx_queues; i++)
		igc_free_tx_resources(adapter->tx_ring[i]);
}

/**
 * igc_clean_all_tx_rings - Free Tx Buffers for all queues
 * @adapter: board private structure
 */
static void igc_clean_all_tx_rings(struct igc_adapter *adapter)
{
	int i;

	for (i = 0; i < adapter->num_tx_queues; i++)
		if (adapter->tx_ring[i])
			igc_clean_tx_ring(adapter->tx_ring[i]);
}

/**
 * igc_setup_tx_resources - allocate Tx resources (Descriptors)
 * @tx_ring: tx descriptor ring (for a specific queue) to setup
 *
 * Return 0 on success, negative on failure
 */
int igc_setup_tx_resources(struct igc_ring *tx_ring)
{
	struct device *dev = tx_ring->dev;
	int size = 0;

	size = sizeof(struct igc_tx_buffer) * tx_ring->count;
	tx_ring->tx_buffer_info = vzalloc(size);
	if (!tx_ring->tx_buffer_info)
		goto err;

	/* round up to nearest 4K */
	tx_ring->size = tx_ring->count * sizeof(union igc_adv_tx_desc);
	tx_ring->size = ALIGN(tx_ring->size, 4096);

	tx_ring->desc = dma_alloc_coherent(dev, tx_ring->size,
					   &tx_ring->dma, GFP_KERNEL);

	if (!tx_ring->desc)
		goto err;

	tx_ring->next_to_use = 0;
	tx_ring->next_to_clean = 0;

	return 0;

err:
	vfree(tx_ring->tx_buffer_info);
	dev_err(dev,
		"Unable to allocate memory for the transmit descriptor ring\n");
	return -ENOMEM;
}

/**
 * igc_setup_all_tx_resources - wrapper to allocate Tx resources for all queues
 * @adapter: board private structure
 *
 * Return 0 on success, negative on failure
 */
static int igc_setup_all_tx_resources(struct igc_adapter *adapter)
{
	struct pci_dev *pdev = adapter->pdev;
	int i, err = 0;

	for (i = 0; i < adapter->num_tx_queues; i++) {
		err = igc_setup_tx_resources(adapter->tx_ring[i]);
		if (err) {
			dev_err(&pdev->dev,
				"Allocation for Tx Queue %u failed\n", i);
			for (i--; i >= 0; i--)
				igc_free_tx_resources(adapter->tx_ring[i]);
			break;
		}
	}

	return err;
}

/**
 * igc_clean_rx_ring - Free Rx Buffers per Queue
 * @rx_ring: ring to free buffers from
 */
static void igc_clean_rx_ring(struct igc_ring *rx_ring)
{
	u16 i = rx_ring->next_to_clean;

	dev_kfree_skb(rx_ring->skb);
	rx_ring->skb = NULL;

	/* Free all the Rx ring sk_buffs */
	while (i != rx_ring->next_to_alloc) {
		struct igc_rx_buffer *buffer_info = &rx_ring->rx_buffer_info[i];

		/* Invalidate cache lines that may have been written to by
		 * device so that we avoid corrupting memory.
		 */
		dma_sync_single_range_for_cpu(rx_ring->dev,
					      buffer_info->dma,
					      buffer_info->page_offset,
					      igc_rx_bufsz(rx_ring),
					      DMA_FROM_DEVICE);

		/* free resources associated with mapping */
		dma_unmap_page_attrs(rx_ring->dev,
				     buffer_info->dma,
				     igc_rx_pg_size(rx_ring),
				     DMA_FROM_DEVICE,
				     IGC_RX_DMA_ATTR);
		__page_frag_cache_drain(buffer_info->page,
					buffer_info->pagecnt_bias);

		i++;
		if (i == rx_ring->count)
			i = 0;
	}

	rx_ring->next_to_alloc = 0;
	rx_ring->next_to_clean = 0;
	rx_ring->next_to_use = 0;
}

/**
 * igc_clean_all_rx_rings - Free Rx Buffers for all queues
 * @adapter: board private structure
 */
static void igc_clean_all_rx_rings(struct igc_adapter *adapter)
{
	int i;

	for (i = 0; i < adapter->num_rx_queues; i++)
		if (adapter->rx_ring[i])
			igc_clean_rx_ring(adapter->rx_ring[i]);
}

/**
 * igc_free_rx_resources - Free Rx Resources
 * @rx_ring: ring to clean the resources from
 *
 * Free all receive software resources
 */
void igc_free_rx_resources(struct igc_ring *rx_ring)
{
	igc_clean_rx_ring(rx_ring);

	vfree(rx_ring->rx_buffer_info);
	rx_ring->rx_buffer_info = NULL;

	/* if not set, then don't free */
	if (!rx_ring->desc)
		return;

	dma_free_coherent(rx_ring->dev, rx_ring->size,
			  rx_ring->desc, rx_ring->dma);

	rx_ring->desc = NULL;
}

/**
 * igc_free_all_rx_resources - Free Rx Resources for All Queues
 * @adapter: board private structure
 *
 * Free all receive software resources
 */
static void igc_free_all_rx_resources(struct igc_adapter *adapter)
{
	int i;

	for (i = 0; i < adapter->num_rx_queues; i++)
		igc_free_rx_resources(adapter->rx_ring[i]);
}

/**
 * igc_setup_rx_resources - allocate Rx resources (Descriptors)
 * @rx_ring:    rx descriptor ring (for a specific queue) to setup
 *
 * Returns 0 on success, negative on failure
 */
int igc_setup_rx_resources(struct igc_ring *rx_ring)
{
	struct device *dev = rx_ring->dev;
	int size, desc_len;

	size = sizeof(struct igc_rx_buffer) * rx_ring->count;
	rx_ring->rx_buffer_info = vzalloc(size);
	if (!rx_ring->rx_buffer_info)
		goto err;

	desc_len = sizeof(union igc_adv_rx_desc);

	/* Round up to nearest 4K */
	rx_ring->size = rx_ring->count * desc_len;
	rx_ring->size = ALIGN(rx_ring->size, 4096);

	rx_ring->desc = dma_alloc_coherent(dev, rx_ring->size,
					   &rx_ring->dma, GFP_KERNEL);

	if (!rx_ring->desc)
		goto err;

	rx_ring->next_to_alloc = 0;
	rx_ring->next_to_clean = 0;
	rx_ring->next_to_use = 0;

	return 0;

err:
	vfree(rx_ring->rx_buffer_info);
	rx_ring->rx_buffer_info = NULL;
	dev_err(dev,
		"Unable to allocate memory for the receive descriptor ring\n");
	return -ENOMEM;
}

/**
 * igc_setup_all_rx_resources - wrapper to allocate Rx resources
 *                                (Descriptors) for all queues
 * @adapter: board private structure
 *
 * Return 0 on success, negative on failure
 */
static int igc_setup_all_rx_resources(struct igc_adapter *adapter)
{
	struct pci_dev *pdev = adapter->pdev;
	int i, err = 0;

	for (i = 0; i < adapter->num_rx_queues; i++) {
		err = igc_setup_rx_resources(adapter->rx_ring[i]);
		if (err) {
			dev_err(&pdev->dev,
				"Allocation for Rx Queue %u failed\n", i);
			for (i--; i >= 0; i--)
				igc_free_rx_resources(adapter->rx_ring[i]);
			break;
		}
	}

	return err;
}

/**
 * igc_configure_rx_ring - Configure a receive ring after Reset
 * @adapter: board private structure
 * @ring: receive ring to be configured
 *
 * Configure the Rx unit of the MAC after a reset.
 */
static void igc_configure_rx_ring(struct igc_adapter *adapter,
				  struct igc_ring *ring)
{
	struct igc_hw *hw = &adapter->hw;
	union igc_adv_rx_desc *rx_desc;
	int reg_idx = ring->reg_idx;
	u32 srrctl = 0, rxdctl = 0;
	u64 rdba = ring->dma;

	/* disable the queue */
	wr32(IGC_RXDCTL(reg_idx), 0);

	/* Set DMA base address registers */
	wr32(IGC_RDBAL(reg_idx),
	     rdba & 0x00000000ffffffffULL);
	wr32(IGC_RDBAH(reg_idx), rdba >> 32);
	wr32(IGC_RDLEN(reg_idx),
	     ring->count * sizeof(union igc_adv_rx_desc));

	/* initialize head and tail */
	ring->tail = adapter->io_addr + IGC_RDT(reg_idx);
	wr32(IGC_RDH(reg_idx), 0);
	writel(0, ring->tail);

	/* reset next-to- use/clean to place SW in sync with hardware */
	ring->next_to_clean = 0;
	ring->next_to_use = 0;

	/* set descriptor configuration */
	srrctl = IGC_RX_HDR_LEN << IGC_SRRCTL_BSIZEHDRSIZE_SHIFT;
	if (ring_uses_large_buffer(ring))
		srrctl |= IGC_RXBUFFER_3072 >> IGC_SRRCTL_BSIZEPKT_SHIFT;
	else
		srrctl |= IGC_RXBUFFER_2048 >> IGC_SRRCTL_BSIZEPKT_SHIFT;
	srrctl |= IGC_SRRCTL_DESCTYPE_ADV_ONEBUF;

	wr32(IGC_SRRCTL(reg_idx), srrctl);

	rxdctl |= IGC_RX_PTHRESH;
	rxdctl |= IGC_RX_HTHRESH << 8;
	rxdctl |= IGC_RX_WTHRESH << 16;

	/* initialize rx_buffer_info */
	memset(ring->rx_buffer_info, 0,
	       sizeof(struct igc_rx_buffer) * ring->count);

	/* initialize Rx descriptor 0 */
	rx_desc = IGC_RX_DESC(ring, 0);
	rx_desc->wb.upper.length = 0;

	/* enable receive descriptor fetching */
	rxdctl |= IGC_RXDCTL_QUEUE_ENABLE;

	wr32(IGC_RXDCTL(reg_idx), rxdctl);
}

/**
 * igc_configure_rx - Configure receive Unit after Reset
 * @adapter: board private structure
 *
 * Configure the Rx unit of the MAC after a reset.
 */
static void igc_configure_rx(struct igc_adapter *adapter)
{
	int i;

	/* Setup the HW Rx Head and Tail Descriptor Pointers and
	 * the Base and Length of the Rx Descriptor Ring
	 */
	for (i = 0; i < adapter->num_rx_queues; i++)
		igc_configure_rx_ring(adapter, adapter->rx_ring[i]);
}

/**
 * igc_configure_tx_ring - Configure transmit ring after Reset
 * @adapter: board private structure
 * @ring: tx ring to configure
 *
 * Configure a transmit ring after a reset.
 */
static void igc_configure_tx_ring(struct igc_adapter *adapter,
				  struct igc_ring *ring)
{
	struct igc_hw *hw = &adapter->hw;
	int reg_idx = ring->reg_idx;
	u64 tdba = ring->dma;
	u32 txdctl = 0;

	/* disable the queue */
	wr32(IGC_TXDCTL(reg_idx), 0);
	wrfl();
	mdelay(10);

	wr32(IGC_TDLEN(reg_idx),
	     ring->count * sizeof(union igc_adv_tx_desc));
	wr32(IGC_TDBAL(reg_idx),
	     tdba & 0x00000000ffffffffULL);
	wr32(IGC_TDBAH(reg_idx), tdba >> 32);

	ring->tail = adapter->io_addr + IGC_TDT(reg_idx);
	wr32(IGC_TDH(reg_idx), 0);
	writel(0, ring->tail);

	txdctl |= IGC_TX_PTHRESH;
	txdctl |= IGC_TX_HTHRESH << 8;
	txdctl |= IGC_TX_WTHRESH << 16;

	txdctl |= IGC_TXDCTL_QUEUE_ENABLE;
	wr32(IGC_TXDCTL(reg_idx), txdctl);
}

/**
 * igc_configure_tx - Configure transmit Unit after Reset
 * @adapter: board private structure
 *
 * Configure the Tx unit of the MAC after a reset.
 */
static void igc_configure_tx(struct igc_adapter *adapter)
{
	int i;

	for (i = 0; i < adapter->num_tx_queues; i++)
		igc_configure_tx_ring(adapter, adapter->tx_ring[i]);
}

/**
 * igc_setup_mrqc - configure the multiple receive queue control registers
 * @adapter: Board private structure
 */
static void igc_setup_mrqc(struct igc_adapter *adapter)
{
	struct igc_hw *hw = &adapter->hw;
	u32 j, num_rx_queues;
	u32 mrqc, rxcsum;
	u32 rss_key[10];

	netdev_rss_key_fill(rss_key, sizeof(rss_key));
	for (j = 0; j < 10; j++)
		wr32(IGC_RSSRK(j), rss_key[j]);

	num_rx_queues = adapter->rss_queues;

	if (adapter->rss_indir_tbl_init != num_rx_queues) {
		for (j = 0; j < IGC_RETA_SIZE; j++)
			adapter->rss_indir_tbl[j] =
			(j * num_rx_queues) / IGC_RETA_SIZE;
		adapter->rss_indir_tbl_init = num_rx_queues;
	}
	igc_write_rss_indir_tbl(adapter);

	/* Disable raw packet checksumming so that RSS hash is placed in
	 * descriptor on writeback.  No need to enable TCP/UDP/IP checksum
	 * offloads as they are enabled by default
	 */
	rxcsum = rd32(IGC_RXCSUM);
	rxcsum |= IGC_RXCSUM_PCSD;

	/* Enable Receive Checksum Offload for SCTP */
	rxcsum |= IGC_RXCSUM_CRCOFL;

	/* Don't need to set TUOFL or IPOFL, they default to 1 */
	wr32(IGC_RXCSUM, rxcsum);

	/* Generate RSS hash based on packet types, TCP/UDP
	 * port numbers and/or IPv4/v6 src and dst addresses
	 */
	mrqc = IGC_MRQC_RSS_FIELD_IPV4 |
	       IGC_MRQC_RSS_FIELD_IPV4_TCP |
	       IGC_MRQC_RSS_FIELD_IPV6 |
	       IGC_MRQC_RSS_FIELD_IPV6_TCP |
	       IGC_MRQC_RSS_FIELD_IPV6_TCP_EX;

	if (adapter->flags & IGC_FLAG_RSS_FIELD_IPV4_UDP)
		mrqc |= IGC_MRQC_RSS_FIELD_IPV4_UDP;
	if (adapter->flags & IGC_FLAG_RSS_FIELD_IPV6_UDP)
		mrqc |= IGC_MRQC_RSS_FIELD_IPV6_UDP;

	mrqc |= IGC_MRQC_ENABLE_RSS_MQ;

	wr32(IGC_MRQC, mrqc);
}

/**
 * igc_setup_rctl - configure the receive control registers
 * @adapter: Board private structure
 */
static void igc_setup_rctl(struct igc_adapter *adapter)
{
	struct igc_hw *hw = &adapter->hw;
	u32 rctl;

	rctl = rd32(IGC_RCTL);

	rctl &= ~(3 << IGC_RCTL_MO_SHIFT);
	rctl &= ~(IGC_RCTL_LBM_TCVR | IGC_RCTL_LBM_MAC);

	rctl |= IGC_RCTL_EN | IGC_RCTL_BAM | IGC_RCTL_RDMTS_HALF |
		(hw->mac.mc_filter_type << IGC_RCTL_MO_SHIFT);

	/* enable stripping of CRC. Newer features require
	 * that the HW strips the CRC.
	 */
	rctl |= IGC_RCTL_SECRC;

	/* disable store bad packets and clear size bits. */
	rctl &= ~(IGC_RCTL_SBP | IGC_RCTL_SZ_256);

	/* enable LPE to allow for reception of jumbo frames */
	rctl |= IGC_RCTL_LPE;

	/* disable queue 0 to prevent tail write w/o re-config */
	wr32(IGC_RXDCTL(0), 0);

	/* This is useful for sniffing bad packets. */
	if (adapter->netdev->features & NETIF_F_RXALL) {
		/* UPE and MPE will be handled by normal PROMISC logic
		 * in set_rx_mode
		 */
		rctl |= (IGC_RCTL_SBP | /* Receive bad packets */
			 IGC_RCTL_BAM | /* RX All Bcast Pkts */
			 IGC_RCTL_PMCF); /* RX All MAC Ctrl Pkts */

		rctl &= ~(IGC_RCTL_DPF | /* Allow filtered pause */
			  IGC_RCTL_CFIEN); /* Disable VLAN CFIEN Filter */
	}

	wr32(IGC_RCTL, rctl);
}

/**
 * igc_setup_tctl - configure the transmit control registers
 * @adapter: Board private structure
 */
static void igc_setup_tctl(struct igc_adapter *adapter)
{
	struct igc_hw *hw = &adapter->hw;
	u32 tctl;

	/* disable queue 0 which icould be enabled by default */
	wr32(IGC_TXDCTL(0), 0);

	/* Program the Transmit Control Register */
	tctl = rd32(IGC_TCTL);
	tctl &= ~IGC_TCTL_CT;
	tctl |= IGC_TCTL_PSP | IGC_TCTL_RTLC |
		(IGC_COLLISION_THRESHOLD << IGC_CT_SHIFT);

	/* Enable transmits */
	tctl |= IGC_TCTL_EN;

	wr32(IGC_TCTL, tctl);
}

/**
 * igc_rar_set_index - Sync RAL[index] and RAH[index] registers with MAC table
 * @adapter: address of board private structure
 * @index: Index of the RAR entry which need to be synced with MAC table
 */
static void igc_rar_set_index(struct igc_adapter *adapter, u32 index)
{
	u8 *addr = adapter->mac_table[index].addr;
	struct igc_hw *hw = &adapter->hw;
	u32 rar_low, rar_high;

	/* HW expects these to be in network order when they are plugged
	 * into the registers which are little endian.  In order to guarantee
	 * that ordering we need to do an leXX_to_cpup here in order to be
	 * ready for the byteswap that occurs with writel
	 */
	rar_low = le32_to_cpup((__le32 *)(addr));
	rar_high = le16_to_cpup((__le16 *)(addr + 4));

	/* Indicate to hardware the Address is Valid. */
	if (adapter->mac_table[index].state & IGC_MAC_STATE_IN_USE) {
		if (is_valid_ether_addr(addr))
			rar_high |= IGC_RAH_AV;

		rar_high |= IGC_RAH_POOL_1 <<
			adapter->mac_table[index].queue;
	}

	wr32(IGC_RAL(index), rar_low);
	wrfl();
	wr32(IGC_RAH(index), rar_high);
	wrfl();
}

/* Set default MAC address for the PF in the first RAR entry */
static void igc_set_default_mac_filter(struct igc_adapter *adapter)
{
	struct igc_mac_addr *mac_table = &adapter->mac_table[0];

	ether_addr_copy(mac_table->addr, adapter->hw.mac.addr);
	mac_table->state = IGC_MAC_STATE_DEFAULT | IGC_MAC_STATE_IN_USE;

	igc_rar_set_index(adapter, 0);
}

/**
 * igc_set_mac - Change the Ethernet Address of the NIC
 * @netdev: network interface device structure
 * @p: pointer to an address structure
 *
 * Returns 0 on success, negative on failure
 */
static int igc_set_mac(struct net_device *netdev, void *p)
{
	struct igc_adapter *adapter = netdev_priv(netdev);
	struct igc_hw *hw = &adapter->hw;
	struct sockaddr *addr = p;

	if (!is_valid_ether_addr(addr->sa_data))
		return -EADDRNOTAVAIL;

	memcpy(netdev->dev_addr, addr->sa_data, netdev->addr_len);
	memcpy(hw->mac.addr, addr->sa_data, netdev->addr_len);

	/* set the correct pool for the new PF MAC address in entry 0 */
	igc_set_default_mac_filter(adapter);

	return 0;
}

/**
 *  igc_write_mc_addr_list - write multicast addresses to MTA
 *  @netdev: network interface device structure
 *
 *  Writes multicast address list to the MTA hash table.
 *  Returns: -ENOMEM on failure
 *           0 on no addresses written
 *           X on writing X addresses to MTA
 **/
static int igc_write_mc_addr_list(struct net_device *netdev)
{
	struct igc_adapter *adapter = netdev_priv(netdev);
	struct igc_hw *hw = &adapter->hw;
	struct netdev_hw_addr *ha;
	u8  *mta_list;
	int i;

	if (netdev_mc_empty(netdev)) {
		/* nothing to program, so clear mc list */
		igc_update_mc_addr_list(hw, NULL, 0);
		return 0;
	}

	mta_list = kcalloc(netdev_mc_count(netdev), 6, GFP_ATOMIC);
	if (!mta_list)
		return -ENOMEM;

	/* The shared function expects a packed array of only addresses. */
	i = 0;
	netdev_for_each_mc_addr(ha, netdev)
		memcpy(mta_list + (i++ * ETH_ALEN), ha->addr, ETH_ALEN);

	igc_update_mc_addr_list(hw, mta_list, i);
	kfree(mta_list);

	return netdev_mc_count(netdev);
}

static void igc_tx_ctxtdesc(struct igc_ring *tx_ring,
			    struct igc_tx_buffer *first,
			    u32 vlan_macip_lens, u32 type_tucmd,
			    u32 mss_l4len_idx)
{
	struct igc_adv_tx_context_desc *context_desc;
	u16 i = tx_ring->next_to_use;
	struct timespec64 ts;

	context_desc = IGC_TX_CTXTDESC(tx_ring, i);

	i++;
	tx_ring->next_to_use = (i < tx_ring->count) ? i : 0;

	/* set bits to identify this as an advanced context descriptor */
	type_tucmd |= IGC_TXD_CMD_DEXT | IGC_ADVTXD_DTYP_CTXT;

	/* For i225, context index must be unique per ring. */
	if (test_bit(IGC_RING_FLAG_TX_CTX_IDX, &tx_ring->flags))
		mss_l4len_idx |= tx_ring->reg_idx << 4;

	context_desc->vlan_macip_lens	= cpu_to_le32(vlan_macip_lens);
	context_desc->type_tucmd_mlhl	= cpu_to_le32(type_tucmd);
	context_desc->mss_l4len_idx	= cpu_to_le32(mss_l4len_idx);

	/* We assume there is always a valid Tx time available. Invalid times
	 * should have been handled by the upper layers.
	 */
	if (tx_ring->launchtime_enable) {
		ts = ktime_to_timespec64(first->skb->tstamp);
		first->skb->tstamp = ktime_set(0, 0);
		context_desc->launch_time = cpu_to_le32(ts.tv_nsec / 32);
	} else {
		context_desc->launch_time = 0;
	}
}

static inline bool igc_ipv6_csum_is_sctp(struct sk_buff *skb)
{
	unsigned int offset = 0;

	ipv6_find_hdr(skb, &offset, IPPROTO_SCTP, NULL, NULL);

	return offset == skb_checksum_start_offset(skb);
}

static void igc_tx_csum(struct igc_ring *tx_ring, struct igc_tx_buffer *first)
{
	struct sk_buff *skb = first->skb;
	u32 vlan_macip_lens = 0;
	u32 type_tucmd = 0;

	if (skb->ip_summed != CHECKSUM_PARTIAL) {
csum_failed:
		if (!(first->tx_flags & IGC_TX_FLAGS_VLAN) &&
		    !tx_ring->launchtime_enable)
			return;
		goto no_csum;
	}

	switch (skb->csum_offset) {
	case offsetof(struct tcphdr, check):
		type_tucmd = IGC_ADVTXD_TUCMD_L4T_TCP;
		/* fall through */
	case offsetof(struct udphdr, check):
		break;
	case offsetof(struct sctphdr, checksum):
		/* validate that this is actually an SCTP request */
		if ((first->protocol == htons(ETH_P_IP) &&
		     (ip_hdr(skb)->protocol == IPPROTO_SCTP)) ||
		    (first->protocol == htons(ETH_P_IPV6) &&
		     igc_ipv6_csum_is_sctp(skb))) {
			type_tucmd = IGC_ADVTXD_TUCMD_L4T_SCTP;
			break;
		}
		/* fall through */
	default:
		skb_checksum_help(skb);
		goto csum_failed;
	}

	/* update TX checksum flag */
	first->tx_flags |= IGC_TX_FLAGS_CSUM;
	vlan_macip_lens = skb_checksum_start_offset(skb) -
			  skb_network_offset(skb);
no_csum:
	vlan_macip_lens |= skb_network_offset(skb) << IGC_ADVTXD_MACLEN_SHIFT;
	vlan_macip_lens |= first->tx_flags & IGC_TX_FLAGS_VLAN_MASK;

	igc_tx_ctxtdesc(tx_ring, first, vlan_macip_lens, type_tucmd, 0);
}

static int __igc_maybe_stop_tx(struct igc_ring *tx_ring, const u16 size)
{
	struct net_device *netdev = tx_ring->netdev;

	netif_stop_subqueue(netdev, tx_ring->queue_index);

	/* memory barriier comment */
	smp_mb();

	/* We need to check again in a case another CPU has just
	 * made room available.
	 */
	if (igc_desc_unused(tx_ring) < size)
		return -EBUSY;

	/* A reprieve! */
	netif_wake_subqueue(netdev, tx_ring->queue_index);

	u64_stats_update_begin(&tx_ring->tx_syncp2);
	tx_ring->tx_stats.restart_queue2++;
	u64_stats_update_end(&tx_ring->tx_syncp2);

	return 0;
}

static inline int igc_maybe_stop_tx(struct igc_ring *tx_ring, const u16 size)
{
	if (igc_desc_unused(tx_ring) >= size)
		return 0;
	return __igc_maybe_stop_tx(tx_ring, size);
}

#define IGC_SET_FLAG(_input, _flag, _result) \
	(((_flag) <= (_result)) ?				\
	 ((u32)((_input) & (_flag)) * ((_result) / (_flag))) :	\
	 ((u32)((_input) & (_flag)) / ((_flag) / (_result))))

static u32 igc_tx_cmd_type(struct sk_buff *skb, u32 tx_flags)
{
	/* set type for advanced descriptor with frame checksum insertion */
	u32 cmd_type = IGC_ADVTXD_DTYP_DATA |
		       IGC_ADVTXD_DCMD_DEXT |
		       IGC_ADVTXD_DCMD_IFCS;

	/* set segmentation bits for TSO */
	cmd_type |= IGC_SET_FLAG(tx_flags, IGC_TX_FLAGS_TSO,
				 (IGC_ADVTXD_DCMD_TSE));

	/* set timestamp bit if present */
	cmd_type |= IGC_SET_FLAG(tx_flags, IGC_TX_FLAGS_TSTAMP,
				 (IGC_ADVTXD_MAC_TSTAMP));

	return cmd_type;
}

static void igc_tx_olinfo_status(struct igc_ring *tx_ring,
				 union igc_adv_tx_desc *tx_desc,
				 u32 tx_flags, unsigned int paylen)
{
	u32 olinfo_status = paylen << IGC_ADVTXD_PAYLEN_SHIFT;

	/* insert L4 checksum */
	olinfo_status |= (tx_flags & IGC_TX_FLAGS_CSUM) *
			  ((IGC_TXD_POPTS_TXSM << 8) /
			  IGC_TX_FLAGS_CSUM);

	/* insert IPv4 checksum */
	olinfo_status |= (tx_flags & IGC_TX_FLAGS_IPV4) *
			  (((IGC_TXD_POPTS_IXSM << 8)) /
			  IGC_TX_FLAGS_IPV4);

	tx_desc->read.olinfo_status = cpu_to_le32(olinfo_status);
}

static int igc_tx_map(struct igc_ring *tx_ring,
		      struct igc_tx_buffer *first,
		      const u8 hdr_len)
{
	struct sk_buff *skb = first->skb;
	struct igc_tx_buffer *tx_buffer;
	union igc_adv_tx_desc *tx_desc;
	u32 tx_flags = first->tx_flags;
	skb_frag_t *frag;
	u16 i = tx_ring->next_to_use;
	unsigned int data_len, size;
	dma_addr_t dma;
	u32 cmd_type = igc_tx_cmd_type(skb, tx_flags);

	tx_desc = IGC_TX_DESC(tx_ring, i);

	igc_tx_olinfo_status(tx_ring, tx_desc, tx_flags, skb->len - hdr_len);

	size = skb_headlen(skb);
	data_len = skb->data_len;

	dma = dma_map_single(tx_ring->dev, skb->data, size, DMA_TO_DEVICE);

	tx_buffer = first;

	for (frag = &skb_shinfo(skb)->frags[0];; frag++) {
		if (dma_mapping_error(tx_ring->dev, dma))
			goto dma_error;

		/* record length, and DMA address */
		dma_unmap_len_set(tx_buffer, len, size);
		dma_unmap_addr_set(tx_buffer, dma, dma);

		tx_desc->read.buffer_addr = cpu_to_le64(dma);

		while (unlikely(size > IGC_MAX_DATA_PER_TXD)) {
			tx_desc->read.cmd_type_len =
				cpu_to_le32(cmd_type ^ IGC_MAX_DATA_PER_TXD);

			i++;
			tx_desc++;
			if (i == tx_ring->count) {
				tx_desc = IGC_TX_DESC(tx_ring, 0);
				i = 0;
			}
			tx_desc->read.olinfo_status = 0;

			dma += IGC_MAX_DATA_PER_TXD;
			size -= IGC_MAX_DATA_PER_TXD;

			tx_desc->read.buffer_addr = cpu_to_le64(dma);
		}

		if (likely(!data_len))
			break;

		tx_desc->read.cmd_type_len = cpu_to_le32(cmd_type ^ size);

		i++;
		tx_desc++;
		if (i == tx_ring->count) {
			tx_desc = IGC_TX_DESC(tx_ring, 0);
			i = 0;
		}
		tx_desc->read.olinfo_status = 0;

		size = skb_frag_size(frag);
		data_len -= size;

		dma = skb_frag_dma_map(tx_ring->dev, frag, 0,
				       size, DMA_TO_DEVICE);

		tx_buffer = &tx_ring->tx_buffer_info[i];
	}

	/* write last descriptor with RS and EOP bits */
	cmd_type |= size | IGC_TXD_DCMD;
	tx_desc->read.cmd_type_len = cpu_to_le32(cmd_type);

	netdev_tx_sent_queue(txring_txq(tx_ring), first->bytecount);

	/* set the timestamp */
	first->time_stamp = jiffies;

	skb_tx_timestamp(skb);

	/* Force memory writes to complete before letting h/w know there
	 * are new descriptors to fetch.  (Only applicable for weak-ordered
	 * memory model archs, such as IA-64).
	 *
	 * We also need this memory barrier to make certain all of the
	 * status bits have been updated before next_to_watch is written.
	 */
	wmb();

	/* set next_to_watch value indicating a packet is present */
	first->next_to_watch = tx_desc;

	i++;
	if (i == tx_ring->count)
		i = 0;

	tx_ring->next_to_use = i;

	/* Make sure there is space in the ring for the next send. */
	igc_maybe_stop_tx(tx_ring, DESC_NEEDED);

	if (netif_xmit_stopped(txring_txq(tx_ring)) || !netdev_xmit_more()) {
		writel(i, tx_ring->tail);
	}

	return 0;
dma_error:
	dev_err(tx_ring->dev, "TX DMA map failed\n");
	tx_buffer = &tx_ring->tx_buffer_info[i];

	/* clear dma mappings for failed tx_buffer_info map */
	while (tx_buffer != first) {
		if (dma_unmap_len(tx_buffer, len))
			dma_unmap_page(tx_ring->dev,
				       dma_unmap_addr(tx_buffer, dma),
				       dma_unmap_len(tx_buffer, len),
				       DMA_TO_DEVICE);
		dma_unmap_len_set(tx_buffer, len, 0);

		if (i-- == 0)
			i += tx_ring->count;
		tx_buffer = &tx_ring->tx_buffer_info[i];
	}

	if (dma_unmap_len(tx_buffer, len))
		dma_unmap_single(tx_ring->dev,
				 dma_unmap_addr(tx_buffer, dma),
				 dma_unmap_len(tx_buffer, len),
				 DMA_TO_DEVICE);
	dma_unmap_len_set(tx_buffer, len, 0);

	dev_kfree_skb_any(tx_buffer->skb);
	tx_buffer->skb = NULL;

	tx_ring->next_to_use = i;

	return -1;
}

static int igc_tso(struct igc_ring *tx_ring,
		   struct igc_tx_buffer *first,
		   u8 *hdr_len)
{
	u32 vlan_macip_lens, type_tucmd, mss_l4len_idx;
	struct sk_buff *skb = first->skb;
	union {
		struct iphdr *v4;
		struct ipv6hdr *v6;
		unsigned char *hdr;
	} ip;
	union {
		struct tcphdr *tcp;
		struct udphdr *udp;
		unsigned char *hdr;
	} l4;
	u32 paylen, l4_offset;
	int err;

	if (skb->ip_summed != CHECKSUM_PARTIAL)
		return 0;

	if (!skb_is_gso(skb))
		return 0;

	err = skb_cow_head(skb, 0);
	if (err < 0)
		return err;

	ip.hdr = skb_network_header(skb);
	l4.hdr = skb_checksum_start(skb);

	/* ADV DTYP TUCMD MKRLOC/ISCSIHEDLEN */
	type_tucmd = IGC_ADVTXD_TUCMD_L4T_TCP;

	/* initialize outer IP header fields */
	if (ip.v4->version == 4) {
		unsigned char *csum_start = skb_checksum_start(skb);
		unsigned char *trans_start = ip.hdr + (ip.v4->ihl * 4);

		/* IP header will have to cancel out any data that
		 * is not a part of the outer IP header
		 */
		ip.v4->check = csum_fold(csum_partial(trans_start,
						      csum_start - trans_start,
						      0));
		type_tucmd |= IGC_ADVTXD_TUCMD_IPV4;

		ip.v4->tot_len = 0;
		first->tx_flags |= IGC_TX_FLAGS_TSO |
				   IGC_TX_FLAGS_CSUM |
				   IGC_TX_FLAGS_IPV4;
	} else {
		ip.v6->payload_len = 0;
		first->tx_flags |= IGC_TX_FLAGS_TSO |
				   IGC_TX_FLAGS_CSUM;
	}

	/* determine offset of inner transport header */
	l4_offset = l4.hdr - skb->data;

	/* remove payload length from inner checksum */
	paylen = skb->len - l4_offset;
	if (type_tucmd & IGC_ADVTXD_TUCMD_L4T_TCP) {
		/* compute length of segmentation header */
		*hdr_len = (l4.tcp->doff * 4) + l4_offset;
		csum_replace_by_diff(&l4.tcp->check,
				     (__force __wsum)htonl(paylen));
	} else {
		/* compute length of segmentation header */
		*hdr_len = sizeof(*l4.udp) + l4_offset;
		csum_replace_by_diff(&l4.udp->check,
				     (__force __wsum)htonl(paylen));
	}

	/* update gso size and bytecount with header size */
	first->gso_segs = skb_shinfo(skb)->gso_segs;
	first->bytecount += (first->gso_segs - 1) * *hdr_len;

	/* MSS L4LEN IDX */
	mss_l4len_idx = (*hdr_len - l4_offset) << IGC_ADVTXD_L4LEN_SHIFT;
	mss_l4len_idx |= skb_shinfo(skb)->gso_size << IGC_ADVTXD_MSS_SHIFT;

	/* VLAN MACLEN IPLEN */
	vlan_macip_lens = l4.hdr - ip.hdr;
	vlan_macip_lens |= (ip.hdr - skb->data) << IGC_ADVTXD_MACLEN_SHIFT;
	vlan_macip_lens |= first->tx_flags & IGC_TX_FLAGS_VLAN_MASK;

	igc_tx_ctxtdesc(tx_ring, first, vlan_macip_lens,
			type_tucmd, mss_l4len_idx);

	return 1;
}

static netdev_tx_t igc_xmit_frame_ring(struct sk_buff *skb,
				       struct igc_ring *tx_ring)
{
	u16 count = TXD_USE_COUNT(skb_headlen(skb));
	__be16 protocol = vlan_get_protocol(skb);
	struct igc_tx_buffer *first;
	u32 tx_flags = 0;
	unsigned short f;
	u8 hdr_len = 0;
	int tso = 0;

	/* need: 1 descriptor per page * PAGE_SIZE/IGC_MAX_DATA_PER_TXD,
	 *	+ 1 desc for skb_headlen/IGC_MAX_DATA_PER_TXD,
	 *	+ 2 desc gap to keep tail from touching head,
	 *	+ 1 desc for context descriptor,
	 * otherwise try next time
	 */
	for (f = 0; f < skb_shinfo(skb)->nr_frags; f++)
		count += TXD_USE_COUNT(skb_frag_size(
						&skb_shinfo(skb)->frags[f]));

	if (igc_maybe_stop_tx(tx_ring, count + 3)) {
		/* this is a hard error */
		return NETDEV_TX_BUSY;
	}

	/* record the location of the first descriptor for this packet */
	first = &tx_ring->tx_buffer_info[tx_ring->next_to_use];
	first->skb = skb;
	first->bytecount = skb->len;
	first->gso_segs = 1;

	if (unlikely(skb_shinfo(skb)->tx_flags & SKBTX_HW_TSTAMP)) {
		struct igc_adapter *adapter = netdev_priv(tx_ring->netdev);

		/* FIXME: add support for retrieving timestamps from
		 * the other timer registers before skipping the
		 * timestamping request.
		 */
		if (adapter->tstamp_config.tx_type == HWTSTAMP_TX_ON &&
		    !test_and_set_bit_lock(__IGC_PTP_TX_IN_PROGRESS,
					   &adapter->state)) {
			skb_shinfo(skb)->tx_flags |= SKBTX_IN_PROGRESS;
			tx_flags |= IGC_TX_FLAGS_TSTAMP;

			adapter->ptp_tx_skb = skb_get(skb);
			adapter->ptp_tx_start = jiffies;
		} else {
			adapter->tx_hwtstamp_skipped++;
		}
	}

	/* record initial flags and protocol */
	first->tx_flags = tx_flags;
	first->protocol = protocol;

	tso = igc_tso(tx_ring, first, &hdr_len);
	if (tso < 0)
		goto out_drop;
	else if (!tso)
		igc_tx_csum(tx_ring, first);

	igc_tx_map(tx_ring, first, hdr_len);

	return NETDEV_TX_OK;

out_drop:
	dev_kfree_skb_any(first->skb);
	first->skb = NULL;

	return NETDEV_TX_OK;
}

static inline struct igc_ring *igc_tx_queue_mapping(struct igc_adapter *adapter,
						    struct sk_buff *skb)
{
	unsigned int r_idx = skb->queue_mapping;

	if (r_idx >= adapter->num_tx_queues)
		r_idx = r_idx % adapter->num_tx_queues;

	return adapter->tx_ring[r_idx];
}

static netdev_tx_t igc_xmit_frame(struct sk_buff *skb,
				  struct net_device *netdev)
{
	struct igc_adapter *adapter = netdev_priv(netdev);

	/* The minimum packet size with TCTL.PSP set is 17 so pad the skb
	 * in order to meet this minimum size requirement.
	 */
	if (skb->len < 17) {
		if (skb_padto(skb, 17))
			return NETDEV_TX_OK;
		skb->len = 17;
	}

	return igc_xmit_frame_ring(skb, igc_tx_queue_mapping(adapter, skb));
}

static void igc_rx_checksum(struct igc_ring *ring,
			    union igc_adv_rx_desc *rx_desc,
			    struct sk_buff *skb)
{
	skb_checksum_none_assert(skb);

	/* Ignore Checksum bit is set */
	if (igc_test_staterr(rx_desc, IGC_RXD_STAT_IXSM))
		return;

	/* Rx checksum disabled via ethtool */
	if (!(ring->netdev->features & NETIF_F_RXCSUM))
		return;

	/* TCP/UDP checksum error bit is set */
	if (igc_test_staterr(rx_desc,
			     IGC_RXDEXT_STATERR_TCPE |
			     IGC_RXDEXT_STATERR_IPE)) {
		/* work around errata with sctp packets where the TCPE aka
		 * L4E bit is set incorrectly on 64 byte (60 byte w/o crc)
		 * packets (aka let the stack check the crc32c)
		 */
		if (!(skb->len == 60 &&
		      test_bit(IGC_RING_FLAG_RX_SCTP_CSUM, &ring->flags))) {
			u64_stats_update_begin(&ring->rx_syncp);
			ring->rx_stats.csum_err++;
			u64_stats_update_end(&ring->rx_syncp);
		}
		/* let the stack verify checksum errors */
		return;
	}
	/* It must be a TCP or UDP packet with a valid checksum */
	if (igc_test_staterr(rx_desc, IGC_RXD_STAT_TCPCS |
				      IGC_RXD_STAT_UDPCS))
		skb->ip_summed = CHECKSUM_UNNECESSARY;

	dev_dbg(ring->dev, "cksum success: bits %08X\n",
		le32_to_cpu(rx_desc->wb.upper.status_error));
}

static inline void igc_rx_hash(struct igc_ring *ring,
			       union igc_adv_rx_desc *rx_desc,
			       struct sk_buff *skb)
{
	if (ring->netdev->features & NETIF_F_RXHASH)
		skb_set_hash(skb,
			     le32_to_cpu(rx_desc->wb.lower.hi_dword.rss),
			     PKT_HASH_TYPE_L3);
}

/**
 * igc_process_skb_fields - Populate skb header fields from Rx descriptor
 * @rx_ring: rx descriptor ring packet is being transacted on
 * @rx_desc: pointer to the EOP Rx descriptor
 * @skb: pointer to current skb being populated
 *
 * This function checks the ring, descriptor, and packet information in
 * order to populate the hash, checksum, VLAN, timestamp, protocol, and
 * other fields within the skb.
 */
static void igc_process_skb_fields(struct igc_ring *rx_ring,
				   union igc_adv_rx_desc *rx_desc,
				   struct sk_buff *skb)
{
	igc_rx_hash(rx_ring, rx_desc, skb);

	igc_rx_checksum(rx_ring, rx_desc, skb);

	if (igc_test_staterr(rx_desc, IGC_RXDADV_STAT_TS) &&
	    !igc_test_staterr(rx_desc, IGC_RXDADV_STAT_TSIP))
		igc_ptp_rx_rgtstamp(rx_ring->q_vector, skb);

	skb_record_rx_queue(skb, rx_ring->queue_index);

	skb->protocol = eth_type_trans(skb, rx_ring->netdev);
}

static struct igc_rx_buffer *igc_get_rx_buffer(struct igc_ring *rx_ring,
					       const unsigned int size)
{
	struct igc_rx_buffer *rx_buffer;

	rx_buffer = &rx_ring->rx_buffer_info[rx_ring->next_to_clean];
	prefetchw(rx_buffer->page);

	/* we are reusing so sync this buffer for CPU use */
	dma_sync_single_range_for_cpu(rx_ring->dev,
				      rx_buffer->dma,
				      rx_buffer->page_offset,
				      size,
				      DMA_FROM_DEVICE);

	rx_buffer->pagecnt_bias--;

	return rx_buffer;
}

/**
 * igc_add_rx_frag - Add contents of Rx buffer to sk_buff
 * @rx_ring: rx descriptor ring to transact packets on
 * @rx_buffer: buffer containing page to add
 * @skb: sk_buff to place the data into
 * @size: size of buffer to be added
 *
 * This function will add the data contained in rx_buffer->page to the skb.
 */
static void igc_add_rx_frag(struct igc_ring *rx_ring,
			    struct igc_rx_buffer *rx_buffer,
			    struct sk_buff *skb,
			    unsigned int size)
{
#if (PAGE_SIZE < 8192)
	unsigned int truesize = igc_rx_pg_size(rx_ring) / 2;

	skb_add_rx_frag(skb, skb_shinfo(skb)->nr_frags, rx_buffer->page,
			rx_buffer->page_offset, size, truesize);
	rx_buffer->page_offset ^= truesize;
#else
	unsigned int truesize = ring_uses_build_skb(rx_ring) ?
				SKB_DATA_ALIGN(IGC_SKB_PAD + size) :
				SKB_DATA_ALIGN(size);
	skb_add_rx_frag(skb, skb_shinfo(skb)->nr_frags, rx_buffer->page,
			rx_buffer->page_offset, size, truesize);
	rx_buffer->page_offset += truesize;
#endif
}

static struct sk_buff *igc_build_skb(struct igc_ring *rx_ring,
				     struct igc_rx_buffer *rx_buffer,
				     union igc_adv_rx_desc *rx_desc,
				     unsigned int size)
{
	void *va = page_address(rx_buffer->page) + rx_buffer->page_offset;
#if (PAGE_SIZE < 8192)
	unsigned int truesize = igc_rx_pg_size(rx_ring) / 2;
#else
	unsigned int truesize = SKB_DATA_ALIGN(sizeof(struct skb_shared_info)) +
				SKB_DATA_ALIGN(IGC_SKB_PAD + size);
#endif
	struct sk_buff *skb;

	/* prefetch first cache line of first page */
	prefetch(va);
#if L1_CACHE_BYTES < 128
	prefetch(va + L1_CACHE_BYTES);
#endif

	/* build an skb around the page buffer */
	skb = build_skb(va - IGC_SKB_PAD, truesize);
	if (unlikely(!skb))
		return NULL;

	/* update pointers within the skb to store the data */
	skb_reserve(skb, IGC_SKB_PAD);
	__skb_put(skb, size);

	/* update buffer offset */
#if (PAGE_SIZE < 8192)
	rx_buffer->page_offset ^= truesize;
#else
	rx_buffer->page_offset += truesize;
#endif

	return skb;
}

static struct sk_buff *igc_construct_skb(struct igc_ring *rx_ring,
					 struct igc_rx_buffer *rx_buffer,
					 union igc_adv_rx_desc *rx_desc,
					 unsigned int size)
{
	void *va = page_address(rx_buffer->page) + rx_buffer->page_offset;
#if (PAGE_SIZE < 8192)
	unsigned int truesize = igc_rx_pg_size(rx_ring) / 2;
#else
	unsigned int truesize = SKB_DATA_ALIGN(size);
#endif
	unsigned int headlen;
	struct sk_buff *skb;

	/* prefetch first cache line of first page */
	prefetch(va);
#if L1_CACHE_BYTES < 128
	prefetch(va + L1_CACHE_BYTES);
#endif

	/* allocate a skb to store the frags */
	skb = napi_alloc_skb(&rx_ring->q_vector->napi, IGC_RX_HDR_LEN);
	if (unlikely(!skb))
		return NULL;

	if (unlikely(igc_test_staterr(rx_desc, IGC_RXDADV_STAT_TSIP))) {
		igc_ptp_rx_pktstamp(rx_ring->q_vector, va, skb);
		va += IGC_TS_HDR_LEN;
		size -= IGC_TS_HDR_LEN;
	}

	/* Determine available headroom for copy */
	headlen = size;
	if (headlen > IGC_RX_HDR_LEN)
		headlen = eth_get_headlen(skb->dev, va, IGC_RX_HDR_LEN);

	/* align pull length to size of long to optimize memcpy performance */
	memcpy(__skb_put(skb, headlen), va, ALIGN(headlen, sizeof(long)));

	/* update all of the pointers */
	size -= headlen;
	if (size) {
		skb_add_rx_frag(skb, 0, rx_buffer->page,
				(va + headlen) - page_address(rx_buffer->page),
				size, truesize);
#if (PAGE_SIZE < 8192)
		rx_buffer->page_offset ^= truesize;
#else
		rx_buffer->page_offset += truesize;
#endif
	} else {
		rx_buffer->pagecnt_bias++;
	}

	return skb;
}

/**
 * igc_reuse_rx_page - page flip buffer and store it back on the ring
 * @rx_ring: rx descriptor ring to store buffers on
 * @old_buff: donor buffer to have page reused
 *
 * Synchronizes page for reuse by the adapter
 */
static void igc_reuse_rx_page(struct igc_ring *rx_ring,
			      struct igc_rx_buffer *old_buff)
{
	u16 nta = rx_ring->next_to_alloc;
	struct igc_rx_buffer *new_buff;

	new_buff = &rx_ring->rx_buffer_info[nta];

	/* update, and store next to alloc */
	nta++;
	rx_ring->next_to_alloc = (nta < rx_ring->count) ? nta : 0;

	/* Transfer page from old buffer to new buffer.
	 * Move each member individually to avoid possible store
	 * forwarding stalls.
	 */
	new_buff->dma		= old_buff->dma;
	new_buff->page		= old_buff->page;
	new_buff->page_offset	= old_buff->page_offset;
	new_buff->pagecnt_bias	= old_buff->pagecnt_bias;
}

static inline bool igc_page_is_reserved(struct page *page)
{
	return (page_to_nid(page) != numa_mem_id()) || page_is_pfmemalloc(page);
}

static bool igc_can_reuse_rx_page(struct igc_rx_buffer *rx_buffer)
{
	unsigned int pagecnt_bias = rx_buffer->pagecnt_bias;
	struct page *page = rx_buffer->page;

	/* avoid re-using remote pages */
	if (unlikely(igc_page_is_reserved(page)))
		return false;

#if (PAGE_SIZE < 8192)
	/* if we are only owner of page we can reuse it */
	if (unlikely((page_ref_count(page) - pagecnt_bias) > 1))
		return false;
#else
#define IGC_LAST_OFFSET \
	(SKB_WITH_OVERHEAD(PAGE_SIZE) - IGC_RXBUFFER_2048)

	if (rx_buffer->page_offset > IGC_LAST_OFFSET)
		return false;
#endif

	/* If we have drained the page fragment pool we need to update
	 * the pagecnt_bias and page count so that we fully restock the
	 * number of references the driver holds.
	 */
	if (unlikely(!pagecnt_bias)) {
		page_ref_add(page, USHRT_MAX);
		rx_buffer->pagecnt_bias = USHRT_MAX;
	}

	return true;
}

/**
 * igc_is_non_eop - process handling of non-EOP buffers
 * @rx_ring: Rx ring being processed
 * @rx_desc: Rx descriptor for current buffer
 *
 * This function updates next to clean.  If the buffer is an EOP buffer
 * this function exits returning false, otherwise it will place the
 * sk_buff in the next buffer to be chained and return true indicating
 * that this is in fact a non-EOP buffer.
 */
static bool igc_is_non_eop(struct igc_ring *rx_ring,
			   union igc_adv_rx_desc *rx_desc)
{
	u32 ntc = rx_ring->next_to_clean + 1;

	/* fetch, update, and store next to clean */
	ntc = (ntc < rx_ring->count) ? ntc : 0;
	rx_ring->next_to_clean = ntc;

	prefetch(IGC_RX_DESC(rx_ring, ntc));

	if (likely(igc_test_staterr(rx_desc, IGC_RXD_STAT_EOP)))
		return false;

	return true;
}

/**
 * igc_cleanup_headers - Correct corrupted or empty headers
 * @rx_ring: rx descriptor ring packet is being transacted on
 * @rx_desc: pointer to the EOP Rx descriptor
 * @skb: pointer to current skb being fixed
 *
 * Address the case where we are pulling data in on pages only
 * and as such no data is present in the skb header.
 *
 * In addition if skb is not at least 60 bytes we need to pad it so that
 * it is large enough to qualify as a valid Ethernet frame.
 *
 * Returns true if an error was encountered and skb was freed.
 */
static bool igc_cleanup_headers(struct igc_ring *rx_ring,
				union igc_adv_rx_desc *rx_desc,
				struct sk_buff *skb)
{
	if (unlikely((igc_test_staterr(rx_desc,
				       IGC_RXDEXT_ERR_FRAME_ERR_MASK)))) {
		struct net_device *netdev = rx_ring->netdev;

		if (!(netdev->features & NETIF_F_RXALL)) {
			dev_kfree_skb_any(skb);
			return true;
		}
	}

	/* if eth_skb_pad returns an error the skb was freed */
	if (eth_skb_pad(skb))
		return true;

	return false;
}

static void igc_put_rx_buffer(struct igc_ring *rx_ring,
			      struct igc_rx_buffer *rx_buffer)
{
	if (igc_can_reuse_rx_page(rx_buffer)) {
		/* hand second half of page back to the ring */
		igc_reuse_rx_page(rx_ring, rx_buffer);
	} else {
		/* We are not reusing the buffer so unmap it and free
		 * any references we are holding to it
		 */
		dma_unmap_page_attrs(rx_ring->dev, rx_buffer->dma,
				     igc_rx_pg_size(rx_ring), DMA_FROM_DEVICE,
				     IGC_RX_DMA_ATTR);
		__page_frag_cache_drain(rx_buffer->page,
					rx_buffer->pagecnt_bias);
	}

	/* clear contents of rx_buffer */
	rx_buffer->page = NULL;
}

static inline unsigned int igc_rx_offset(struct igc_ring *rx_ring)
{
	return ring_uses_build_skb(rx_ring) ? IGC_SKB_PAD : 0;
}

static bool igc_alloc_mapped_page(struct igc_ring *rx_ring,
				  struct igc_rx_buffer *bi)
{
	struct page *page = bi->page;
	dma_addr_t dma;

	/* since we are recycling buffers we should seldom need to alloc */
	if (likely(page))
		return true;

	/* alloc new page for storage */
	page = dev_alloc_pages(igc_rx_pg_order(rx_ring));
	if (unlikely(!page)) {
		rx_ring->rx_stats.alloc_failed++;
		return false;
	}

	/* map page for use */
	dma = dma_map_page_attrs(rx_ring->dev, page, 0,
				 igc_rx_pg_size(rx_ring),
				 DMA_FROM_DEVICE,
				 IGC_RX_DMA_ATTR);

	/* if mapping failed free memory back to system since
	 * there isn't much point in holding memory we can't use
	 */
	if (dma_mapping_error(rx_ring->dev, dma)) {
		__free_page(page);

		rx_ring->rx_stats.alloc_failed++;
		return false;
	}

	bi->dma = dma;
	bi->page = page;
	bi->page_offset = igc_rx_offset(rx_ring);
	bi->pagecnt_bias = 1;

	return true;
}

/**
 * igc_alloc_rx_buffers - Replace used receive buffers; packet split
 * @rx_ring: rx descriptor ring
 * @cleaned_count: number of buffers to clean
 */
static void igc_alloc_rx_buffers(struct igc_ring *rx_ring, u16 cleaned_count)
{
	union igc_adv_rx_desc *rx_desc;
	u16 i = rx_ring->next_to_use;
	struct igc_rx_buffer *bi;
	u16 bufsz;

	/* nothing to do */
	if (!cleaned_count)
		return;

	rx_desc = IGC_RX_DESC(rx_ring, i);
	bi = &rx_ring->rx_buffer_info[i];
	i -= rx_ring->count;

	bufsz = igc_rx_bufsz(rx_ring);

	do {
		if (!igc_alloc_mapped_page(rx_ring, bi))
			break;

		/* sync the buffer for use by the device */
		dma_sync_single_range_for_device(rx_ring->dev, bi->dma,
						 bi->page_offset, bufsz,
						 DMA_FROM_DEVICE);

		/* Refresh the desc even if buffer_addrs didn't change
		 * because each write-back erases this info.
		 */
		rx_desc->read.pkt_addr = cpu_to_le64(bi->dma + bi->page_offset);

		rx_desc++;
		bi++;
		i++;
		if (unlikely(!i)) {
			rx_desc = IGC_RX_DESC(rx_ring, 0);
			bi = rx_ring->rx_buffer_info;
			i -= rx_ring->count;
		}

		/* clear the length for the next_to_use descriptor */
		rx_desc->wb.upper.length = 0;

		cleaned_count--;
	} while (cleaned_count);

	i += rx_ring->count;

	if (rx_ring->next_to_use != i) {
		/* record the next descriptor to use */
		rx_ring->next_to_use = i;

		/* update next to alloc since we have filled the ring */
		rx_ring->next_to_alloc = i;

		/* Force memory writes to complete before letting h/w
		 * know there are new descriptors to fetch.  (Only
		 * applicable for weak-ordered memory model archs,
		 * such as IA-64).
		 */
		wmb();
		writel(i, rx_ring->tail);
	}
}

static int igc_clean_rx_irq(struct igc_q_vector *q_vector, const int budget)
{
	unsigned int total_bytes = 0, total_packets = 0;
	struct igc_ring *rx_ring = q_vector->rx.ring;
	struct sk_buff *skb = rx_ring->skb;
	u16 cleaned_count = igc_desc_unused(rx_ring);

	while (likely(total_packets < budget)) {
		union igc_adv_rx_desc *rx_desc;
		struct igc_rx_buffer *rx_buffer;
		unsigned int size;

		/* return some buffers to hardware, one at a time is too slow */
		if (cleaned_count >= IGC_RX_BUFFER_WRITE) {
			igc_alloc_rx_buffers(rx_ring, cleaned_count);
			cleaned_count = 0;
		}

		rx_desc = IGC_RX_DESC(rx_ring, rx_ring->next_to_clean);
		size = le16_to_cpu(rx_desc->wb.upper.length);
		if (!size)
			break;

		/* This memory barrier is needed to keep us from reading
		 * any other fields out of the rx_desc until we know the
		 * descriptor has been written back
		 */
		dma_rmb();

		rx_buffer = igc_get_rx_buffer(rx_ring, size);

		/* retrieve a buffer from the ring */
		if (skb)
			igc_add_rx_frag(rx_ring, rx_buffer, skb, size);
		else if (ring_uses_build_skb(rx_ring))
			skb = igc_build_skb(rx_ring, rx_buffer, rx_desc, size);
		else
			skb = igc_construct_skb(rx_ring, rx_buffer,
						rx_desc, size);

		/* exit if we failed to retrieve a buffer */
		if (!skb) {
			rx_ring->rx_stats.alloc_failed++;
			rx_buffer->pagecnt_bias++;
			break;
		}

		igc_put_rx_buffer(rx_ring, rx_buffer);
		cleaned_count++;

		/* fetch next buffer in frame if non-eop */
		if (igc_is_non_eop(rx_ring, rx_desc))
			continue;

		/* verify the packet layout is correct */
		if (igc_cleanup_headers(rx_ring, rx_desc, skb)) {
			skb = NULL;
			continue;
		}

		/* probably a little skewed due to removing CRC */
		total_bytes += skb->len;

		/* populate checksum, timestamp, VLAN, and protocol */
		igc_process_skb_fields(rx_ring, rx_desc, skb);

		napi_gro_receive(&q_vector->napi, skb);

		/* reset skb pointer */
		skb = NULL;

		/* update budget accounting */
		total_packets++;
	}

	/* place incomplete frames back on ring for completion */
	rx_ring->skb = skb;

	u64_stats_update_begin(&rx_ring->rx_syncp);
	rx_ring->rx_stats.packets += total_packets;
	rx_ring->rx_stats.bytes += total_bytes;
	u64_stats_update_end(&rx_ring->rx_syncp);
	q_vector->rx.total_packets += total_packets;
	q_vector->rx.total_bytes += total_bytes;

	if (cleaned_count)
		igc_alloc_rx_buffers(rx_ring, cleaned_count);

	return total_packets;
}

/**
 * igc_clean_tx_irq - Reclaim resources after transmit completes
 * @q_vector: pointer to q_vector containing needed info
 * @napi_budget: Used to determine if we are in netpoll
 *
 * returns true if ring is completely cleaned
 */
static bool igc_clean_tx_irq(struct igc_q_vector *q_vector, int napi_budget)
{
	struct igc_adapter *adapter = q_vector->adapter;
	unsigned int total_bytes = 0, total_packets = 0;
	unsigned int budget = q_vector->tx.work_limit;
	struct igc_ring *tx_ring = q_vector->tx.ring;
	unsigned int i = tx_ring->next_to_clean;
	struct igc_tx_buffer *tx_buffer;
	union igc_adv_tx_desc *tx_desc;

	if (test_bit(__IGC_DOWN, &adapter->state))
		return true;

	tx_buffer = &tx_ring->tx_buffer_info[i];
	tx_desc = IGC_TX_DESC(tx_ring, i);
	i -= tx_ring->count;

	do {
		union igc_adv_tx_desc *eop_desc = tx_buffer->next_to_watch;

		/* if next_to_watch is not set then there is no work pending */
		if (!eop_desc)
			break;

		/* prevent any other reads prior to eop_desc */
		smp_rmb();

		/* if DD is not set pending work has not been completed */
		if (!(eop_desc->wb.status & cpu_to_le32(IGC_TXD_STAT_DD)))
			break;

		/* clear next_to_watch to prevent false hangs */
		tx_buffer->next_to_watch = NULL;

		/* update the statistics for this packet */
		total_bytes += tx_buffer->bytecount;
		total_packets += tx_buffer->gso_segs;

		/* free the skb */
		napi_consume_skb(tx_buffer->skb, napi_budget);

		/* unmap skb header data */
		dma_unmap_single(tx_ring->dev,
				 dma_unmap_addr(tx_buffer, dma),
				 dma_unmap_len(tx_buffer, len),
				 DMA_TO_DEVICE);

		/* clear tx_buffer data */
		dma_unmap_len_set(tx_buffer, len, 0);

		/* clear last DMA location and unmap remaining buffers */
		while (tx_desc != eop_desc) {
			tx_buffer++;
			tx_desc++;
			i++;
			if (unlikely(!i)) {
				i -= tx_ring->count;
				tx_buffer = tx_ring->tx_buffer_info;
				tx_desc = IGC_TX_DESC(tx_ring, 0);
			}

			/* unmap any remaining paged data */
			if (dma_unmap_len(tx_buffer, len)) {
				dma_unmap_page(tx_ring->dev,
					       dma_unmap_addr(tx_buffer, dma),
					       dma_unmap_len(tx_buffer, len),
					       DMA_TO_DEVICE);
				dma_unmap_len_set(tx_buffer, len, 0);
			}
		}

		/* move us one more past the eop_desc for start of next pkt */
		tx_buffer++;
		tx_desc++;
		i++;
		if (unlikely(!i)) {
			i -= tx_ring->count;
			tx_buffer = tx_ring->tx_buffer_info;
			tx_desc = IGC_TX_DESC(tx_ring, 0);
		}

		/* issue prefetch for next Tx descriptor */
		prefetch(tx_desc);

		/* update budget accounting */
		budget--;
	} while (likely(budget));

	netdev_tx_completed_queue(txring_txq(tx_ring),
				  total_packets, total_bytes);

	i += tx_ring->count;
	tx_ring->next_to_clean = i;
	u64_stats_update_begin(&tx_ring->tx_syncp);
	tx_ring->tx_stats.bytes += total_bytes;
	tx_ring->tx_stats.packets += total_packets;
	u64_stats_update_end(&tx_ring->tx_syncp);
	q_vector->tx.total_bytes += total_bytes;
	q_vector->tx.total_packets += total_packets;

	if (test_bit(IGC_RING_FLAG_TX_DETECT_HANG, &tx_ring->flags)) {
		struct igc_hw *hw = &adapter->hw;

		/* Detect a transmit hang in hardware, this serializes the
		 * check with the clearing of time_stamp and movement of i
		 */
		clear_bit(IGC_RING_FLAG_TX_DETECT_HANG, &tx_ring->flags);
		if (tx_buffer->next_to_watch &&
		    time_after(jiffies, tx_buffer->time_stamp +
		    (adapter->tx_timeout_factor * HZ)) &&
		    !(rd32(IGC_STATUS) & IGC_STATUS_TXOFF)) {
			/* detected Tx unit hang */
			dev_err(tx_ring->dev,
				"Detected Tx Unit Hang\n"
				"  Tx Queue             <%d>\n"
				"  TDH                  <%x>\n"
				"  TDT                  <%x>\n"
				"  next_to_use          <%x>\n"
				"  next_to_clean        <%x>\n"
				"buffer_info[next_to_clean]\n"
				"  time_stamp           <%lx>\n"
				"  next_to_watch        <%p>\n"
				"  jiffies              <%lx>\n"
				"  desc.status          <%x>\n",
				tx_ring->queue_index,
				rd32(IGC_TDH(tx_ring->reg_idx)),
				readl(tx_ring->tail),
				tx_ring->next_to_use,
				tx_ring->next_to_clean,
				tx_buffer->time_stamp,
				tx_buffer->next_to_watch,
				jiffies,
				tx_buffer->next_to_watch->wb.status);
			netif_stop_subqueue(tx_ring->netdev,
					    tx_ring->queue_index);

			/* we are about to reset, no point in enabling stuff */
			return true;
		}
	}

#define TX_WAKE_THRESHOLD (DESC_NEEDED * 2)
	if (unlikely(total_packets &&
		     netif_carrier_ok(tx_ring->netdev) &&
		     igc_desc_unused(tx_ring) >= TX_WAKE_THRESHOLD)) {
		/* Make sure that anybody stopping the queue after this
		 * sees the new next_to_clean.
		 */
		smp_mb();
		if (__netif_subqueue_stopped(tx_ring->netdev,
					     tx_ring->queue_index) &&
		    !(test_bit(__IGC_DOWN, &adapter->state))) {
			netif_wake_subqueue(tx_ring->netdev,
					    tx_ring->queue_index);

			u64_stats_update_begin(&tx_ring->tx_syncp);
			tx_ring->tx_stats.restart_queue++;
			u64_stats_update_end(&tx_ring->tx_syncp);
		}
	}

	return !!budget;
}

static void igc_nfc_filter_restore(struct igc_adapter *adapter)
{
	struct igc_nfc_filter *rule;

	spin_lock(&adapter->nfc_lock);

	hlist_for_each_entry(rule, &adapter->nfc_filter_list, nfc_node)
		igc_add_filter(adapter, rule);

	spin_unlock(&adapter->nfc_lock);
}

/* If the filter to be added and an already existing filter express
 * the same address and address type, it should be possible to only
 * override the other configurations, for example the queue to steer
 * traffic.
 */
static bool igc_mac_entry_can_be_used(const struct igc_mac_addr *entry,
				      const u8 *addr, const u8 flags)
{
	if (!(entry->state & IGC_MAC_STATE_IN_USE))
		return true;

	if ((entry->state & IGC_MAC_STATE_SRC_ADDR) !=
	    (flags & IGC_MAC_STATE_SRC_ADDR))
		return false;

	if (!ether_addr_equal(addr, entry->addr))
		return false;

	return true;
}

/* Add a MAC filter for 'addr' directing matching traffic to 'queue',
 * 'flags' is used to indicate what kind of match is made, match is by
 * default for the destination address, if matching by source address
 * is desired the flag IGC_MAC_STATE_SRC_ADDR can be used.
 */
static int igc_add_mac_filter(struct igc_adapter *adapter,
			      const u8 *addr, const u8 queue)
{
	struct igc_hw *hw = &adapter->hw;
	int rar_entries = hw->mac.rar_entry_count;
	int i;

	if (is_zero_ether_addr(addr))
		return -EINVAL;

	/* Search for the first empty entry in the MAC table.
	 * Do not touch entries at the end of the table reserved for the VF MAC
	 * addresses.
	 */
	for (i = 0; i < rar_entries; i++) {
		if (!igc_mac_entry_can_be_used(&adapter->mac_table[i],
					       addr, 0))
			continue;

		ether_addr_copy(adapter->mac_table[i].addr, addr);
		adapter->mac_table[i].queue = queue;
		adapter->mac_table[i].state |= IGC_MAC_STATE_IN_USE;

		igc_rar_set_index(adapter, i);
		return i;
	}

	return -ENOSPC;
}

/* Remove a MAC filter for 'addr' directing matching traffic to
 * 'queue', 'flags' is used to indicate what kind of match need to be
 * removed, match is by default for the destination address, if
 * matching by source address is to be removed the flag
 * IGC_MAC_STATE_SRC_ADDR can be used.
 */
static int igc_del_mac_filter(struct igc_adapter *adapter,
			      const u8 *addr, const u8 queue)
{
	struct igc_hw *hw = &adapter->hw;
	int rar_entries = hw->mac.rar_entry_count;
	int i;

	if (is_zero_ether_addr(addr))
		return -EINVAL;

	/* Search for matching entry in the MAC table based on given address
	 * and queue. Do not touch entries at the end of the table reserved
	 * for the VF MAC addresses.
	 */
	for (i = 0; i < rar_entries; i++) {
		if (!(adapter->mac_table[i].state & IGC_MAC_STATE_IN_USE))
			continue;
		if (adapter->mac_table[i].state != 0)
			continue;
		if (adapter->mac_table[i].queue != queue)
			continue;
		if (!ether_addr_equal(adapter->mac_table[i].addr, addr))
			continue;

		/* When a filter for the default address is "deleted",
		 * we return it to its initial configuration
		 */
		if (adapter->mac_table[i].state & IGC_MAC_STATE_DEFAULT) {
			adapter->mac_table[i].state =
				IGC_MAC_STATE_DEFAULT | IGC_MAC_STATE_IN_USE;
			adapter->mac_table[i].queue = 0;
		} else {
			adapter->mac_table[i].state = 0;
			adapter->mac_table[i].queue = 0;
			memset(adapter->mac_table[i].addr, 0, ETH_ALEN);
		}

		igc_rar_set_index(adapter, i);
		return 0;
	}

	return -ENOENT;
}

static int igc_uc_sync(struct net_device *netdev, const unsigned char *addr)
{
	struct igc_adapter *adapter = netdev_priv(netdev);
	int ret;

	ret = igc_add_mac_filter(adapter, addr, adapter->num_rx_queues);

	return min_t(int, ret, 0);
}

static int igc_uc_unsync(struct net_device *netdev, const unsigned char *addr)
{
	struct igc_adapter *adapter = netdev_priv(netdev);

	igc_del_mac_filter(adapter, addr, adapter->num_rx_queues);

	return 0;
}

/**
 * igc_set_rx_mode - Secondary Unicast, Multicast and Promiscuous mode set
 * @netdev: network interface device structure
 *
 * The set_rx_mode entry point is called whenever the unicast or multicast
 * address lists or the network interface flags are updated.  This routine is
 * responsible for configuring the hardware for proper unicast, multicast,
 * promiscuous mode, and all-multi behavior.
 */
static void igc_set_rx_mode(struct net_device *netdev)
{
	struct igc_adapter *adapter = netdev_priv(netdev);
	struct igc_hw *hw = &adapter->hw;
	u32 rctl = 0, rlpml = MAX_JUMBO_FRAME_SIZE;
	int count;

	/* Check for Promiscuous and All Multicast modes */
	if (netdev->flags & IFF_PROMISC) {
		rctl |= IGC_RCTL_UPE | IGC_RCTL_MPE;
	} else {
		if (netdev->flags & IFF_ALLMULTI) {
			rctl |= IGC_RCTL_MPE;
		} else {
			/* Write addresses to the MTA, if the attempt fails
			 * then we should just turn on promiscuous mode so
			 * that we can at least receive multicast traffic
			 */
			count = igc_write_mc_addr_list(netdev);
			if (count < 0)
				rctl |= IGC_RCTL_MPE;
		}
	}

	/* Write addresses to available RAR registers, if there is not
	 * sufficient space to store all the addresses then enable
	 * unicast promiscuous mode
	 */
	if (__dev_uc_sync(netdev, igc_uc_sync, igc_uc_unsync))
		rctl |= IGC_RCTL_UPE;

	/* update state of unicast and multicast */
	rctl |= rd32(IGC_RCTL) & ~(IGC_RCTL_UPE | IGC_RCTL_MPE);
	wr32(IGC_RCTL, rctl);

#if (PAGE_SIZE < 8192)
	if (adapter->max_frame_size <= IGC_MAX_FRAME_BUILD_SKB)
		rlpml = IGC_MAX_FRAME_BUILD_SKB;
#endif
	wr32(IGC_RLPML, rlpml);
}

/**
 * igc_configure - configure the hardware for RX and TX
 * @adapter: private board structure
 */
static void igc_configure(struct igc_adapter *adapter)
{
	struct net_device *netdev = adapter->netdev;
	int i = 0;

	igc_get_hw_control(adapter);
	igc_set_rx_mode(netdev);

	igc_setup_tctl(adapter);
	igc_setup_mrqc(adapter);
	igc_setup_rctl(adapter);

	igc_nfc_filter_restore(adapter);
	igc_configure_tx(adapter);
	igc_configure_rx(adapter);

	igc_rx_fifo_flush_base(&adapter->hw);

	/* call igc_desc_unused which always leaves
	 * at least 1 descriptor unused to make sure
	 * next_to_use != next_to_clean
	 */
	for (i = 0; i < adapter->num_rx_queues; i++) {
		struct igc_ring *ring = adapter->rx_ring[i];

		igc_alloc_rx_buffers(ring, igc_desc_unused(ring));
	}
}

/**
 * igc_write_ivar - configure ivar for given MSI-X vector
 * @hw: pointer to the HW structure
 * @msix_vector: vector number we are allocating to a given ring
 * @index: row index of IVAR register to write within IVAR table
 * @offset: column offset of in IVAR, should be multiple of 8
 *
 * The IVAR table consists of 2 columns,
 * each containing an cause allocation for an Rx and Tx ring, and a
 * variable number of rows depending on the number of queues supported.
 */
static void igc_write_ivar(struct igc_hw *hw, int msix_vector,
			   int index, int offset)
{
	u32 ivar = array_rd32(IGC_IVAR0, index);

	/* clear any bits that are currently set */
	ivar &= ~((u32)0xFF << offset);

	/* write vector and valid bit */
	ivar |= (msix_vector | IGC_IVAR_VALID) << offset;

	array_wr32(IGC_IVAR0, index, ivar);
}

static void igc_assign_vector(struct igc_q_vector *q_vector, int msix_vector)
{
	struct igc_adapter *adapter = q_vector->adapter;
	struct igc_hw *hw = &adapter->hw;
	int rx_queue = IGC_N0_QUEUE;
	int tx_queue = IGC_N0_QUEUE;

	if (q_vector->rx.ring)
		rx_queue = q_vector->rx.ring->reg_idx;
	if (q_vector->tx.ring)
		tx_queue = q_vector->tx.ring->reg_idx;

	switch (hw->mac.type) {
	case igc_i225:
		if (rx_queue > IGC_N0_QUEUE)
			igc_write_ivar(hw, msix_vector,
				       rx_queue >> 1,
				       (rx_queue & 0x1) << 4);
		if (tx_queue > IGC_N0_QUEUE)
			igc_write_ivar(hw, msix_vector,
				       tx_queue >> 1,
				       ((tx_queue & 0x1) << 4) + 8);
		q_vector->eims_value = BIT(msix_vector);
		break;
	default:
		WARN_ONCE(hw->mac.type != igc_i225, "Wrong MAC type\n");
		break;
	}

	/* add q_vector eims value to global eims_enable_mask */
	adapter->eims_enable_mask |= q_vector->eims_value;

	/* configure q_vector to set itr on first interrupt */
	q_vector->set_itr = 1;
}

/**
 * igc_configure_msix - Configure MSI-X hardware
 * @adapter: Pointer to adapter structure
 *
 * igc_configure_msix sets up the hardware to properly
 * generate MSI-X interrupts.
 */
static void igc_configure_msix(struct igc_adapter *adapter)
{
	struct igc_hw *hw = &adapter->hw;
	int i, vector = 0;
	u32 tmp;

	adapter->eims_enable_mask = 0;

	/* set vector for other causes, i.e. link changes */
	switch (hw->mac.type) {
	case igc_i225:
		/* Turn on MSI-X capability first, or our settings
		 * won't stick.  And it will take days to debug.
		 */
		wr32(IGC_GPIE, IGC_GPIE_MSIX_MODE |
		     IGC_GPIE_PBA | IGC_GPIE_EIAME |
		     IGC_GPIE_NSICR);

		/* enable msix_other interrupt */
		adapter->eims_other = BIT(vector);
		tmp = (vector++ | IGC_IVAR_VALID) << 8;

		wr32(IGC_IVAR_MISC, tmp);
		break;
	default:
		/* do nothing, since nothing else supports MSI-X */
		break;
	} /* switch (hw->mac.type) */

	adapter->eims_enable_mask |= adapter->eims_other;

	for (i = 0; i < adapter->num_q_vectors; i++)
		igc_assign_vector(adapter->q_vector[i], vector++);

	wrfl();
}

/**
 * igc_irq_enable - Enable default interrupt generation settings
 * @adapter: board private structure
 */
static void igc_irq_enable(struct igc_adapter *adapter)
{
	struct igc_hw *hw = &adapter->hw;

	if (adapter->msix_entries) {
		u32 ims = IGC_IMS_LSC | IGC_IMS_DOUTSYNC | IGC_IMS_DRSTA;
		u32 regval = rd32(IGC_EIAC);

		wr32(IGC_EIAC, regval | adapter->eims_enable_mask);
		regval = rd32(IGC_EIAM);
		wr32(IGC_EIAM, regval | adapter->eims_enable_mask);
		wr32(IGC_EIMS, adapter->eims_enable_mask);
		wr32(IGC_IMS, ims);
	} else {
		wr32(IGC_IMS, IMS_ENABLE_MASK | IGC_IMS_DRSTA);
		wr32(IGC_IAM, IMS_ENABLE_MASK | IGC_IMS_DRSTA);
	}
}

/**
 * igc_irq_disable - Mask off interrupt generation on the NIC
 * @adapter: board private structure
 */
static void igc_irq_disable(struct igc_adapter *adapter)
{
	struct igc_hw *hw = &adapter->hw;

	if (adapter->msix_entries) {
		u32 regval = rd32(IGC_EIAM);

		wr32(IGC_EIAM, regval & ~adapter->eims_enable_mask);
		wr32(IGC_EIMC, adapter->eims_enable_mask);
		regval = rd32(IGC_EIAC);
		wr32(IGC_EIAC, regval & ~adapter->eims_enable_mask);
	}

	wr32(IGC_IAM, 0);
	wr32(IGC_IMC, ~0);
	wrfl();

	if (adapter->msix_entries) {
		int vector = 0, i;

		synchronize_irq(adapter->msix_entries[vector++].vector);

		for (i = 0; i < adapter->num_q_vectors; i++)
			synchronize_irq(adapter->msix_entries[vector++].vector);
	} else {
		synchronize_irq(adapter->pdev->irq);
	}
}

void igc_set_flag_queue_pairs(struct igc_adapter *adapter,
			      const u32 max_rss_queues)
{
	/* Determine if we need to pair queues. */
	/* If rss_queues > half of max_rss_queues, pair the queues in
	 * order to conserve interrupts due to limited supply.
	 */
	if (adapter->rss_queues > (max_rss_queues / 2))
		adapter->flags |= IGC_FLAG_QUEUE_PAIRS;
	else
		adapter->flags &= ~IGC_FLAG_QUEUE_PAIRS;
}

unsigned int igc_get_max_rss_queues(struct igc_adapter *adapter)
{
	unsigned int max_rss_queues;

	/* Determine the maximum number of RSS queues supported. */
	max_rss_queues = IGC_MAX_RX_QUEUES;

	return max_rss_queues;
}

static void igc_init_queue_configuration(struct igc_adapter *adapter)
{
	u32 max_rss_queues;

	max_rss_queues = igc_get_max_rss_queues(adapter);
	adapter->rss_queues = min_t(u32, max_rss_queues, num_online_cpus());

	igc_set_flag_queue_pairs(adapter, max_rss_queues);
}

/**
 * igc_reset_q_vector - Reset config for interrupt vector
 * @adapter: board private structure to initialize
 * @v_idx: Index of vector to be reset
 *
 * If NAPI is enabled it will delete any references to the
 * NAPI struct. This is preparation for igc_free_q_vector.
 */
static void igc_reset_q_vector(struct igc_adapter *adapter, int v_idx)
{
	struct igc_q_vector *q_vector = adapter->q_vector[v_idx];

	/* if we're coming from igc_set_interrupt_capability, the vectors are
	 * not yet allocated
	 */
	if (!q_vector)
		return;

	if (q_vector->tx.ring)
		adapter->tx_ring[q_vector->tx.ring->queue_index] = NULL;

	if (q_vector->rx.ring)
		adapter->rx_ring[q_vector->rx.ring->queue_index] = NULL;

	netif_napi_del(&q_vector->napi);
}

/**
 * igc_free_q_vector - Free memory allocated for specific interrupt vector
 * @adapter: board private structure to initialize
 * @v_idx: Index of vector to be freed
 *
 * This function frees the memory allocated to the q_vector.
 */
static void igc_free_q_vector(struct igc_adapter *adapter, int v_idx)
{
	struct igc_q_vector *q_vector = adapter->q_vector[v_idx];

	adapter->q_vector[v_idx] = NULL;

	/* igc_get_stats64() might access the rings on this vector,
	 * we must wait a grace period before freeing it.
	 */
	if (q_vector)
		kfree_rcu(q_vector, rcu);
}

/**
 * igc_free_q_vectors - Free memory allocated for interrupt vectors
 * @adapter: board private structure to initialize
 *
 * This function frees the memory allocated to the q_vectors.  In addition if
 * NAPI is enabled it will delete any references to the NAPI struct prior
 * to freeing the q_vector.
 */
static void igc_free_q_vectors(struct igc_adapter *adapter)
{
	int v_idx = adapter->num_q_vectors;

	adapter->num_tx_queues = 0;
	adapter->num_rx_queues = 0;
	adapter->num_q_vectors = 0;

	while (v_idx--) {
		igc_reset_q_vector(adapter, v_idx);
		igc_free_q_vector(adapter, v_idx);
	}
}

/**
 * igc_update_itr - update the dynamic ITR value based on statistics
 * @q_vector: pointer to q_vector
 * @ring_container: ring info to update the itr for
 *
 * Stores a new ITR value based on packets and byte
 * counts during the last interrupt.  The advantage of per interrupt
 * computation is faster updates and more accurate ITR for the current
 * traffic pattern.  Constants in this function were computed
 * based on theoretical maximum wire speed and thresholds were set based
 * on testing data as well as attempting to minimize response time
 * while increasing bulk throughput.
 * NOTE: These calculations are only valid when operating in a single-
 * queue environment.
 */
static void igc_update_itr(struct igc_q_vector *q_vector,
			   struct igc_ring_container *ring_container)
{
	unsigned int packets = ring_container->total_packets;
	unsigned int bytes = ring_container->total_bytes;
	u8 itrval = ring_container->itr;

	/* no packets, exit with status unchanged */
	if (packets == 0)
		return;

	switch (itrval) {
	case lowest_latency:
		/* handle TSO and jumbo frames */
		if (bytes / packets > 8000)
			itrval = bulk_latency;
		else if ((packets < 5) && (bytes > 512))
			itrval = low_latency;
		break;
	case low_latency:  /* 50 usec aka 20000 ints/s */
		if (bytes > 10000) {
			/* this if handles the TSO accounting */
			if (bytes / packets > 8000)
				itrval = bulk_latency;
			else if ((packets < 10) || ((bytes / packets) > 1200))
				itrval = bulk_latency;
			else if ((packets > 35))
				itrval = lowest_latency;
		} else if (bytes / packets > 2000) {
			itrval = bulk_latency;
		} else if (packets <= 2 && bytes < 512) {
			itrval = lowest_latency;
		}
		break;
	case bulk_latency: /* 250 usec aka 4000 ints/s */
		if (bytes > 25000) {
			if (packets > 35)
				itrval = low_latency;
		} else if (bytes < 1500) {
			itrval = low_latency;
		}
		break;
	}

	/* clear work counters since we have the values we need */
	ring_container->total_bytes = 0;
	ring_container->total_packets = 0;

	/* write updated itr to ring container */
	ring_container->itr = itrval;
}

static void igc_set_itr(struct igc_q_vector *q_vector)
{
	struct igc_adapter *adapter = q_vector->adapter;
	u32 new_itr = q_vector->itr_val;
	u8 current_itr = 0;

	/* for non-gigabit speeds, just fix the interrupt rate at 4000 */
	switch (adapter->link_speed) {
	case SPEED_10:
	case SPEED_100:
		current_itr = 0;
		new_itr = IGC_4K_ITR;
		goto set_itr_now;
	default:
		break;
	}

	igc_update_itr(q_vector, &q_vector->tx);
	igc_update_itr(q_vector, &q_vector->rx);

	current_itr = max(q_vector->rx.itr, q_vector->tx.itr);

	/* conservative mode (itr 3) eliminates the lowest_latency setting */
	if (current_itr == lowest_latency &&
	    ((q_vector->rx.ring && adapter->rx_itr_setting == 3) ||
	    (!q_vector->rx.ring && adapter->tx_itr_setting == 3)))
		current_itr = low_latency;

	switch (current_itr) {
	/* counts and packets in update_itr are dependent on these numbers */
	case lowest_latency:
		new_itr = IGC_70K_ITR; /* 70,000 ints/sec */
		break;
	case low_latency:
		new_itr = IGC_20K_ITR; /* 20,000 ints/sec */
		break;
	case bulk_latency:
		new_itr = IGC_4K_ITR;  /* 4,000 ints/sec */
		break;
	default:
		break;
	}

set_itr_now:
	if (new_itr != q_vector->itr_val) {
		/* this attempts to bias the interrupt rate towards Bulk
		 * by adding intermediate steps when interrupt rate is
		 * increasing
		 */
		new_itr = new_itr > q_vector->itr_val ?
			  max((new_itr * q_vector->itr_val) /
			  (new_itr + (q_vector->itr_val >> 2)),
			  new_itr) : new_itr;
		/* Don't write the value here; it resets the adapter's
		 * internal timer, and causes us to delay far longer than
		 * we should between interrupts.  Instead, we write the ITR
		 * value at the beginning of the next interrupt so the timing
		 * ends up being correct.
		 */
		q_vector->itr_val = new_itr;
		q_vector->set_itr = 1;
	}
}

static void igc_reset_interrupt_capability(struct igc_adapter *adapter)
{
	int v_idx = adapter->num_q_vectors;

	if (adapter->msix_entries) {
		pci_disable_msix(adapter->pdev);
		kfree(adapter->msix_entries);
		adapter->msix_entries = NULL;
	} else if (adapter->flags & IGC_FLAG_HAS_MSI) {
		pci_disable_msi(adapter->pdev);
	}

	while (v_idx--)
		igc_reset_q_vector(adapter, v_idx);
}

/**
 * igc_set_interrupt_capability - set MSI or MSI-X if supported
 * @adapter: Pointer to adapter structure
 * @msix: boolean value for MSI-X capability
 *
 * Attempt to configure interrupts using the best available
 * capabilities of the hardware and kernel.
 */
static void igc_set_interrupt_capability(struct igc_adapter *adapter,
					 bool msix)
{
	int numvecs, i;
	int err;

	if (!msix)
		goto msi_only;
	adapter->flags |= IGC_FLAG_HAS_MSIX;

	/* Number of supported queues. */
	adapter->num_rx_queues = adapter->rss_queues;

	adapter->num_tx_queues = adapter->rss_queues;

	/* start with one vector for every Rx queue */
	numvecs = adapter->num_rx_queues;

	/* if Tx handler is separate add 1 for every Tx queue */
	if (!(adapter->flags & IGC_FLAG_QUEUE_PAIRS))
		numvecs += adapter->num_tx_queues;

	/* store the number of vectors reserved for queues */
	adapter->num_q_vectors = numvecs;

	/* add 1 vector for link status interrupts */
	numvecs++;

	adapter->msix_entries = kcalloc(numvecs, sizeof(struct msix_entry),
					GFP_KERNEL);

	if (!adapter->msix_entries)
		return;

	/* populate entry values */
	for (i = 0; i < numvecs; i++)
		adapter->msix_entries[i].entry = i;

	err = pci_enable_msix_range(adapter->pdev,
				    adapter->msix_entries,
				    numvecs,
				    numvecs);
	if (err > 0)
		return;

	kfree(adapter->msix_entries);
	adapter->msix_entries = NULL;

	igc_reset_interrupt_capability(adapter);

msi_only:
	adapter->flags &= ~IGC_FLAG_HAS_MSIX;

	adapter->rss_queues = 1;
	adapter->flags |= IGC_FLAG_QUEUE_PAIRS;
	adapter->num_rx_queues = 1;
	adapter->num_tx_queues = 1;
	adapter->num_q_vectors = 1;
	if (!pci_enable_msi(adapter->pdev))
		adapter->flags |= IGC_FLAG_HAS_MSI;
}

/**
 * igc_update_ring_itr - update the dynamic ITR value based on packet size
 * @q_vector: pointer to q_vector
 *
 * Stores a new ITR value based on strictly on packet size.  This
 * algorithm is less sophisticated than that used in igc_update_itr,
 * due to the difficulty of synchronizing statistics across multiple
 * receive rings.  The divisors and thresholds used by this function
 * were determined based on theoretical maximum wire speed and testing
 * data, in order to minimize response time while increasing bulk
 * throughput.
 * NOTE: This function is called only when operating in a multiqueue
 * receive environment.
 */
static void igc_update_ring_itr(struct igc_q_vector *q_vector)
{
	struct igc_adapter *adapter = q_vector->adapter;
	int new_val = q_vector->itr_val;
	int avg_wire_size = 0;
	unsigned int packets;

	/* For non-gigabit speeds, just fix the interrupt rate at 4000
	 * ints/sec - ITR timer value of 120 ticks.
	 */
	switch (adapter->link_speed) {
	case SPEED_10:
	case SPEED_100:
		new_val = IGC_4K_ITR;
		goto set_itr_val;
	default:
		break;
	}

	packets = q_vector->rx.total_packets;
	if (packets)
		avg_wire_size = q_vector->rx.total_bytes / packets;

	packets = q_vector->tx.total_packets;
	if (packets)
		avg_wire_size = max_t(u32, avg_wire_size,
				      q_vector->tx.total_bytes / packets);

	/* if avg_wire_size isn't set no work was done */
	if (!avg_wire_size)
		goto clear_counts;

	/* Add 24 bytes to size to account for CRC, preamble, and gap */
	avg_wire_size += 24;

	/* Don't starve jumbo frames */
	avg_wire_size = min(avg_wire_size, 3000);

	/* Give a little boost to mid-size frames */
	if (avg_wire_size > 300 && avg_wire_size < 1200)
		new_val = avg_wire_size / 3;
	else
		new_val = avg_wire_size / 2;

	/* conservative mode (itr 3) eliminates the lowest_latency setting */
	if (new_val < IGC_20K_ITR &&
	    ((q_vector->rx.ring && adapter->rx_itr_setting == 3) ||
	    (!q_vector->rx.ring && adapter->tx_itr_setting == 3)))
		new_val = IGC_20K_ITR;

set_itr_val:
	if (new_val != q_vector->itr_val) {
		q_vector->itr_val = new_val;
		q_vector->set_itr = 1;
	}
clear_counts:
	q_vector->rx.total_bytes = 0;
	q_vector->rx.total_packets = 0;
	q_vector->tx.total_bytes = 0;
	q_vector->tx.total_packets = 0;
}

static void igc_ring_irq_enable(struct igc_q_vector *q_vector)
{
	struct igc_adapter *adapter = q_vector->adapter;
	struct igc_hw *hw = &adapter->hw;

	if ((q_vector->rx.ring && (adapter->rx_itr_setting & 3)) ||
	    (!q_vector->rx.ring && (adapter->tx_itr_setting & 3))) {
		if (adapter->num_q_vectors == 1)
			igc_set_itr(q_vector);
		else
			igc_update_ring_itr(q_vector);
	}

	if (!test_bit(__IGC_DOWN, &adapter->state)) {
		if (adapter->msix_entries)
			wr32(IGC_EIMS, q_vector->eims_value);
		else
			igc_irq_enable(adapter);
	}
}

static void igc_add_ring(struct igc_ring *ring,
			 struct igc_ring_container *head)
{
	head->ring = ring;
	head->count++;
}

/**
 * igc_cache_ring_register - Descriptor ring to register mapping
 * @adapter: board private structure to initialize
 *
 * Once we know the feature-set enabled for the device, we'll cache
 * the register offset the descriptor ring is assigned to.
 */
static void igc_cache_ring_register(struct igc_adapter *adapter)
{
	int i = 0, j = 0;

	switch (adapter->hw.mac.type) {
	case igc_i225:
	/* Fall through */
	default:
		for (; i < adapter->num_rx_queues; i++)
			adapter->rx_ring[i]->reg_idx = i;
		for (; j < adapter->num_tx_queues; j++)
			adapter->tx_ring[j]->reg_idx = j;
		break;
	}
}

/**
 * igc_poll - NAPI Rx polling callback
 * @napi: napi polling structure
 * @budget: count of how many packets we should handle
 */
static int igc_poll(struct napi_struct *napi, int budget)
{
	struct igc_q_vector *q_vector = container_of(napi,
						     struct igc_q_vector,
						     napi);
	bool clean_complete = true;
	int work_done = 0;

	if (q_vector->tx.ring)
		clean_complete = igc_clean_tx_irq(q_vector, budget);

	if (q_vector->rx.ring) {
		int cleaned = igc_clean_rx_irq(q_vector, budget);

		work_done += cleaned;
		if (cleaned >= budget)
			clean_complete = false;
	}

	/* If all work not completed, return budget and keep polling */
	if (!clean_complete)
		return budget;

	/* Exit the polling mode, but don't re-enable interrupts if stack might
	 * poll us due to busy-polling
	 */
	if (likely(napi_complete_done(napi, work_done)))
		igc_ring_irq_enable(q_vector);

	return min(work_done, budget - 1);
}

/**
 * igc_alloc_q_vector - Allocate memory for a single interrupt vector
 * @adapter: board private structure to initialize
 * @v_count: q_vectors allocated on adapter, used for ring interleaving
 * @v_idx: index of vector in adapter struct
 * @txr_count: total number of Tx rings to allocate
 * @txr_idx: index of first Tx ring to allocate
 * @rxr_count: total number of Rx rings to allocate
 * @rxr_idx: index of first Rx ring to allocate
 *
 * We allocate one q_vector.  If allocation fails we return -ENOMEM.
 */
static int igc_alloc_q_vector(struct igc_adapter *adapter,
			      unsigned int v_count, unsigned int v_idx,
			      unsigned int txr_count, unsigned int txr_idx,
			      unsigned int rxr_count, unsigned int rxr_idx)
{
	struct igc_q_vector *q_vector;
	struct igc_ring *ring;
	int ring_count;

	/* igc only supports 1 Tx and/or 1 Rx queue per vector */
	if (txr_count > 1 || rxr_count > 1)
		return -ENOMEM;

	ring_count = txr_count + rxr_count;

	/* allocate q_vector and rings */
	q_vector = adapter->q_vector[v_idx];
	if (!q_vector)
		q_vector = kzalloc(struct_size(q_vector, ring, ring_count),
				   GFP_KERNEL);
	else
		memset(q_vector, 0, struct_size(q_vector, ring, ring_count));
	if (!q_vector)
		return -ENOMEM;

	/* initialize NAPI */
	netif_napi_add(adapter->netdev, &q_vector->napi,
		       igc_poll, 64);

	/* tie q_vector and adapter together */
	adapter->q_vector[v_idx] = q_vector;
	q_vector->adapter = adapter;

	/* initialize work limits */
	q_vector->tx.work_limit = adapter->tx_work_limit;

	/* initialize ITR configuration */
	q_vector->itr_register = adapter->io_addr + IGC_EITR(0);
	q_vector->itr_val = IGC_START_ITR;

	/* initialize pointer to rings */
	ring = q_vector->ring;

	/* initialize ITR */
	if (rxr_count) {
		/* rx or rx/tx vector */
		if (!adapter->rx_itr_setting || adapter->rx_itr_setting > 3)
			q_vector->itr_val = adapter->rx_itr_setting;
	} else {
		/* tx only vector */
		if (!adapter->tx_itr_setting || adapter->tx_itr_setting > 3)
			q_vector->itr_val = adapter->tx_itr_setting;
	}

	if (txr_count) {
		/* assign generic ring traits */
		ring->dev = &adapter->pdev->dev;
		ring->netdev = adapter->netdev;

		/* configure backlink on ring */
		ring->q_vector = q_vector;

		/* update q_vector Tx values */
		igc_add_ring(ring, &q_vector->tx);

		/* apply Tx specific ring traits */
		ring->count = adapter->tx_ring_count;
		ring->queue_index = txr_idx;

		/* assign ring to adapter */
		adapter->tx_ring[txr_idx] = ring;

		/* push pointer to next ring */
		ring++;
	}

	if (rxr_count) {
		/* assign generic ring traits */
		ring->dev = &adapter->pdev->dev;
		ring->netdev = adapter->netdev;

		/* configure backlink on ring */
		ring->q_vector = q_vector;

		/* update q_vector Rx values */
		igc_add_ring(ring, &q_vector->rx);

		/* apply Rx specific ring traits */
		ring->count = adapter->rx_ring_count;
		ring->queue_index = rxr_idx;

		/* assign ring to adapter */
		adapter->rx_ring[rxr_idx] = ring;
	}

	return 0;
}

/**
 * igc_alloc_q_vectors - Allocate memory for interrupt vectors
 * @adapter: board private structure to initialize
 *
 * We allocate one q_vector per queue interrupt.  If allocation fails we
 * return -ENOMEM.
 */
static int igc_alloc_q_vectors(struct igc_adapter *adapter)
{
	int rxr_remaining = adapter->num_rx_queues;
	int txr_remaining = adapter->num_tx_queues;
	int rxr_idx = 0, txr_idx = 0, v_idx = 0;
	int q_vectors = adapter->num_q_vectors;
	int err;

	if (q_vectors >= (rxr_remaining + txr_remaining)) {
		for (; rxr_remaining; v_idx++) {
			err = igc_alloc_q_vector(adapter, q_vectors, v_idx,
						 0, 0, 1, rxr_idx);

			if (err)
				goto err_out;

			/* update counts and index */
			rxr_remaining--;
			rxr_idx++;
		}
	}

	for (; v_idx < q_vectors; v_idx++) {
		int rqpv = DIV_ROUND_UP(rxr_remaining, q_vectors - v_idx);
		int tqpv = DIV_ROUND_UP(txr_remaining, q_vectors - v_idx);

		err = igc_alloc_q_vector(adapter, q_vectors, v_idx,
					 tqpv, txr_idx, rqpv, rxr_idx);

		if (err)
			goto err_out;

		/* update counts and index */
		rxr_remaining -= rqpv;
		txr_remaining -= tqpv;
		rxr_idx++;
		txr_idx++;
	}

	return 0;

err_out:
	adapter->num_tx_queues = 0;
	adapter->num_rx_queues = 0;
	adapter->num_q_vectors = 0;

	while (v_idx--)
		igc_free_q_vector(adapter, v_idx);

	return -ENOMEM;
}

/**
 * igc_init_interrupt_scheme - initialize interrupts, allocate queues/vectors
 * @adapter: Pointer to adapter structure
 * @msix: boolean for MSI-X capability
 *
 * This function initializes the interrupts and allocates all of the queues.
 */
static int igc_init_interrupt_scheme(struct igc_adapter *adapter, bool msix)
{
	struct pci_dev *pdev = adapter->pdev;
	int err = 0;

	igc_set_interrupt_capability(adapter, msix);

	err = igc_alloc_q_vectors(adapter);
	if (err) {
		dev_err(&pdev->dev, "Unable to allocate memory for vectors\n");
		goto err_alloc_q_vectors;
	}

	igc_cache_ring_register(adapter);

	return 0;

err_alloc_q_vectors:
	igc_reset_interrupt_capability(adapter);
	return err;
}

/**
 * igc_sw_init - Initialize general software structures (struct igc_adapter)
 * @adapter: board private structure to initialize
 *
 * igc_sw_init initializes the Adapter private data structure.
 * Fields are initialized based on PCI device information and
 * OS network device settings (MTU size).
 */
static int igc_sw_init(struct igc_adapter *adapter)
{
	struct net_device *netdev = adapter->netdev;
	struct pci_dev *pdev = adapter->pdev;
	struct igc_hw *hw = &adapter->hw;

	int size = sizeof(struct igc_mac_addr) * hw->mac.rar_entry_count;

	pci_read_config_word(pdev, PCI_COMMAND, &hw->bus.pci_cmd_word);

	/* set default ring sizes */
	adapter->tx_ring_count = IGC_DEFAULT_TXD;
	adapter->rx_ring_count = IGC_DEFAULT_RXD;

	/* set default ITR values */
	adapter->rx_itr_setting = IGC_DEFAULT_ITR;
	adapter->tx_itr_setting = IGC_DEFAULT_ITR;

	/* set default work limits */
	adapter->tx_work_limit = IGC_DEFAULT_TX_WORK;

	/* adjust max frame to be at least the size of a standard frame */
	adapter->max_frame_size = netdev->mtu + ETH_HLEN + ETH_FCS_LEN +
				VLAN_HLEN;
	adapter->min_frame_size = ETH_ZLEN + ETH_FCS_LEN;

	spin_lock_init(&adapter->nfc_lock);
	spin_lock_init(&adapter->stats64_lock);
	/* Assume MSI-X interrupts, will be checked during IRQ allocation */
	adapter->flags |= IGC_FLAG_HAS_MSIX;

	adapter->mac_table = kzalloc(size, GFP_ATOMIC);
	if (!adapter->mac_table)
		return -ENOMEM;

	igc_init_queue_configuration(adapter);

	/* This call may decrease the number of queues */
	if (igc_init_interrupt_scheme(adapter, true)) {
		dev_err(&pdev->dev, "Unable to allocate memory for queues\n");
		return -ENOMEM;
	}

	/* Explicitly disable IRQ since the NIC can be in any state. */
	igc_irq_disable(adapter);

	set_bit(__IGC_DOWN, &adapter->state);

	return 0;
}

/**
 * igc_up - Open the interface and prepare it to handle traffic
 * @adapter: board private structure
 */
void igc_up(struct igc_adapter *adapter)
{
	struct igc_hw *hw = &adapter->hw;
	int i = 0;

	/* hardware has been reset, we need to reload some things */
	igc_configure(adapter);

	clear_bit(__IGC_DOWN, &adapter->state);

	for (i = 0; i < adapter->num_q_vectors; i++)
		napi_enable(&adapter->q_vector[i]->napi);
<<<<<<< HEAD

	if (adapter->msix_entries)
		igc_configure_msix(adapter);
	else
		igc_assign_vector(adapter->q_vector[0], 0);

	/* Clear any pending interrupts. */
	rd32(IGC_ICR);
	igc_irq_enable(adapter);

	netif_tx_start_all_queues(adapter->netdev);

	/* start the watchdog. */
	hw->mac.get_link_status = 1;
	schedule_work(&adapter->watchdog_task);
}

/**
 * igc_update_stats - Update the board statistics counters
 * @adapter: board private structure
 */
void igc_update_stats(struct igc_adapter *adapter)
{
	struct rtnl_link_stats64 *net_stats = &adapter->stats64;
	struct pci_dev *pdev = adapter->pdev;
	struct igc_hw *hw = &adapter->hw;
	u64 _bytes, _packets;
	u64 bytes, packets;
	unsigned int start;
	u32 mpc;
	int i;

	/* Prevent stats update while adapter is being reset, or if the pci
	 * connection is down.
	 */
	if (adapter->link_speed == 0)
		return;
	if (pci_channel_offline(pdev))
		return;

	packets = 0;
	bytes = 0;

	rcu_read_lock();
	for (i = 0; i < adapter->num_rx_queues; i++) {
		struct igc_ring *ring = adapter->rx_ring[i];
		u32 rqdpc = rd32(IGC_RQDPC(i));

		if (hw->mac.type >= igc_i225)
			wr32(IGC_RQDPC(i), 0);

		if (rqdpc) {
			ring->rx_stats.drops += rqdpc;
			net_stats->rx_fifo_errors += rqdpc;
		}

		do {
			start = u64_stats_fetch_begin_irq(&ring->rx_syncp);
			_bytes = ring->rx_stats.bytes;
			_packets = ring->rx_stats.packets;
		} while (u64_stats_fetch_retry_irq(&ring->rx_syncp, start));
		bytes += _bytes;
		packets += _packets;
	}

	net_stats->rx_bytes = bytes;
	net_stats->rx_packets = packets;

	packets = 0;
	bytes = 0;
	for (i = 0; i < adapter->num_tx_queues; i++) {
		struct igc_ring *ring = adapter->tx_ring[i];

		do {
			start = u64_stats_fetch_begin_irq(&ring->tx_syncp);
			_bytes = ring->tx_stats.bytes;
			_packets = ring->tx_stats.packets;
		} while (u64_stats_fetch_retry_irq(&ring->tx_syncp, start));
		bytes += _bytes;
		packets += _packets;
	}
	net_stats->tx_bytes = bytes;
	net_stats->tx_packets = packets;
	rcu_read_unlock();

	/* read stats registers */
	adapter->stats.crcerrs += rd32(IGC_CRCERRS);
	adapter->stats.gprc += rd32(IGC_GPRC);
	adapter->stats.gorc += rd32(IGC_GORCL);
	rd32(IGC_GORCH); /* clear GORCL */
	adapter->stats.bprc += rd32(IGC_BPRC);
	adapter->stats.mprc += rd32(IGC_MPRC);
	adapter->stats.roc += rd32(IGC_ROC);

	adapter->stats.prc64 += rd32(IGC_PRC64);
	adapter->stats.prc127 += rd32(IGC_PRC127);
	adapter->stats.prc255 += rd32(IGC_PRC255);
	adapter->stats.prc511 += rd32(IGC_PRC511);
	adapter->stats.prc1023 += rd32(IGC_PRC1023);
	adapter->stats.prc1522 += rd32(IGC_PRC1522);
	adapter->stats.symerrs += rd32(IGC_SYMERRS);
	adapter->stats.sec += rd32(IGC_SEC);

	mpc = rd32(IGC_MPC);
	adapter->stats.mpc += mpc;
	net_stats->rx_fifo_errors += mpc;
	adapter->stats.scc += rd32(IGC_SCC);
	adapter->stats.ecol += rd32(IGC_ECOL);
	adapter->stats.mcc += rd32(IGC_MCC);
	adapter->stats.latecol += rd32(IGC_LATECOL);
	adapter->stats.dc += rd32(IGC_DC);
	adapter->stats.rlec += rd32(IGC_RLEC);
	adapter->stats.xonrxc += rd32(IGC_XONRXC);
	adapter->stats.xontxc += rd32(IGC_XONTXC);
	adapter->stats.xoffrxc += rd32(IGC_XOFFRXC);
	adapter->stats.xofftxc += rd32(IGC_XOFFTXC);
	adapter->stats.fcruc += rd32(IGC_FCRUC);
	adapter->stats.gptc += rd32(IGC_GPTC);
	adapter->stats.gotc += rd32(IGC_GOTCL);
	rd32(IGC_GOTCH); /* clear GOTCL */
	adapter->stats.rnbc += rd32(IGC_RNBC);
	adapter->stats.ruc += rd32(IGC_RUC);
	adapter->stats.rfc += rd32(IGC_RFC);
	adapter->stats.rjc += rd32(IGC_RJC);
	adapter->stats.tor += rd32(IGC_TORH);
	adapter->stats.tot += rd32(IGC_TOTH);
	adapter->stats.tpr += rd32(IGC_TPR);

	adapter->stats.ptc64 += rd32(IGC_PTC64);
	adapter->stats.ptc127 += rd32(IGC_PTC127);
	adapter->stats.ptc255 += rd32(IGC_PTC255);
	adapter->stats.ptc511 += rd32(IGC_PTC511);
	adapter->stats.ptc1023 += rd32(IGC_PTC1023);
	adapter->stats.ptc1522 += rd32(IGC_PTC1522);

	adapter->stats.mptc += rd32(IGC_MPTC);
	adapter->stats.bptc += rd32(IGC_BPTC);

	adapter->stats.tpt += rd32(IGC_TPT);
	adapter->stats.colc += rd32(IGC_COLC);

	adapter->stats.algnerrc += rd32(IGC_ALGNERRC);

	adapter->stats.tsctc += rd32(IGC_TSCTC);
	adapter->stats.tsctfc += rd32(IGC_TSCTFC);

	adapter->stats.iac += rd32(IGC_IAC);
	adapter->stats.icrxoc += rd32(IGC_ICRXOC);
	adapter->stats.icrxptc += rd32(IGC_ICRXPTC);
	adapter->stats.icrxatc += rd32(IGC_ICRXATC);
	adapter->stats.ictxptc += rd32(IGC_ICTXPTC);
	adapter->stats.ictxatc += rd32(IGC_ICTXATC);
	adapter->stats.ictxqec += rd32(IGC_ICTXQEC);
	adapter->stats.ictxqmtc += rd32(IGC_ICTXQMTC);
	adapter->stats.icrxdmtc += rd32(IGC_ICRXDMTC);

	/* Fill out the OS statistics structure */
	net_stats->multicast = adapter->stats.mprc;
	net_stats->collisions = adapter->stats.colc;

	/* Rx Errors */

	/* RLEC on some newer hardware can be incorrect so build
	 * our own version based on RUC and ROC
	 */
	net_stats->rx_errors = adapter->stats.rxerrc +
		adapter->stats.crcerrs + adapter->stats.algnerrc +
		adapter->stats.ruc + adapter->stats.roc +
		adapter->stats.cexterr;
	net_stats->rx_length_errors = adapter->stats.ruc +
				      adapter->stats.roc;
	net_stats->rx_crc_errors = adapter->stats.crcerrs;
	net_stats->rx_frame_errors = adapter->stats.algnerrc;
	net_stats->rx_missed_errors = adapter->stats.mpc;

	/* Tx Errors */
	net_stats->tx_errors = adapter->stats.ecol +
			       adapter->stats.latecol;
	net_stats->tx_aborted_errors = adapter->stats.ecol;
	net_stats->tx_window_errors = adapter->stats.latecol;
	net_stats->tx_carrier_errors = adapter->stats.tncrs;

	/* Tx Dropped needs to be maintained elsewhere */

	/* Management Stats */
	adapter->stats.mgptc += rd32(IGC_MGTPTC);
	adapter->stats.mgprc += rd32(IGC_MGTPRC);
	adapter->stats.mgpdc += rd32(IGC_MGTPDC);
}

static void igc_nfc_filter_exit(struct igc_adapter *adapter)
{
	struct igc_nfc_filter *rule;

	spin_lock(&adapter->nfc_lock);

	hlist_for_each_entry(rule, &adapter->nfc_filter_list, nfc_node)
		igc_erase_filter(adapter, rule);

	hlist_for_each_entry(rule, &adapter->cls_flower_list, nfc_node)
		igc_erase_filter(adapter, rule);

	spin_unlock(&adapter->nfc_lock);
}

/**
 * igc_down - Close the interface
 * @adapter: board private structure
 */
void igc_down(struct igc_adapter *adapter)
{
	struct net_device *netdev = adapter->netdev;
	struct igc_hw *hw = &adapter->hw;
	u32 tctl, rctl;
	int i = 0;

	set_bit(__IGC_DOWN, &adapter->state);

	/* disable receives in the hardware */
	rctl = rd32(IGC_RCTL);
	wr32(IGC_RCTL, rctl & ~IGC_RCTL_EN);
	/* flush and sleep below */

	igc_nfc_filter_exit(adapter);

	/* set trans_start so we don't get spurious watchdogs during reset */
	netif_trans_update(netdev);

	netif_carrier_off(netdev);
	netif_tx_stop_all_queues(netdev);

	/* disable transmits in the hardware */
	tctl = rd32(IGC_TCTL);
	tctl &= ~IGC_TCTL_EN;
	wr32(IGC_TCTL, tctl);
	/* flush both disables and wait for them to finish */
	wrfl();
	usleep_range(10000, 20000);

	igc_irq_disable(adapter);

	adapter->flags &= ~IGC_FLAG_NEED_LINK_UPDATE;

	for (i = 0; i < adapter->num_q_vectors; i++) {
		if (adapter->q_vector[i]) {
			napi_synchronize(&adapter->q_vector[i]->napi);
			napi_disable(&adapter->q_vector[i]->napi);
=======

	if (adapter->msix_entries)
		igc_configure_msix(adapter);
	else
		igc_assign_vector(adapter->q_vector[0], 0);

	/* Clear any pending interrupts. */
	rd32(IGC_ICR);
	igc_irq_enable(adapter);

	netif_tx_start_all_queues(adapter->netdev);

	/* start the watchdog. */
	hw->mac.get_link_status = 1;
	schedule_work(&adapter->watchdog_task);
}

/**
 * igc_update_stats - Update the board statistics counters
 * @adapter: board private structure
 */
void igc_update_stats(struct igc_adapter *adapter)
{
	struct rtnl_link_stats64 *net_stats = &adapter->stats64;
	struct pci_dev *pdev = adapter->pdev;
	struct igc_hw *hw = &adapter->hw;
	u64 _bytes, _packets;
	u64 bytes, packets;
	unsigned int start;
	u32 mpc;
	int i;

	/* Prevent stats update while adapter is being reset, or if the pci
	 * connection is down.
	 */
	if (adapter->link_speed == 0)
		return;
	if (pci_channel_offline(pdev))
		return;

	packets = 0;
	bytes = 0;

	rcu_read_lock();
	for (i = 0; i < adapter->num_rx_queues; i++) {
		struct igc_ring *ring = adapter->rx_ring[i];
		u32 rqdpc = rd32(IGC_RQDPC(i));

		if (hw->mac.type >= igc_i225)
			wr32(IGC_RQDPC(i), 0);

		if (rqdpc) {
			ring->rx_stats.drops += rqdpc;
			net_stats->rx_fifo_errors += rqdpc;
>>>>>>> 04d5ce62
		}

		do {
			start = u64_stats_fetch_begin_irq(&ring->rx_syncp);
			_bytes = ring->rx_stats.bytes;
			_packets = ring->rx_stats.packets;
		} while (u64_stats_fetch_retry_irq(&ring->rx_syncp, start));
		bytes += _bytes;
		packets += _packets;
	}

<<<<<<< HEAD
	del_timer_sync(&adapter->watchdog_timer);
	del_timer_sync(&adapter->phy_info_timer);

	/* record the stats before reset*/
	spin_lock(&adapter->stats64_lock);
	igc_update_stats(adapter);
	spin_unlock(&adapter->stats64_lock);

	adapter->link_speed = 0;
	adapter->link_duplex = 0;

	if (!pci_channel_offline(adapter->pdev))
		igc_reset(adapter);

	/* clear VLAN promisc flag so VFTA will be updated if necessary */
	adapter->flags &= ~IGC_FLAG_VLAN_PROMISC;

	igc_clean_all_tx_rings(adapter);
	igc_clean_all_rx_rings(adapter);
}

void igc_reinit_locked(struct igc_adapter *adapter)
{
	WARN_ON(in_interrupt());
	while (test_and_set_bit(__IGC_RESETTING, &adapter->state))
		usleep_range(1000, 2000);
	igc_down(adapter);
	igc_up(adapter);
	clear_bit(__IGC_RESETTING, &adapter->state);
}

static void igc_reset_task(struct work_struct *work)
{
	struct igc_adapter *adapter;

	adapter = container_of(work, struct igc_adapter, reset_task);

	netdev_err(adapter->netdev, "Reset adapter\n");
	igc_reinit_locked(adapter);
}

/**
 * igc_change_mtu - Change the Maximum Transfer Unit
 * @netdev: network interface device structure
 * @new_mtu: new value for maximum frame size
 *
 * Returns 0 on success, negative on failure
 */
static int igc_change_mtu(struct net_device *netdev, int new_mtu)
{
	int max_frame = new_mtu + ETH_HLEN + ETH_FCS_LEN + VLAN_HLEN;
	struct igc_adapter *adapter = netdev_priv(netdev);

	/* adjust max frame to be at least the size of a standard frame */
	if (max_frame < (ETH_FRAME_LEN + ETH_FCS_LEN))
		max_frame = ETH_FRAME_LEN + ETH_FCS_LEN;

	while (test_and_set_bit(__IGC_RESETTING, &adapter->state))
		usleep_range(1000, 2000);

	/* igc_down has a dependency on max_frame_size */
	adapter->max_frame_size = max_frame;

	if (netif_running(netdev))
		igc_down(adapter);

	netdev_dbg(netdev, "changing MTU from %d to %d\n",
		   netdev->mtu, new_mtu);
	netdev->mtu = new_mtu;

	if (netif_running(netdev))
		igc_up(adapter);
	else
		igc_reset(adapter);

	clear_bit(__IGC_RESETTING, &adapter->state);

	return 0;
}

/**
 * igc_get_stats - Get System Network Statistics
 * @netdev: network interface device structure
 *
 * Returns the address of the device statistics structure.
 * The statistics are updated here and also from the timer callback.
 */
static struct net_device_stats *igc_get_stats(struct net_device *netdev)
{
	struct igc_adapter *adapter = netdev_priv(netdev);

	if (!test_bit(__IGC_RESETTING, &adapter->state))
		igc_update_stats(adapter);

	/* only return the current stats */
	return &netdev->stats;
}

static netdev_features_t igc_fix_features(struct net_device *netdev,
					  netdev_features_t features)
{
	/* Since there is no support for separate Rx/Tx vlan accel
	 * enable/disable make sure Tx flag is always in same state as Rx.
	 */
	if (features & NETIF_F_HW_VLAN_CTAG_RX)
		features |= NETIF_F_HW_VLAN_CTAG_TX;
	else
		features &= ~NETIF_F_HW_VLAN_CTAG_TX;

	return features;
}

static int igc_set_features(struct net_device *netdev,
			    netdev_features_t features)
{
	netdev_features_t changed = netdev->features ^ features;
	struct igc_adapter *adapter = netdev_priv(netdev);

	/* Add VLAN support */
	if (!(changed & (NETIF_F_RXALL | NETIF_F_NTUPLE)))
		return 0;

	if (!(features & NETIF_F_NTUPLE)) {
		struct hlist_node *node2;
		struct igc_nfc_filter *rule;

		spin_lock(&adapter->nfc_lock);
		hlist_for_each_entry_safe(rule, node2,
					  &adapter->nfc_filter_list, nfc_node) {
			igc_erase_filter(adapter, rule);
			hlist_del(&rule->nfc_node);
			kfree(rule);
		}
		spin_unlock(&adapter->nfc_lock);
		adapter->nfc_filter_count = 0;
	}

	netdev->features = features;

	if (netif_running(netdev))
		igc_reinit_locked(adapter);
	else
		igc_reset(adapter);

	return 1;
}

static netdev_features_t
igc_features_check(struct sk_buff *skb, struct net_device *dev,
		   netdev_features_t features)
{
	unsigned int network_hdr_len, mac_hdr_len;

	/* Make certain the headers can be described by a context descriptor */
	mac_hdr_len = skb_network_header(skb) - skb->data;
	if (unlikely(mac_hdr_len > IGC_MAX_MAC_HDR_LEN))
		return features & ~(NETIF_F_HW_CSUM |
				    NETIF_F_SCTP_CRC |
				    NETIF_F_HW_VLAN_CTAG_TX |
				    NETIF_F_TSO |
				    NETIF_F_TSO6);

	network_hdr_len = skb_checksum_start(skb) - skb_network_header(skb);
	if (unlikely(network_hdr_len >  IGC_MAX_NETWORK_HDR_LEN))
		return features & ~(NETIF_F_HW_CSUM |
				    NETIF_F_SCTP_CRC |
				    NETIF_F_TSO |
				    NETIF_F_TSO6);

	/* We can only support IPv4 TSO in tunnels if we can mangle the
	 * inner IP ID field, so strip TSO if MANGLEID is not supported.
	 */
	if (skb->encapsulation && !(features & NETIF_F_TSO_MANGLEID))
		features &= ~NETIF_F_TSO;

	return features;
}

/* Add a MAC filter for 'addr' directing matching traffic to 'queue',
 * 'flags' is used to indicate what kind of match is made, match is by
 * default for the destination address, if matching by source address
 * is desired the flag IGC_MAC_STATE_SRC_ADDR can be used.
 */
static int igc_add_mac_filter_flags(struct igc_adapter *adapter,
				    const u8 *addr, const u8 queue,
				    const u8 flags)
{
	struct igc_hw *hw = &adapter->hw;
	int rar_entries = hw->mac.rar_entry_count;
	int i;

	if (is_zero_ether_addr(addr))
		return -EINVAL;

	/* Search for the first empty entry in the MAC table.
	 * Do not touch entries at the end of the table reserved for the VF MAC
	 * addresses.
	 */
	for (i = 0; i < rar_entries; i++) {
		if (!igc_mac_entry_can_be_used(&adapter->mac_table[i],
					       addr, flags))
			continue;

		ether_addr_copy(adapter->mac_table[i].addr, addr);
		adapter->mac_table[i].queue = queue;
		adapter->mac_table[i].state |= IGC_MAC_STATE_IN_USE | flags;

		igc_rar_set_index(adapter, i);
		return i;
	}

	return -ENOSPC;
}

int igc_add_mac_steering_filter(struct igc_adapter *adapter,
				const u8 *addr, u8 queue, u8 flags)
{
	return igc_add_mac_filter_flags(adapter, addr, queue,
					IGC_MAC_STATE_QUEUE_STEERING | flags);
}

/* Remove a MAC filter for 'addr' directing matching traffic to
 * 'queue', 'flags' is used to indicate what kind of match need to be
 * removed, match is by default for the destination address, if
 * matching by source address is to be removed the flag
 * IGC_MAC_STATE_SRC_ADDR can be used.
 */
static int igc_del_mac_filter_flags(struct igc_adapter *adapter,
				    const u8 *addr, const u8 queue,
				    const u8 flags)
{
	struct igc_hw *hw = &adapter->hw;
	int rar_entries = hw->mac.rar_entry_count;
	int i;

	if (is_zero_ether_addr(addr))
		return -EINVAL;

	/* Search for matching entry in the MAC table based on given address
	 * and queue. Do not touch entries at the end of the table reserved
	 * for the VF MAC addresses.
	 */
	for (i = 0; i < rar_entries; i++) {
		if (!(adapter->mac_table[i].state & IGC_MAC_STATE_IN_USE))
			continue;
		if ((adapter->mac_table[i].state & flags) != flags)
			continue;
		if (adapter->mac_table[i].queue != queue)
			continue;
		if (!ether_addr_equal(adapter->mac_table[i].addr, addr))
			continue;

		/* When a filter for the default address is "deleted",
		 * we return it to its initial configuration
		 */
		if (adapter->mac_table[i].state & IGC_MAC_STATE_DEFAULT) {
			adapter->mac_table[i].state =
				IGC_MAC_STATE_DEFAULT | IGC_MAC_STATE_IN_USE;
		} else {
			adapter->mac_table[i].state = 0;
			adapter->mac_table[i].queue = 0;
			memset(adapter->mac_table[i].addr, 0, ETH_ALEN);
		}

		igc_rar_set_index(adapter, i);
		return 0;
	}

	return -ENOENT;
}

int igc_del_mac_steering_filter(struct igc_adapter *adapter,
				const u8 *addr, u8 queue, u8 flags)
{
	return igc_del_mac_filter_flags(adapter, addr, queue,
					IGC_MAC_STATE_QUEUE_STEERING | flags);
}

static void igc_tsync_interrupt(struct igc_adapter *adapter)
{
	struct igc_hw *hw = &adapter->hw;
	u32 tsicr = rd32(IGC_TSICR);
	u32 ack = 0;

	if (tsicr & IGC_TSICR_TXTS) {
		/* retrieve hardware timestamp */
		schedule_work(&adapter->ptp_tx_work);
		ack |= IGC_TSICR_TXTS;
	}

=======
	net_stats->rx_bytes = bytes;
	net_stats->rx_packets = packets;

	packets = 0;
	bytes = 0;
	for (i = 0; i < adapter->num_tx_queues; i++) {
		struct igc_ring *ring = adapter->tx_ring[i];

		do {
			start = u64_stats_fetch_begin_irq(&ring->tx_syncp);
			_bytes = ring->tx_stats.bytes;
			_packets = ring->tx_stats.packets;
		} while (u64_stats_fetch_retry_irq(&ring->tx_syncp, start));
		bytes += _bytes;
		packets += _packets;
	}
	net_stats->tx_bytes = bytes;
	net_stats->tx_packets = packets;
	rcu_read_unlock();

	/* read stats registers */
	adapter->stats.crcerrs += rd32(IGC_CRCERRS);
	adapter->stats.gprc += rd32(IGC_GPRC);
	adapter->stats.gorc += rd32(IGC_GORCL);
	rd32(IGC_GORCH); /* clear GORCL */
	adapter->stats.bprc += rd32(IGC_BPRC);
	adapter->stats.mprc += rd32(IGC_MPRC);
	adapter->stats.roc += rd32(IGC_ROC);

	adapter->stats.prc64 += rd32(IGC_PRC64);
	adapter->stats.prc127 += rd32(IGC_PRC127);
	adapter->stats.prc255 += rd32(IGC_PRC255);
	adapter->stats.prc511 += rd32(IGC_PRC511);
	adapter->stats.prc1023 += rd32(IGC_PRC1023);
	adapter->stats.prc1522 += rd32(IGC_PRC1522);
	adapter->stats.symerrs += rd32(IGC_SYMERRS);
	adapter->stats.sec += rd32(IGC_SEC);

	mpc = rd32(IGC_MPC);
	adapter->stats.mpc += mpc;
	net_stats->rx_fifo_errors += mpc;
	adapter->stats.scc += rd32(IGC_SCC);
	adapter->stats.ecol += rd32(IGC_ECOL);
	adapter->stats.mcc += rd32(IGC_MCC);
	adapter->stats.latecol += rd32(IGC_LATECOL);
	adapter->stats.dc += rd32(IGC_DC);
	adapter->stats.rlec += rd32(IGC_RLEC);
	adapter->stats.xonrxc += rd32(IGC_XONRXC);
	adapter->stats.xontxc += rd32(IGC_XONTXC);
	adapter->stats.xoffrxc += rd32(IGC_XOFFRXC);
	adapter->stats.xofftxc += rd32(IGC_XOFFTXC);
	adapter->stats.fcruc += rd32(IGC_FCRUC);
	adapter->stats.gptc += rd32(IGC_GPTC);
	adapter->stats.gotc += rd32(IGC_GOTCL);
	rd32(IGC_GOTCH); /* clear GOTCL */
	adapter->stats.rnbc += rd32(IGC_RNBC);
	adapter->stats.ruc += rd32(IGC_RUC);
	adapter->stats.rfc += rd32(IGC_RFC);
	adapter->stats.rjc += rd32(IGC_RJC);
	adapter->stats.tor += rd32(IGC_TORH);
	adapter->stats.tot += rd32(IGC_TOTH);
	adapter->stats.tpr += rd32(IGC_TPR);

	adapter->stats.ptc64 += rd32(IGC_PTC64);
	adapter->stats.ptc127 += rd32(IGC_PTC127);
	adapter->stats.ptc255 += rd32(IGC_PTC255);
	adapter->stats.ptc511 += rd32(IGC_PTC511);
	adapter->stats.ptc1023 += rd32(IGC_PTC1023);
	adapter->stats.ptc1522 += rd32(IGC_PTC1522);

	adapter->stats.mptc += rd32(IGC_MPTC);
	adapter->stats.bptc += rd32(IGC_BPTC);

	adapter->stats.tpt += rd32(IGC_TPT);
	adapter->stats.colc += rd32(IGC_COLC);

	adapter->stats.algnerrc += rd32(IGC_ALGNERRC);

	adapter->stats.tsctc += rd32(IGC_TSCTC);
	adapter->stats.tsctfc += rd32(IGC_TSCTFC);

	adapter->stats.iac += rd32(IGC_IAC);
	adapter->stats.icrxoc += rd32(IGC_ICRXOC);
	adapter->stats.icrxptc += rd32(IGC_ICRXPTC);
	adapter->stats.icrxatc += rd32(IGC_ICRXATC);
	adapter->stats.ictxptc += rd32(IGC_ICTXPTC);
	adapter->stats.ictxatc += rd32(IGC_ICTXATC);
	adapter->stats.ictxqec += rd32(IGC_ICTXQEC);
	adapter->stats.ictxqmtc += rd32(IGC_ICTXQMTC);
	adapter->stats.icrxdmtc += rd32(IGC_ICRXDMTC);

	/* Fill out the OS statistics structure */
	net_stats->multicast = adapter->stats.mprc;
	net_stats->collisions = adapter->stats.colc;

	/* Rx Errors */

	/* RLEC on some newer hardware can be incorrect so build
	 * our own version based on RUC and ROC
	 */
	net_stats->rx_errors = adapter->stats.rxerrc +
		adapter->stats.crcerrs + adapter->stats.algnerrc +
		adapter->stats.ruc + adapter->stats.roc +
		adapter->stats.cexterr;
	net_stats->rx_length_errors = adapter->stats.ruc +
				      adapter->stats.roc;
	net_stats->rx_crc_errors = adapter->stats.crcerrs;
	net_stats->rx_frame_errors = adapter->stats.algnerrc;
	net_stats->rx_missed_errors = adapter->stats.mpc;

	/* Tx Errors */
	net_stats->tx_errors = adapter->stats.ecol +
			       adapter->stats.latecol;
	net_stats->tx_aborted_errors = adapter->stats.ecol;
	net_stats->tx_window_errors = adapter->stats.latecol;
	net_stats->tx_carrier_errors = adapter->stats.tncrs;

	/* Tx Dropped needs to be maintained elsewhere */

	/* Management Stats */
	adapter->stats.mgptc += rd32(IGC_MGTPTC);
	adapter->stats.mgprc += rd32(IGC_MGTPRC);
	adapter->stats.mgpdc += rd32(IGC_MGTPDC);
}

static void igc_nfc_filter_exit(struct igc_adapter *adapter)
{
	struct igc_nfc_filter *rule;

	spin_lock(&adapter->nfc_lock);

	hlist_for_each_entry(rule, &adapter->nfc_filter_list, nfc_node)
		igc_erase_filter(adapter, rule);

	hlist_for_each_entry(rule, &adapter->cls_flower_list, nfc_node)
		igc_erase_filter(adapter, rule);

	spin_unlock(&adapter->nfc_lock);
}

/**
 * igc_down - Close the interface
 * @adapter: board private structure
 */
void igc_down(struct igc_adapter *adapter)
{
	struct net_device *netdev = adapter->netdev;
	struct igc_hw *hw = &adapter->hw;
	u32 tctl, rctl;
	int i = 0;

	set_bit(__IGC_DOWN, &adapter->state);

	/* disable receives in the hardware */
	rctl = rd32(IGC_RCTL);
	wr32(IGC_RCTL, rctl & ~IGC_RCTL_EN);
	/* flush and sleep below */

	igc_nfc_filter_exit(adapter);

	/* set trans_start so we don't get spurious watchdogs during reset */
	netif_trans_update(netdev);

	netif_carrier_off(netdev);
	netif_tx_stop_all_queues(netdev);

	/* disable transmits in the hardware */
	tctl = rd32(IGC_TCTL);
	tctl &= ~IGC_TCTL_EN;
	wr32(IGC_TCTL, tctl);
	/* flush both disables and wait for them to finish */
	wrfl();
	usleep_range(10000, 20000);

	igc_irq_disable(adapter);

	adapter->flags &= ~IGC_FLAG_NEED_LINK_UPDATE;

	for (i = 0; i < adapter->num_q_vectors; i++) {
		if (adapter->q_vector[i]) {
			napi_synchronize(&adapter->q_vector[i]->napi);
			napi_disable(&adapter->q_vector[i]->napi);
		}
	}

	del_timer_sync(&adapter->watchdog_timer);
	del_timer_sync(&adapter->phy_info_timer);

	/* record the stats before reset*/
	spin_lock(&adapter->stats64_lock);
	igc_update_stats(adapter);
	spin_unlock(&adapter->stats64_lock);

	adapter->link_speed = 0;
	adapter->link_duplex = 0;

	if (!pci_channel_offline(adapter->pdev))
		igc_reset(adapter);

	/* clear VLAN promisc flag so VFTA will be updated if necessary */
	adapter->flags &= ~IGC_FLAG_VLAN_PROMISC;

	igc_clean_all_tx_rings(adapter);
	igc_clean_all_rx_rings(adapter);
}

void igc_reinit_locked(struct igc_adapter *adapter)
{
	WARN_ON(in_interrupt());
	while (test_and_set_bit(__IGC_RESETTING, &adapter->state))
		usleep_range(1000, 2000);
	igc_down(adapter);
	igc_up(adapter);
	clear_bit(__IGC_RESETTING, &adapter->state);
}

static void igc_reset_task(struct work_struct *work)
{
	struct igc_adapter *adapter;

	adapter = container_of(work, struct igc_adapter, reset_task);

	igc_rings_dump(adapter);
	igc_regs_dump(adapter);
	netdev_err(adapter->netdev, "Reset adapter\n");
	igc_reinit_locked(adapter);
}

/**
 * igc_change_mtu - Change the Maximum Transfer Unit
 * @netdev: network interface device structure
 * @new_mtu: new value for maximum frame size
 *
 * Returns 0 on success, negative on failure
 */
static int igc_change_mtu(struct net_device *netdev, int new_mtu)
{
	int max_frame = new_mtu + ETH_HLEN + ETH_FCS_LEN + VLAN_HLEN;
	struct igc_adapter *adapter = netdev_priv(netdev);

	/* adjust max frame to be at least the size of a standard frame */
	if (max_frame < (ETH_FRAME_LEN + ETH_FCS_LEN))
		max_frame = ETH_FRAME_LEN + ETH_FCS_LEN;

	while (test_and_set_bit(__IGC_RESETTING, &adapter->state))
		usleep_range(1000, 2000);

	/* igc_down has a dependency on max_frame_size */
	adapter->max_frame_size = max_frame;

	if (netif_running(netdev))
		igc_down(adapter);

	netdev_dbg(netdev, "changing MTU from %d to %d\n",
		   netdev->mtu, new_mtu);
	netdev->mtu = new_mtu;

	if (netif_running(netdev))
		igc_up(adapter);
	else
		igc_reset(adapter);

	clear_bit(__IGC_RESETTING, &adapter->state);

	return 0;
}

/**
 * igc_get_stats - Get System Network Statistics
 * @netdev: network interface device structure
 *
 * Returns the address of the device statistics structure.
 * The statistics are updated here and also from the timer callback.
 */
static struct net_device_stats *igc_get_stats(struct net_device *netdev)
{
	struct igc_adapter *adapter = netdev_priv(netdev);

	if (!test_bit(__IGC_RESETTING, &adapter->state))
		igc_update_stats(adapter);

	/* only return the current stats */
	return &netdev->stats;
}

static netdev_features_t igc_fix_features(struct net_device *netdev,
					  netdev_features_t features)
{
	/* Since there is no support for separate Rx/Tx vlan accel
	 * enable/disable make sure Tx flag is always in same state as Rx.
	 */
	if (features & NETIF_F_HW_VLAN_CTAG_RX)
		features |= NETIF_F_HW_VLAN_CTAG_TX;
	else
		features &= ~NETIF_F_HW_VLAN_CTAG_TX;

	return features;
}

static int igc_set_features(struct net_device *netdev,
			    netdev_features_t features)
{
	netdev_features_t changed = netdev->features ^ features;
	struct igc_adapter *adapter = netdev_priv(netdev);

	/* Add VLAN support */
	if (!(changed & (NETIF_F_RXALL | NETIF_F_NTUPLE)))
		return 0;

	if (!(features & NETIF_F_NTUPLE)) {
		struct hlist_node *node2;
		struct igc_nfc_filter *rule;

		spin_lock(&adapter->nfc_lock);
		hlist_for_each_entry_safe(rule, node2,
					  &adapter->nfc_filter_list, nfc_node) {
			igc_erase_filter(adapter, rule);
			hlist_del(&rule->nfc_node);
			kfree(rule);
		}
		spin_unlock(&adapter->nfc_lock);
		adapter->nfc_filter_count = 0;
	}

	netdev->features = features;

	if (netif_running(netdev))
		igc_reinit_locked(adapter);
	else
		igc_reset(adapter);

	return 1;
}

static netdev_features_t
igc_features_check(struct sk_buff *skb, struct net_device *dev,
		   netdev_features_t features)
{
	unsigned int network_hdr_len, mac_hdr_len;

	/* Make certain the headers can be described by a context descriptor */
	mac_hdr_len = skb_network_header(skb) - skb->data;
	if (unlikely(mac_hdr_len > IGC_MAX_MAC_HDR_LEN))
		return features & ~(NETIF_F_HW_CSUM |
				    NETIF_F_SCTP_CRC |
				    NETIF_F_HW_VLAN_CTAG_TX |
				    NETIF_F_TSO |
				    NETIF_F_TSO6);

	network_hdr_len = skb_checksum_start(skb) - skb_network_header(skb);
	if (unlikely(network_hdr_len >  IGC_MAX_NETWORK_HDR_LEN))
		return features & ~(NETIF_F_HW_CSUM |
				    NETIF_F_SCTP_CRC |
				    NETIF_F_TSO |
				    NETIF_F_TSO6);

	/* We can only support IPv4 TSO in tunnels if we can mangle the
	 * inner IP ID field, so strip TSO if MANGLEID is not supported.
	 */
	if (skb->encapsulation && !(features & NETIF_F_TSO_MANGLEID))
		features &= ~NETIF_F_TSO;

	return features;
}

/* Add a MAC filter for 'addr' directing matching traffic to 'queue',
 * 'flags' is used to indicate what kind of match is made, match is by
 * default for the destination address, if matching by source address
 * is desired the flag IGC_MAC_STATE_SRC_ADDR can be used.
 */
static int igc_add_mac_filter_flags(struct igc_adapter *adapter,
				    const u8 *addr, const u8 queue,
				    const u8 flags)
{
	struct igc_hw *hw = &adapter->hw;
	int rar_entries = hw->mac.rar_entry_count;
	int i;

	if (is_zero_ether_addr(addr))
		return -EINVAL;

	/* Search for the first empty entry in the MAC table.
	 * Do not touch entries at the end of the table reserved for the VF MAC
	 * addresses.
	 */
	for (i = 0; i < rar_entries; i++) {
		if (!igc_mac_entry_can_be_used(&adapter->mac_table[i],
					       addr, flags))
			continue;

		ether_addr_copy(adapter->mac_table[i].addr, addr);
		adapter->mac_table[i].queue = queue;
		adapter->mac_table[i].state |= IGC_MAC_STATE_IN_USE | flags;

		igc_rar_set_index(adapter, i);
		return i;
	}

	return -ENOSPC;
}

int igc_add_mac_steering_filter(struct igc_adapter *adapter,
				const u8 *addr, u8 queue, u8 flags)
{
	return igc_add_mac_filter_flags(adapter, addr, queue,
					IGC_MAC_STATE_QUEUE_STEERING | flags);
}

/* Remove a MAC filter for 'addr' directing matching traffic to
 * 'queue', 'flags' is used to indicate what kind of match need to be
 * removed, match is by default for the destination address, if
 * matching by source address is to be removed the flag
 * IGC_MAC_STATE_SRC_ADDR can be used.
 */
static int igc_del_mac_filter_flags(struct igc_adapter *adapter,
				    const u8 *addr, const u8 queue,
				    const u8 flags)
{
	struct igc_hw *hw = &adapter->hw;
	int rar_entries = hw->mac.rar_entry_count;
	int i;

	if (is_zero_ether_addr(addr))
		return -EINVAL;

	/* Search for matching entry in the MAC table based on given address
	 * and queue. Do not touch entries at the end of the table reserved
	 * for the VF MAC addresses.
	 */
	for (i = 0; i < rar_entries; i++) {
		if (!(adapter->mac_table[i].state & IGC_MAC_STATE_IN_USE))
			continue;
		if ((adapter->mac_table[i].state & flags) != flags)
			continue;
		if (adapter->mac_table[i].queue != queue)
			continue;
		if (!ether_addr_equal(adapter->mac_table[i].addr, addr))
			continue;

		/* When a filter for the default address is "deleted",
		 * we return it to its initial configuration
		 */
		if (adapter->mac_table[i].state & IGC_MAC_STATE_DEFAULT) {
			adapter->mac_table[i].state =
				IGC_MAC_STATE_DEFAULT | IGC_MAC_STATE_IN_USE;
		} else {
			adapter->mac_table[i].state = 0;
			adapter->mac_table[i].queue = 0;
			memset(adapter->mac_table[i].addr, 0, ETH_ALEN);
		}

		igc_rar_set_index(adapter, i);
		return 0;
	}

	return -ENOENT;
}

int igc_del_mac_steering_filter(struct igc_adapter *adapter,
				const u8 *addr, u8 queue, u8 flags)
{
	return igc_del_mac_filter_flags(adapter, addr, queue,
					IGC_MAC_STATE_QUEUE_STEERING | flags);
}

static void igc_tsync_interrupt(struct igc_adapter *adapter)
{
	struct igc_hw *hw = &adapter->hw;
	u32 tsicr = rd32(IGC_TSICR);
	u32 ack = 0;

	if (tsicr & IGC_TSICR_TXTS) {
		/* retrieve hardware timestamp */
		schedule_work(&adapter->ptp_tx_work);
		ack |= IGC_TSICR_TXTS;
	}

>>>>>>> 04d5ce62
	/* acknowledge the interrupts */
	wr32(IGC_TSICR, ack);
}

/**
 * igc_msix_other - msix other interrupt handler
 * @irq: interrupt number
 * @data: pointer to a q_vector
 */
static irqreturn_t igc_msix_other(int irq, void *data)
{
	struct igc_adapter *adapter = data;
	struct igc_hw *hw = &adapter->hw;
	u32 icr = rd32(IGC_ICR);

	/* reading ICR causes bit 31 of EICR to be cleared */
	if (icr & IGC_ICR_DRSTA)
		schedule_work(&adapter->reset_task);

	if (icr & IGC_ICR_DOUTSYNC) {
		/* HW is reporting DMA is out of sync */
		adapter->stats.doosync++;
	}

	if (icr & IGC_ICR_LSC) {
		hw->mac.get_link_status = 1;
		/* guard against interrupt when we're going down */
		if (!test_bit(__IGC_DOWN, &adapter->state))
			mod_timer(&adapter->watchdog_timer, jiffies + 1);
	}

	if (icr & IGC_ICR_TS)
		igc_tsync_interrupt(adapter);

	wr32(IGC_EIMS, adapter->eims_other);

	return IRQ_HANDLED;
}

static void igc_write_itr(struct igc_q_vector *q_vector)
{
	u32 itr_val = q_vector->itr_val & IGC_QVECTOR_MASK;

	if (!q_vector->set_itr)
		return;

	if (!itr_val)
		itr_val = IGC_ITR_VAL_MASK;

	itr_val |= IGC_EITR_CNT_IGNR;

	writel(itr_val, q_vector->itr_register);
	q_vector->set_itr = 0;
}

static irqreturn_t igc_msix_ring(int irq, void *data)
{
	struct igc_q_vector *q_vector = data;

	/* Write the ITR value calculated from the previous interrupt. */
	igc_write_itr(q_vector);

	napi_schedule(&q_vector->napi);

	return IRQ_HANDLED;
}

/**
 * igc_request_msix - Initialize MSI-X interrupts
 * @adapter: Pointer to adapter structure
 *
 * igc_request_msix allocates MSI-X vectors and requests interrupts from the
 * kernel.
 */
static int igc_request_msix(struct igc_adapter *adapter)
{
	int i = 0, err = 0, vector = 0, free_vector = 0;
	struct net_device *netdev = adapter->netdev;
<<<<<<< HEAD

	err = request_irq(adapter->msix_entries[vector].vector,
			  &igc_msix_other, 0, netdev->name, adapter);
	if (err)
		goto err_out;

	for (i = 0; i < adapter->num_q_vectors; i++) {
		struct igc_q_vector *q_vector = adapter->q_vector[i];

		vector++;

		q_vector->itr_register = adapter->io_addr + IGC_EITR(vector);

		if (q_vector->rx.ring && q_vector->tx.ring)
			sprintf(q_vector->name, "%s-TxRx-%u", netdev->name,
				q_vector->rx.ring->queue_index);
		else if (q_vector->tx.ring)
			sprintf(q_vector->name, "%s-tx-%u", netdev->name,
				q_vector->tx.ring->queue_index);
		else if (q_vector->rx.ring)
			sprintf(q_vector->name, "%s-rx-%u", netdev->name,
				q_vector->rx.ring->queue_index);
		else
			sprintf(q_vector->name, "%s-unused", netdev->name);

		err = request_irq(adapter->msix_entries[vector].vector,
				  igc_msix_ring, 0, q_vector->name,
				  q_vector);
		if (err)
			goto err_free;
	}

	igc_configure_msix(adapter);
	return 0;

err_free:
	/* free already assigned IRQs */
	free_irq(adapter->msix_entries[free_vector++].vector, adapter);

	vector--;
	for (i = 0; i < vector; i++) {
		free_irq(adapter->msix_entries[free_vector++].vector,
			 adapter->q_vector[i]);
	}
err_out:
	return err;
}

/**
 * igc_clear_interrupt_scheme - reset the device to a state of no interrupts
 * @adapter: Pointer to adapter structure
 *
 * This function resets the device so that it has 0 rx queues, tx queues, and
 * MSI-X interrupts allocated.
 */
static void igc_clear_interrupt_scheme(struct igc_adapter *adapter)
{
	igc_free_q_vectors(adapter);
	igc_reset_interrupt_capability(adapter);
}

/* Need to wait a few seconds after link up to get diagnostic information from
 * the phy
 */
static void igc_update_phy_info(struct timer_list *t)
{
	struct igc_adapter *adapter = from_timer(adapter, t, phy_info_timer);

	igc_get_phy_info(&adapter->hw);
}

/**
 * igc_has_link - check shared code for link and determine up/down
 * @adapter: pointer to driver private info
 */
bool igc_has_link(struct igc_adapter *adapter)
{
	struct igc_hw *hw = &adapter->hw;
	bool link_active = false;

	/* get_link_status is set on LSC (link status) interrupt or
	 * rx sequence error interrupt.  get_link_status will stay
	 * false until the igc_check_for_link establishes link
	 * for copper adapters ONLY
	 */
	switch (hw->phy.media_type) {
	case igc_media_type_copper:
		if (!hw->mac.get_link_status)
			return true;
		hw->mac.ops.check_for_link(hw);
		link_active = !hw->mac.get_link_status;
		break;
	default:
	case igc_media_type_unknown:
		break;
	}

	if (hw->mac.type == igc_i225 &&
	    hw->phy.id == I225_I_PHY_ID) {
		if (!netif_carrier_ok(adapter->netdev)) {
			adapter->flags &= ~IGC_FLAG_NEED_LINK_UPDATE;
		} else if (!(adapter->flags & IGC_FLAG_NEED_LINK_UPDATE)) {
			adapter->flags |= IGC_FLAG_NEED_LINK_UPDATE;
			adapter->link_check_timeout = jiffies;
		}
	}

	return link_active;
}

/**
 * igc_watchdog - Timer Call-back
 * @t: timer for the watchdog
 */
static void igc_watchdog(struct timer_list *t)
{
	struct igc_adapter *adapter = from_timer(adapter, t, watchdog_timer);
	/* Do the rest outside of interrupt context */
	schedule_work(&adapter->watchdog_task);
}

static void igc_watchdog_task(struct work_struct *work)
{
	struct igc_adapter *adapter = container_of(work,
						   struct igc_adapter,
						   watchdog_task);
	struct net_device *netdev = adapter->netdev;
	struct igc_hw *hw = &adapter->hw;
	struct igc_phy_info *phy = &hw->phy;
	u16 phy_data, retry_count = 20;
	u32 connsw;
	u32 link;
	int i;

	link = igc_has_link(adapter);

	if (adapter->flags & IGC_FLAG_NEED_LINK_UPDATE) {
		if (time_after(jiffies, (adapter->link_check_timeout + HZ)))
			adapter->flags &= ~IGC_FLAG_NEED_LINK_UPDATE;
		else
			link = false;
	}

	/* Force link down if we have fiber to swap to */
	if (adapter->flags & IGC_FLAG_MAS_ENABLE) {
		if (hw->phy.media_type == igc_media_type_copper) {
			connsw = rd32(IGC_CONNSW);
			if (!(connsw & IGC_CONNSW_AUTOSENSE_EN))
				link = 0;
		}
	}
	if (link) {
		if (!netif_carrier_ok(netdev)) {
			u32 ctrl;

			hw->mac.ops.get_speed_and_duplex(hw,
							 &adapter->link_speed,
							 &adapter->link_duplex);

			ctrl = rd32(IGC_CTRL);
			/* Link status message must follow this format */
			netdev_info(netdev,
				    "igc: %s NIC Link is Up %d Mbps %s Duplex, Flow Control: %s\n",
				    netdev->name,
				    adapter->link_speed,
				    adapter->link_duplex == FULL_DUPLEX ?
				    "Full" : "Half",
				    (ctrl & IGC_CTRL_TFCE) &&
				    (ctrl & IGC_CTRL_RFCE) ? "RX/TX" :
				    (ctrl & IGC_CTRL_RFCE) ?  "RX" :
				    (ctrl & IGC_CTRL_TFCE) ?  "TX" : "None");

			/* check if SmartSpeed worked */
			igc_check_downshift(hw);
			if (phy->speed_downgraded)
				netdev_warn(netdev, "Link Speed was downgraded by SmartSpeed\n");

			/* adjust timeout factor according to speed/duplex */
			adapter->tx_timeout_factor = 1;
			switch (adapter->link_speed) {
			case SPEED_10:
				adapter->tx_timeout_factor = 14;
				break;
			case SPEED_100:
				/* maybe add some timeout factor ? */
				break;
			}

			if (adapter->link_speed != SPEED_1000)
				goto no_wait;

			/* wait for Remote receiver status OK */
retry_read_status:
			if (!igc_read_phy_reg(hw, PHY_1000T_STATUS,
					      &phy_data)) {
				if (!(phy_data & SR_1000T_REMOTE_RX_STATUS) &&
				    retry_count) {
					msleep(100);
					retry_count--;
					goto retry_read_status;
				} else if (!retry_count) {
					dev_err(&adapter->pdev->dev, "exceed max 2 second\n");
				}
			} else {
				dev_err(&adapter->pdev->dev, "read 1000Base-T Status Reg\n");
			}
no_wait:
			netif_carrier_on(netdev);

			/* link state has changed, schedule phy info update */
			if (!test_bit(__IGC_DOWN, &adapter->state))
				mod_timer(&adapter->phy_info_timer,
					  round_jiffies(jiffies + 2 * HZ));
		}
	} else {
		if (netif_carrier_ok(netdev)) {
			adapter->link_speed = 0;
			adapter->link_duplex = 0;

			/* Links status message must follow this format */
			netdev_info(netdev, "igc: %s NIC Link is Down\n",
				    netdev->name);
			netif_carrier_off(netdev);

			/* link state has changed, schedule phy info update */
			if (!test_bit(__IGC_DOWN, &adapter->state))
				mod_timer(&adapter->phy_info_timer,
					  round_jiffies(jiffies + 2 * HZ));

			/* link is down, time to check for alternate media */
			if (adapter->flags & IGC_FLAG_MAS_ENABLE) {
				if (adapter->flags & IGC_FLAG_MEDIA_RESET) {
					schedule_work(&adapter->reset_task);
					/* return immediately */
					return;
				}
			}

		/* also check for alternate media here */
		} else if (!netif_carrier_ok(netdev) &&
			   (adapter->flags & IGC_FLAG_MAS_ENABLE)) {
			if (adapter->flags & IGC_FLAG_MEDIA_RESET) {
				schedule_work(&adapter->reset_task);
				/* return immediately */
				return;
			}
=======

	err = request_irq(adapter->msix_entries[vector].vector,
			  &igc_msix_other, 0, netdev->name, adapter);
	if (err)
		goto err_out;

	for (i = 0; i < adapter->num_q_vectors; i++) {
		struct igc_q_vector *q_vector = adapter->q_vector[i];

		vector++;

		q_vector->itr_register = adapter->io_addr + IGC_EITR(vector);

		if (q_vector->rx.ring && q_vector->tx.ring)
			sprintf(q_vector->name, "%s-TxRx-%u", netdev->name,
				q_vector->rx.ring->queue_index);
		else if (q_vector->tx.ring)
			sprintf(q_vector->name, "%s-tx-%u", netdev->name,
				q_vector->tx.ring->queue_index);
		else if (q_vector->rx.ring)
			sprintf(q_vector->name, "%s-rx-%u", netdev->name,
				q_vector->rx.ring->queue_index);
		else
			sprintf(q_vector->name, "%s-unused", netdev->name);

		err = request_irq(adapter->msix_entries[vector].vector,
				  igc_msix_ring, 0, q_vector->name,
				  q_vector);
		if (err)
			goto err_free;
	}

	igc_configure_msix(adapter);
	return 0;

err_free:
	/* free already assigned IRQs */
	free_irq(adapter->msix_entries[free_vector++].vector, adapter);

	vector--;
	for (i = 0; i < vector; i++) {
		free_irq(adapter->msix_entries[free_vector++].vector,
			 adapter->q_vector[i]);
	}
err_out:
	return err;
}

/**
 * igc_clear_interrupt_scheme - reset the device to a state of no interrupts
 * @adapter: Pointer to adapter structure
 *
 * This function resets the device so that it has 0 rx queues, tx queues, and
 * MSI-X interrupts allocated.
 */
static void igc_clear_interrupt_scheme(struct igc_adapter *adapter)
{
	igc_free_q_vectors(adapter);
	igc_reset_interrupt_capability(adapter);
}

/* Need to wait a few seconds after link up to get diagnostic information from
 * the phy
 */
static void igc_update_phy_info(struct timer_list *t)
{
	struct igc_adapter *adapter = from_timer(adapter, t, phy_info_timer);

	igc_get_phy_info(&adapter->hw);
}

/**
 * igc_has_link - check shared code for link and determine up/down
 * @adapter: pointer to driver private info
 */
bool igc_has_link(struct igc_adapter *adapter)
{
	struct igc_hw *hw = &adapter->hw;
	bool link_active = false;

	/* get_link_status is set on LSC (link status) interrupt or
	 * rx sequence error interrupt.  get_link_status will stay
	 * false until the igc_check_for_link establishes link
	 * for copper adapters ONLY
	 */
	switch (hw->phy.media_type) {
	case igc_media_type_copper:
		if (!hw->mac.get_link_status)
			return true;
		hw->mac.ops.check_for_link(hw);
		link_active = !hw->mac.get_link_status;
		break;
	default:
	case igc_media_type_unknown:
		break;
	}

	if (hw->mac.type == igc_i225 &&
	    hw->phy.id == I225_I_PHY_ID) {
		if (!netif_carrier_ok(adapter->netdev)) {
			adapter->flags &= ~IGC_FLAG_NEED_LINK_UPDATE;
		} else if (!(adapter->flags & IGC_FLAG_NEED_LINK_UPDATE)) {
			adapter->flags |= IGC_FLAG_NEED_LINK_UPDATE;
			adapter->link_check_timeout = jiffies;
		}
	}

	return link_active;
}

/**
 * igc_watchdog - Timer Call-back
 * @t: timer for the watchdog
 */
static void igc_watchdog(struct timer_list *t)
{
	struct igc_adapter *adapter = from_timer(adapter, t, watchdog_timer);
	/* Do the rest outside of interrupt context */
	schedule_work(&adapter->watchdog_task);
}

static void igc_watchdog_task(struct work_struct *work)
{
	struct igc_adapter *adapter = container_of(work,
						   struct igc_adapter,
						   watchdog_task);
	struct net_device *netdev = adapter->netdev;
	struct igc_hw *hw = &adapter->hw;
	struct igc_phy_info *phy = &hw->phy;
	u16 phy_data, retry_count = 20;
	u32 connsw;
	u32 link;
	int i;

	link = igc_has_link(adapter);

	if (adapter->flags & IGC_FLAG_NEED_LINK_UPDATE) {
		if (time_after(jiffies, (adapter->link_check_timeout + HZ)))
			adapter->flags &= ~IGC_FLAG_NEED_LINK_UPDATE;
		else
			link = false;
	}

	/* Force link down if we have fiber to swap to */
	if (adapter->flags & IGC_FLAG_MAS_ENABLE) {
		if (hw->phy.media_type == igc_media_type_copper) {
			connsw = rd32(IGC_CONNSW);
			if (!(connsw & IGC_CONNSW_AUTOSENSE_EN))
				link = 0;
>>>>>>> 04d5ce62
		}
	}
	if (link) {
		/* Cancel scheduled suspend requests. */
		pm_runtime_resume(netdev->dev.parent);

<<<<<<< HEAD
	spin_lock(&adapter->stats64_lock);
	igc_update_stats(adapter);
	spin_unlock(&adapter->stats64_lock);

	for (i = 0; i < adapter->num_tx_queues; i++) {
		struct igc_ring *tx_ring = adapter->tx_ring[i];

		if (!netif_carrier_ok(netdev)) {
			/* We've lost link, so the controller stops DMA,
			 * but we've got queued Tx work that's never going
			 * to get done, so reset controller to flush Tx.
			 * (Do the reset outside of interrupt context).
			 */
			if (igc_desc_unused(tx_ring) + 1 < tx_ring->count) {
				adapter->tx_timeout_count++;
				schedule_work(&adapter->reset_task);
				/* return immediately since reset is imminent */
				return;
			}
		}

		/* Force detection of hung controller every watchdog period */
		set_bit(IGC_RING_FLAG_TX_DETECT_HANG, &tx_ring->flags);
	}

	/* Cause software interrupt to ensure Rx ring is cleaned */
	if (adapter->flags & IGC_FLAG_HAS_MSIX) {
		u32 eics = 0;

		for (i = 0; i < adapter->num_q_vectors; i++)
			eics |= adapter->q_vector[i]->eims_value;
		wr32(IGC_EICS, eics);
	} else {
		wr32(IGC_ICS, IGC_ICS_RXDMT0);
	}

	igc_ptp_tx_hang(adapter);

	/* Reset the timer */
	if (!test_bit(__IGC_DOWN, &adapter->state)) {
		if (adapter->flags & IGC_FLAG_NEED_LINK_UPDATE)
			mod_timer(&adapter->watchdog_timer,
				  round_jiffies(jiffies +  HZ));
		else
			mod_timer(&adapter->watchdog_timer,
				  round_jiffies(jiffies + 2 * HZ));
	}
}

/**
 * igc_intr_msi - Interrupt Handler
 * @irq: interrupt number
 * @data: pointer to a network interface device structure
 */
static irqreturn_t igc_intr_msi(int irq, void *data)
{
	struct igc_adapter *adapter = data;
	struct igc_q_vector *q_vector = adapter->q_vector[0];
	struct igc_hw *hw = &adapter->hw;
	/* read ICR disables interrupts using IAM */
	u32 icr = rd32(IGC_ICR);

	igc_write_itr(q_vector);

	if (icr & IGC_ICR_DRSTA)
		schedule_work(&adapter->reset_task);

	if (icr & IGC_ICR_DOUTSYNC) {
		/* HW is reporting DMA is out of sync */
		adapter->stats.doosync++;
	}

	if (icr & (IGC_ICR_RXSEQ | IGC_ICR_LSC)) {
		hw->mac.get_link_status = 1;
		if (!test_bit(__IGC_DOWN, &adapter->state))
			mod_timer(&adapter->watchdog_timer, jiffies + 1);
	}

	napi_schedule(&q_vector->napi);

	return IRQ_HANDLED;
}

/**
 * igc_intr - Legacy Interrupt Handler
 * @irq: interrupt number
 * @data: pointer to a network interface device structure
 */
static irqreturn_t igc_intr(int irq, void *data)
{
	struct igc_adapter *adapter = data;
	struct igc_q_vector *q_vector = adapter->q_vector[0];
	struct igc_hw *hw = &adapter->hw;
	/* Interrupt Auto-Mask...upon reading ICR, interrupts are masked.  No
	 * need for the IMC write
	 */
	u32 icr = rd32(IGC_ICR);

	/* IMS will not auto-mask if INT_ASSERTED is not set, and if it is
	 * not set, then the adapter didn't send an interrupt
	 */
	if (!(icr & IGC_ICR_INT_ASSERTED))
		return IRQ_NONE;

	igc_write_itr(q_vector);

	if (icr & IGC_ICR_DRSTA)
		schedule_work(&adapter->reset_task);

	if (icr & IGC_ICR_DOUTSYNC) {
		/* HW is reporting DMA is out of sync */
		adapter->stats.doosync++;
	}

	if (icr & (IGC_ICR_RXSEQ | IGC_ICR_LSC)) {
		hw->mac.get_link_status = 1;
		/* guard against interrupt when we're going down */
		if (!test_bit(__IGC_DOWN, &adapter->state))
			mod_timer(&adapter->watchdog_timer, jiffies + 1);
	}

	napi_schedule(&q_vector->napi);

	return IRQ_HANDLED;
}
=======
		if (!netif_carrier_ok(netdev)) {
			u32 ctrl;

			hw->mac.ops.get_speed_and_duplex(hw,
							 &adapter->link_speed,
							 &adapter->link_duplex);

			ctrl = rd32(IGC_CTRL);
			/* Link status message must follow this format */
			netdev_info(netdev,
				    "igc: %s NIC Link is Up %d Mbps %s Duplex, Flow Control: %s\n",
				    netdev->name,
				    adapter->link_speed,
				    adapter->link_duplex == FULL_DUPLEX ?
				    "Full" : "Half",
				    (ctrl & IGC_CTRL_TFCE) &&
				    (ctrl & IGC_CTRL_RFCE) ? "RX/TX" :
				    (ctrl & IGC_CTRL_RFCE) ?  "RX" :
				    (ctrl & IGC_CTRL_TFCE) ?  "TX" : "None");

			/* check if SmartSpeed worked */
			igc_check_downshift(hw);
			if (phy->speed_downgraded)
				netdev_warn(netdev, "Link Speed was downgraded by SmartSpeed\n");

			/* adjust timeout factor according to speed/duplex */
			adapter->tx_timeout_factor = 1;
			switch (adapter->link_speed) {
			case SPEED_10:
				adapter->tx_timeout_factor = 14;
				break;
			case SPEED_100:
				/* maybe add some timeout factor ? */
				break;
			}

			if (adapter->link_speed != SPEED_1000)
				goto no_wait;

			/* wait for Remote receiver status OK */
retry_read_status:
			if (!igc_read_phy_reg(hw, PHY_1000T_STATUS,
					      &phy_data)) {
				if (!(phy_data & SR_1000T_REMOTE_RX_STATUS) &&
				    retry_count) {
					msleep(100);
					retry_count--;
					goto retry_read_status;
				} else if (!retry_count) {
					dev_err(&adapter->pdev->dev, "exceed max 2 second\n");
				}
			} else {
				dev_err(&adapter->pdev->dev, "read 1000Base-T Status Reg\n");
			}
no_wait:
			netif_carrier_on(netdev);

			/* link state has changed, schedule phy info update */
			if (!test_bit(__IGC_DOWN, &adapter->state))
				mod_timer(&adapter->phy_info_timer,
					  round_jiffies(jiffies + 2 * HZ));
		}
	} else {
		if (netif_carrier_ok(netdev)) {
			adapter->link_speed = 0;
			adapter->link_duplex = 0;

			/* Links status message must follow this format */
			netdev_info(netdev, "igc: %s NIC Link is Down\n",
				    netdev->name);
			netif_carrier_off(netdev);

			/* link state has changed, schedule phy info update */
			if (!test_bit(__IGC_DOWN, &adapter->state))
				mod_timer(&adapter->phy_info_timer,
					  round_jiffies(jiffies + 2 * HZ));

			/* link is down, time to check for alternate media */
			if (adapter->flags & IGC_FLAG_MAS_ENABLE) {
				if (adapter->flags & IGC_FLAG_MEDIA_RESET) {
					schedule_work(&adapter->reset_task);
					/* return immediately */
					return;
				}
			}
			pm_schedule_suspend(netdev->dev.parent,
					    MSEC_PER_SEC * 5);

		/* also check for alternate media here */
		} else if (!netif_carrier_ok(netdev) &&
			   (adapter->flags & IGC_FLAG_MAS_ENABLE)) {
			if (adapter->flags & IGC_FLAG_MEDIA_RESET) {
				schedule_work(&adapter->reset_task);
				/* return immediately */
				return;
			}
		}
	}

	spin_lock(&adapter->stats64_lock);
	igc_update_stats(adapter);
	spin_unlock(&adapter->stats64_lock);

	for (i = 0; i < adapter->num_tx_queues; i++) {
		struct igc_ring *tx_ring = adapter->tx_ring[i];

		if (!netif_carrier_ok(netdev)) {
			/* We've lost link, so the controller stops DMA,
			 * but we've got queued Tx work that's never going
			 * to get done, so reset controller to flush Tx.
			 * (Do the reset outside of interrupt context).
			 */
			if (igc_desc_unused(tx_ring) + 1 < tx_ring->count) {
				adapter->tx_timeout_count++;
				schedule_work(&adapter->reset_task);
				/* return immediately since reset is imminent */
				return;
			}
		}

		/* Force detection of hung controller every watchdog period */
		set_bit(IGC_RING_FLAG_TX_DETECT_HANG, &tx_ring->flags);
	}

	/* Cause software interrupt to ensure Rx ring is cleaned */
	if (adapter->flags & IGC_FLAG_HAS_MSIX) {
		u32 eics = 0;

		for (i = 0; i < adapter->num_q_vectors; i++)
			eics |= adapter->q_vector[i]->eims_value;
		wr32(IGC_EICS, eics);
	} else {
		wr32(IGC_ICS, IGC_ICS_RXDMT0);
	}

	igc_ptp_tx_hang(adapter);

	/* Reset the timer */
	if (!test_bit(__IGC_DOWN, &adapter->state)) {
		if (adapter->flags & IGC_FLAG_NEED_LINK_UPDATE)
			mod_timer(&adapter->watchdog_timer,
				  round_jiffies(jiffies +  HZ));
		else
			mod_timer(&adapter->watchdog_timer,
				  round_jiffies(jiffies + 2 * HZ));
	}
}

/**
 * igc_intr_msi - Interrupt Handler
 * @irq: interrupt number
 * @data: pointer to a network interface device structure
 */
static irqreturn_t igc_intr_msi(int irq, void *data)
{
	struct igc_adapter *adapter = data;
	struct igc_q_vector *q_vector = adapter->q_vector[0];
	struct igc_hw *hw = &adapter->hw;
	/* read ICR disables interrupts using IAM */
	u32 icr = rd32(IGC_ICR);

	igc_write_itr(q_vector);

	if (icr & IGC_ICR_DRSTA)
		schedule_work(&adapter->reset_task);

	if (icr & IGC_ICR_DOUTSYNC) {
		/* HW is reporting DMA is out of sync */
		adapter->stats.doosync++;
	}
>>>>>>> 04d5ce62

	if (icr & (IGC_ICR_RXSEQ | IGC_ICR_LSC)) {
		hw->mac.get_link_status = 1;
		if (!test_bit(__IGC_DOWN, &adapter->state))
			mod_timer(&adapter->watchdog_timer, jiffies + 1);
	}

	napi_schedule(&q_vector->napi);

	return IRQ_HANDLED;
}

/**
<<<<<<< HEAD
=======
 * igc_intr - Legacy Interrupt Handler
 * @irq: interrupt number
 * @data: pointer to a network interface device structure
 */
static irqreturn_t igc_intr(int irq, void *data)
{
	struct igc_adapter *adapter = data;
	struct igc_q_vector *q_vector = adapter->q_vector[0];
	struct igc_hw *hw = &adapter->hw;
	/* Interrupt Auto-Mask...upon reading ICR, interrupts are masked.  No
	 * need for the IMC write
	 */
	u32 icr = rd32(IGC_ICR);

	/* IMS will not auto-mask if INT_ASSERTED is not set, and if it is
	 * not set, then the adapter didn't send an interrupt
	 */
	if (!(icr & IGC_ICR_INT_ASSERTED))
		return IRQ_NONE;

	igc_write_itr(q_vector);

	if (icr & IGC_ICR_DRSTA)
		schedule_work(&adapter->reset_task);

	if (icr & IGC_ICR_DOUTSYNC) {
		/* HW is reporting DMA is out of sync */
		adapter->stats.doosync++;
	}

	if (icr & (IGC_ICR_RXSEQ | IGC_ICR_LSC)) {
		hw->mac.get_link_status = 1;
		/* guard against interrupt when we're going down */
		if (!test_bit(__IGC_DOWN, &adapter->state))
			mod_timer(&adapter->watchdog_timer, jiffies + 1);
	}

	napi_schedule(&q_vector->napi);

	return IRQ_HANDLED;
}

static void igc_free_irq(struct igc_adapter *adapter)
{
	if (adapter->msix_entries) {
		int vector = 0, i;

		free_irq(adapter->msix_entries[vector++].vector, adapter);

		for (i = 0; i < adapter->num_q_vectors; i++)
			free_irq(adapter->msix_entries[vector++].vector,
				 adapter->q_vector[i]);
	} else {
		free_irq(adapter->pdev->irq, adapter);
	}
}

/**
>>>>>>> 04d5ce62
 * igc_request_irq - initialize interrupts
 * @adapter: Pointer to adapter structure
 *
 * Attempts to configure interrupts using the best available
 * capabilities of the hardware and kernel.
 */
static int igc_request_irq(struct igc_adapter *adapter)
{
	struct net_device *netdev = adapter->netdev;
	struct pci_dev *pdev = adapter->pdev;
	int err = 0;

	if (adapter->flags & IGC_FLAG_HAS_MSIX) {
		err = igc_request_msix(adapter);
		if (!err)
			goto request_done;
		/* fall back to MSI */
		igc_free_all_tx_resources(adapter);
		igc_free_all_rx_resources(adapter);

		igc_clear_interrupt_scheme(adapter);
		err = igc_init_interrupt_scheme(adapter, false);
		if (err)
			goto request_done;
		igc_setup_all_tx_resources(adapter);
		igc_setup_all_rx_resources(adapter);
		igc_configure(adapter);
	}

	igc_assign_vector(adapter->q_vector[0], 0);

	if (adapter->flags & IGC_FLAG_HAS_MSI) {
		err = request_irq(pdev->irq, &igc_intr_msi, 0,
				  netdev->name, adapter);
		if (!err)
			goto request_done;

		/* fall back to legacy interrupts */
		igc_reset_interrupt_capability(adapter);
		adapter->flags &= ~IGC_FLAG_HAS_MSI;
	}

	err = request_irq(pdev->irq, &igc_intr, IRQF_SHARED,
			  netdev->name, adapter);

	if (err)
		dev_err(&pdev->dev, "Error %d getting interrupt\n",
			err);

request_done:
	return err;
}

/**
 * __igc_open - Called when a network interface is made active
 * @netdev: network interface device structure
 * @resuming: boolean indicating if the device is resuming
 *
 * Returns 0 on success, negative value on failure
 *
 * The open entry point is called when a network interface is made
 * active by the system (IFF_UP).  At this point all resources needed
 * for transmit and receive operations are allocated, the interrupt
 * handler is registered with the OS, the watchdog timer is started,
 * and the stack is notified that the interface is ready.
 */
static int __igc_open(struct net_device *netdev, bool resuming)
{
	struct igc_adapter *adapter = netdev_priv(netdev);
	struct pci_dev *pdev = adapter->pdev;
	struct igc_hw *hw = &adapter->hw;
	int err = 0;
	int i = 0;

	/* disallow open during test */

	if (test_bit(__IGC_TESTING, &adapter->state)) {
		WARN_ON(resuming);
		return -EBUSY;
	}

	if (!resuming)
		pm_runtime_get_sync(&pdev->dev);

	netif_carrier_off(netdev);

	/* allocate transmit descriptors */
	err = igc_setup_all_tx_resources(adapter);
	if (err)
		goto err_setup_tx;

	/* allocate receive descriptors */
	err = igc_setup_all_rx_resources(adapter);
	if (err)
		goto err_setup_rx;

	igc_power_up_link(adapter);

	igc_configure(adapter);

	err = igc_request_irq(adapter);
	if (err)
		goto err_req_irq;

	/* Notify the stack of the actual queue counts. */
	err = netif_set_real_num_tx_queues(netdev, adapter->num_tx_queues);
	if (err)
		goto err_set_queues;

	err = netif_set_real_num_rx_queues(netdev, adapter->num_rx_queues);
	if (err)
		goto err_set_queues;

	clear_bit(__IGC_DOWN, &adapter->state);

	for (i = 0; i < adapter->num_q_vectors; i++)
		napi_enable(&adapter->q_vector[i]->napi);

	/* Clear any pending interrupts. */
	rd32(IGC_ICR);
	igc_irq_enable(adapter);

	if (!resuming)
		pm_runtime_put(&pdev->dev);

	netif_tx_start_all_queues(netdev);

	/* start the watchdog. */
	hw->mac.get_link_status = 1;
	schedule_work(&adapter->watchdog_task);

	return IGC_SUCCESS;

err_set_queues:
	igc_free_irq(adapter);
err_req_irq:
	igc_release_hw_control(adapter);
	igc_power_down_link(adapter);
	igc_free_all_rx_resources(adapter);
err_setup_rx:
	igc_free_all_tx_resources(adapter);
err_setup_tx:
	igc_reset(adapter);
	if (!resuming)
		pm_runtime_put(&pdev->dev);

	return err;
}

static int igc_open(struct net_device *netdev)
{
	return __igc_open(netdev, false);
}

/**
 * __igc_close - Disables a network interface
 * @netdev: network interface device structure
 * @suspending: boolean indicating the device is suspending
 *
 * Returns 0, this is not allowed to fail
 *
 * The close entry point is called when an interface is de-activated
 * by the OS.  The hardware is still under the driver's control, but
 * needs to be disabled.  A global MAC reset is issued to stop the
 * hardware, and all transmit and receive resources are freed.
 */
static int __igc_close(struct net_device *netdev, bool suspending)
{
	struct igc_adapter *adapter = netdev_priv(netdev);
	struct pci_dev *pdev = adapter->pdev;

	WARN_ON(test_bit(__IGC_RESETTING, &adapter->state));

	if (!suspending)
		pm_runtime_get_sync(&pdev->dev);

	igc_down(adapter);

	igc_release_hw_control(adapter);

	igc_free_irq(adapter);

	igc_free_all_tx_resources(adapter);
	igc_free_all_rx_resources(adapter);

	if (!suspending)
		pm_runtime_put_sync(&pdev->dev);

	return 0;
}

static int igc_close(struct net_device *netdev)
{
	if (netif_device_present(netdev) || netdev->dismantle)
		return __igc_close(netdev, false);
	return 0;
}

/**
 * igc_ioctl - Access the hwtstamp interface
 * @netdev: network interface device structure
 * @ifreq: interface request data
 * @cmd: ioctl command
 **/
static int igc_ioctl(struct net_device *netdev, struct ifreq *ifr, int cmd)
{
	switch (cmd) {
	case SIOCGHWTSTAMP:
		return igc_ptp_get_ts_config(netdev, ifr);
	case SIOCSHWTSTAMP:
		return igc_ptp_set_ts_config(netdev, ifr);
	default:
		return -EOPNOTSUPP;
	}
}

static const struct net_device_ops igc_netdev_ops = {
	.ndo_open		= igc_open,
	.ndo_stop		= igc_close,
	.ndo_start_xmit		= igc_xmit_frame,
	.ndo_set_rx_mode	= igc_set_rx_mode,
	.ndo_set_mac_address	= igc_set_mac,
	.ndo_change_mtu		= igc_change_mtu,
	.ndo_get_stats		= igc_get_stats,
	.ndo_fix_features	= igc_fix_features,
	.ndo_set_features	= igc_set_features,
	.ndo_features_check	= igc_features_check,
	.ndo_do_ioctl		= igc_ioctl,
};

/* PCIe configuration access */
void igc_read_pci_cfg(struct igc_hw *hw, u32 reg, u16 *value)
{
	struct igc_adapter *adapter = hw->back;

	pci_read_config_word(adapter->pdev, reg, value);
}

void igc_write_pci_cfg(struct igc_hw *hw, u32 reg, u16 *value)
{
	struct igc_adapter *adapter = hw->back;

	pci_write_config_word(adapter->pdev, reg, *value);
}

s32 igc_read_pcie_cap_reg(struct igc_hw *hw, u32 reg, u16 *value)
{
	struct igc_adapter *adapter = hw->back;

	if (!pci_is_pcie(adapter->pdev))
		return -IGC_ERR_CONFIG;

	pcie_capability_read_word(adapter->pdev, reg, value);

	return IGC_SUCCESS;
}

s32 igc_write_pcie_cap_reg(struct igc_hw *hw, u32 reg, u16 *value)
{
	struct igc_adapter *adapter = hw->back;

	if (!pci_is_pcie(adapter->pdev))
		return -IGC_ERR_CONFIG;

	pcie_capability_write_word(adapter->pdev, reg, *value);

	return IGC_SUCCESS;
}

u32 igc_rd32(struct igc_hw *hw, u32 reg)
{
	struct igc_adapter *igc = container_of(hw, struct igc_adapter, hw);
	u8 __iomem *hw_addr = READ_ONCE(hw->hw_addr);
	u32 value = 0;

	if (IGC_REMOVED(hw_addr))
		return ~value;

	value = readl(&hw_addr[reg]);

	/* reads should not return all F's */
	if (!(~value) && (!reg || !(~readl(hw_addr)))) {
		struct net_device *netdev = igc->netdev;

		hw->hw_addr = NULL;
		netif_device_detach(netdev);
		netdev_err(netdev, "PCIe link lost, device now detached\n");
		WARN(pci_device_is_present(igc->pdev),
		     "igc: Failed to read reg 0x%x!\n", reg);
	}

	return value;
}

int igc_set_spd_dplx(struct igc_adapter *adapter, u32 spd, u8 dplx)
{
	struct pci_dev *pdev = adapter->pdev;
	struct igc_mac_info *mac = &adapter->hw.mac;

	mac->autoneg = 0;

	/* Make sure dplx is at most 1 bit and lsb of speed is not set
	 * for the switch() below to work
	 */
	if ((spd & 1) || (dplx & ~1))
		goto err_inval;

	switch (spd + dplx) {
	case SPEED_10 + DUPLEX_HALF:
		mac->forced_speed_duplex = ADVERTISE_10_HALF;
		break;
	case SPEED_10 + DUPLEX_FULL:
		mac->forced_speed_duplex = ADVERTISE_10_FULL;
		break;
	case SPEED_100 + DUPLEX_HALF:
		mac->forced_speed_duplex = ADVERTISE_100_HALF;
		break;
	case SPEED_100 + DUPLEX_FULL:
		mac->forced_speed_duplex = ADVERTISE_100_FULL;
		break;
	case SPEED_1000 + DUPLEX_FULL:
		mac->autoneg = 1;
		adapter->hw.phy.autoneg_advertised = ADVERTISE_1000_FULL;
		break;
	case SPEED_1000 + DUPLEX_HALF: /* not supported */
		goto err_inval;
	case SPEED_2500 + DUPLEX_FULL:
		mac->autoneg = 1;
		adapter->hw.phy.autoneg_advertised = ADVERTISE_2500_FULL;
		break;
	case SPEED_2500 + DUPLEX_HALF: /* not supported */
	default:
		goto err_inval;
	}

	/* clear MDI, MDI(-X) override is only allowed when autoneg enabled */
	adapter->hw.phy.mdix = AUTO_ALL_MODES;

	return 0;

err_inval:
	dev_err(&pdev->dev, "Unsupported Speed/Duplex configuration\n");
	return -EINVAL;
}

/**
 * igc_probe - Device Initialization Routine
 * @pdev: PCI device information struct
 * @ent: entry in igc_pci_tbl
 *
 * Returns 0 on success, negative on failure
 *
 * igc_probe initializes an adapter identified by a pci_dev structure.
 * The OS initialization, configuring the adapter private structure,
 * and a hardware reset occur.
 */
static int igc_probe(struct pci_dev *pdev,
		     const struct pci_device_id *ent)
{
	struct igc_adapter *adapter;
	struct net_device *netdev;
	struct igc_hw *hw;
	const struct igc_info *ei = igc_info_tbl[ent->driver_data];
	int err, pci_using_dac;

	err = pci_enable_device_mem(pdev);
	if (err)
		return err;

	pci_using_dac = 0;
	err = dma_set_mask_and_coherent(&pdev->dev, DMA_BIT_MASK(64));
	if (!err) {
		pci_using_dac = 1;
	} else {
		err = dma_set_mask_and_coherent(&pdev->dev, DMA_BIT_MASK(32));
		if (err) {
			dev_err(&pdev->dev,
				"No usable DMA configuration, aborting\n");
			goto err_dma;
		}
	}

	err = pci_request_mem_regions(pdev, igc_driver_name);
	if (err)
		goto err_pci_reg;

	pci_enable_pcie_error_reporting(pdev);

	pci_set_master(pdev);

	err = -ENOMEM;
	netdev = alloc_etherdev_mq(sizeof(struct igc_adapter),
				   IGC_MAX_TX_QUEUES);

	if (!netdev)
		goto err_alloc_etherdev;

	SET_NETDEV_DEV(netdev, &pdev->dev);

	pci_set_drvdata(pdev, netdev);
	adapter = netdev_priv(netdev);
	adapter->netdev = netdev;
	adapter->pdev = pdev;
	hw = &adapter->hw;
	hw->back = adapter;
	adapter->port_num = hw->bus.func;
	adapter->msg_enable = netif_msg_init(debug, DEFAULT_MSG_ENABLE);

	err = pci_save_state(pdev);
	if (err)
		goto err_ioremap;

	err = -EIO;
	adapter->io_addr = ioremap(pci_resource_start(pdev, 0),
				   pci_resource_len(pdev, 0));
	if (!adapter->io_addr)
		goto err_ioremap;

	/* hw->hw_addr can be zeroed, so use adapter->io_addr for unmap */
	hw->hw_addr = adapter->io_addr;

	netdev->netdev_ops = &igc_netdev_ops;
	igc_set_ethtool_ops(netdev);
	netdev->watchdog_timeo = 5 * HZ;

	netdev->mem_start = pci_resource_start(pdev, 0);
	netdev->mem_end = pci_resource_end(pdev, 0);

	/* PCI config space info */
	hw->vendor_id = pdev->vendor;
	hw->device_id = pdev->device;
	hw->revision_id = pdev->revision;
	hw->subsystem_vendor_id = pdev->subsystem_vendor;
	hw->subsystem_device_id = pdev->subsystem_device;

	/* Copy the default MAC and PHY function pointers */
	memcpy(&hw->mac.ops, ei->mac_ops, sizeof(hw->mac.ops));
	memcpy(&hw->phy.ops, ei->phy_ops, sizeof(hw->phy.ops));

	/* Initialize skew-specific constants */
	err = ei->get_invariants(hw);
	if (err)
		goto err_sw_init;

	/* Add supported features to the features list*/
	netdev->features |= NETIF_F_SG;
	netdev->features |= NETIF_F_TSO;
	netdev->features |= NETIF_F_TSO6;
	netdev->features |= NETIF_F_RXCSUM;
	netdev->features |= NETIF_F_HW_CSUM;
	netdev->features |= NETIF_F_SCTP_CRC;

	/* setup the private structure */
	err = igc_sw_init(adapter);
	if (err)
		goto err_sw_init;

	/* copy netdev features into list of user selectable features */
	netdev->hw_features |= NETIF_F_NTUPLE;
	netdev->hw_features |= netdev->features;

	if (pci_using_dac)
		netdev->features |= NETIF_F_HIGHDMA;

	/* MTU range: 68 - 9216 */
	netdev->min_mtu = ETH_MIN_MTU;
	netdev->max_mtu = MAX_STD_JUMBO_FRAME_SIZE;

	/* before reading the NVM, reset the controller to put the device in a
	 * known good starting state
	 */
	hw->mac.ops.reset_hw(hw);

	if (igc_get_flash_presence_i225(hw)) {
		if (hw->nvm.ops.validate(hw) < 0) {
			dev_err(&pdev->dev,
				"The NVM Checksum Is Not Valid\n");
			err = -EIO;
			goto err_eeprom;
		}
	}

	if (eth_platform_get_mac_address(&pdev->dev, hw->mac.addr)) {
		/* copy the MAC address out of the NVM */
		if (hw->mac.ops.read_mac_addr(hw))
			dev_err(&pdev->dev, "NVM Read Error\n");
	}

	memcpy(netdev->dev_addr, hw->mac.addr, netdev->addr_len);

	if (!is_valid_ether_addr(netdev->dev_addr)) {
		dev_err(&pdev->dev, "Invalid MAC Address\n");
		err = -EIO;
		goto err_eeprom;
	}

	/* configure RXPBSIZE and TXPBSIZE */
	wr32(IGC_RXPBS, I225_RXPBSIZE_DEFAULT);
	wr32(IGC_TXPBS, I225_TXPBSIZE_DEFAULT);

	timer_setup(&adapter->watchdog_timer, igc_watchdog, 0);
	timer_setup(&adapter->phy_info_timer, igc_update_phy_info, 0);

	INIT_WORK(&adapter->reset_task, igc_reset_task);
	INIT_WORK(&adapter->watchdog_task, igc_watchdog_task);

	/* Initialize link properties that are user-changeable */
	adapter->fc_autoneg = true;
	hw->mac.autoneg = true;
	hw->phy.autoneg_advertised = 0xaf;

	hw->fc.requested_mode = igc_fc_default;
	hw->fc.current_mode = igc_fc_default;

	/* By default, support wake on port A */
	adapter->flags |= IGC_FLAG_WOL_SUPPORTED;

	/* initialize the wol settings based on the eeprom settings */
	if (adapter->flags & IGC_FLAG_WOL_SUPPORTED)
		adapter->wol |= IGC_WUFC_MAG;

	device_set_wakeup_enable(&adapter->pdev->dev,
				 adapter->flags & IGC_FLAG_WOL_SUPPORTED);

	/* reset the hardware with the new settings */
	igc_reset(adapter);

	/* let the f/w know that the h/w is now under the control of the
	 * driver.
	 */
	igc_get_hw_control(adapter);

	strncpy(netdev->name, "eth%d", IFNAMSIZ);
	err = register_netdev(netdev);
	if (err)
		goto err_register;

	 /* carrier off reporting is important to ethtool even BEFORE open */
	netif_carrier_off(netdev);

	/* do hw tstamp init after resetting */
	igc_ptp_init(adapter);

	/* Check if Media Autosense is enabled */
	adapter->ei = *ei;

	/* print pcie link status and MAC address */
	pcie_print_link_status(pdev);
	netdev_info(netdev, "MAC: %pM\n", netdev->dev_addr);

	dev_pm_set_driver_flags(&pdev->dev, DPM_FLAG_NEVER_SKIP);

	pm_runtime_put_noidle(&pdev->dev);

	return 0;

err_register:
	igc_release_hw_control(adapter);
err_eeprom:
	if (!igc_check_reset_block(hw))
		igc_reset_phy(hw);
err_sw_init:
	igc_clear_interrupt_scheme(adapter);
	iounmap(adapter->io_addr);
err_ioremap:
	free_netdev(netdev);
err_alloc_etherdev:
	pci_release_mem_regions(pdev);
err_pci_reg:
err_dma:
	pci_disable_device(pdev);
	return err;
}

/**
 * igc_remove - Device Removal Routine
 * @pdev: PCI device information struct
 *
 * igc_remove is called by the PCI subsystem to alert the driver
 * that it should release a PCI device.  This could be caused by a
 * Hot-Plug event, or because the driver is going to be removed from
 * memory.
 */
static void igc_remove(struct pci_dev *pdev)
{
	struct net_device *netdev = pci_get_drvdata(pdev);
	struct igc_adapter *adapter = netdev_priv(netdev);

<<<<<<< HEAD
=======
	pm_runtime_get_noresume(&pdev->dev);

>>>>>>> 04d5ce62
	igc_ptp_stop(adapter);

	set_bit(__IGC_DOWN, &adapter->state);

	del_timer_sync(&adapter->watchdog_timer);
	del_timer_sync(&adapter->phy_info_timer);

	cancel_work_sync(&adapter->reset_task);
	cancel_work_sync(&adapter->watchdog_task);

	/* Release control of h/w to f/w.  If f/w is AMT enabled, this
	 * would have already happened in close and is redundant.
	 */
	igc_release_hw_control(adapter);
	unregister_netdev(netdev);

	igc_clear_interrupt_scheme(adapter);
	pci_iounmap(pdev, adapter->io_addr);
	pci_release_mem_regions(pdev);

	kfree(adapter->mac_table);
	free_netdev(netdev);

	pci_disable_pcie_error_reporting(pdev);

	pci_disable_device(pdev);
}

static int __igc_shutdown(struct pci_dev *pdev, bool *enable_wake,
			  bool runtime)
<<<<<<< HEAD
{
	struct net_device *netdev = pci_get_drvdata(pdev);
	struct igc_adapter *adapter = netdev_priv(netdev);
	u32 wufc = runtime ? IGC_WUFC_LNKC : adapter->wol;
	struct igc_hw *hw = &adapter->hw;
	u32 ctrl, rctl, status;
	bool wake;

	rtnl_lock();
	netif_device_detach(netdev);

	if (netif_running(netdev))
		__igc_close(netdev, true);

	igc_clear_interrupt_scheme(adapter);
	rtnl_unlock();

	status = rd32(IGC_STATUS);
	if (status & IGC_STATUS_LU)
		wufc &= ~IGC_WUFC_LNKC;

	if (wufc) {
		igc_setup_rctl(adapter);
		igc_set_rx_mode(netdev);

		/* turn on all-multi mode if wake on multicast is enabled */
		if (wufc & IGC_WUFC_MC) {
			rctl = rd32(IGC_RCTL);
			rctl |= IGC_RCTL_MPE;
			wr32(IGC_RCTL, rctl);
		}

		ctrl = rd32(IGC_CTRL);
		ctrl |= IGC_CTRL_ADVD3WUC;
		wr32(IGC_CTRL, ctrl);

		/* Allow time for pending master requests to run */
		igc_disable_pcie_master(hw);

		wr32(IGC_WUC, IGC_WUC_PME_EN);
		wr32(IGC_WUFC, wufc);
	} else {
		wr32(IGC_WUC, 0);
		wr32(IGC_WUFC, 0);
	}

	wake = wufc || adapter->en_mng_pt;
	if (!wake)
		igc_power_down_link(adapter);
	else
		igc_power_up_link(adapter);

	if (enable_wake)
		*enable_wake = wake;

	/* Release control of h/w to f/w.  If f/w is AMT enabled, this
	 * would have already happened in close and is redundant.
	 */
	igc_release_hw_control(adapter);

	pci_disable_device(pdev);

	return 0;
}

#ifdef CONFIG_PM
static int __maybe_unused igc_runtime_suspend(struct device *dev)
{
	return __igc_shutdown(to_pci_dev(dev), NULL, 1);
}

static void igc_deliver_wake_packet(struct net_device *netdev)
{
	struct igc_adapter *adapter = netdev_priv(netdev);
	struct igc_hw *hw = &adapter->hw;
	struct sk_buff *skb;
	u32 wupl;

	wupl = rd32(IGC_WUPL) & IGC_WUPL_MASK;

	/* WUPM stores only the first 128 bytes of the wake packet.
	 * Read the packet only if we have the whole thing.
	 */
	if (wupl == 0 || wupl > IGC_WUPM_BYTES)
		return;

	skb = netdev_alloc_skb_ip_align(netdev, IGC_WUPM_BYTES);
	if (!skb)
		return;

	skb_put(skb, wupl);

	/* Ensure reads are 32-bit aligned */
	wupl = roundup(wupl, 4);

	memcpy_fromio(skb->data, hw->hw_addr + IGC_WUPM_REG(0), wupl);

	skb->protocol = eth_type_trans(skb, netdev);
	netif_rx(skb);
}

static int __maybe_unused igc_resume(struct device *dev)
{
	struct pci_dev *pdev = to_pci_dev(dev);
	struct net_device *netdev = pci_get_drvdata(pdev);
	struct igc_adapter *adapter = netdev_priv(netdev);
	struct igc_hw *hw = &adapter->hw;
	u32 err, val;

	pci_set_power_state(pdev, PCI_D0);
	pci_restore_state(pdev);
	pci_save_state(pdev);

	if (!pci_device_is_present(pdev))
		return -ENODEV;
	err = pci_enable_device_mem(pdev);
	if (err) {
		dev_err(&pdev->dev,
			"igc: Cannot enable PCI device from suspend\n");
		return err;
	}
	pci_set_master(pdev);

	pci_enable_wake(pdev, PCI_D3hot, 0);
	pci_enable_wake(pdev, PCI_D3cold, 0);

	if (igc_init_interrupt_scheme(adapter, true)) {
		dev_err(&pdev->dev, "Unable to allocate memory for queues\n");
		return -ENOMEM;
	}

	igc_reset(adapter);

	/* let the f/w know that the h/w is now under the control of the
	 * driver.
	 */
	igc_get_hw_control(adapter);

	val = rd32(IGC_WUS);
	if (val & WAKE_PKT_WUS)
		igc_deliver_wake_packet(netdev);

	wr32(IGC_WUS, ~0);

	rtnl_lock();
	if (!err && netif_running(netdev))
		err = __igc_open(netdev, true);

	if (!err)
		netif_device_attach(netdev);
	rtnl_unlock();

	return err;
}

static int __maybe_unused igc_runtime_resume(struct device *dev)
{
	return igc_resume(dev);
}

static int __maybe_unused igc_suspend(struct device *dev)
{
	return __igc_shutdown(to_pci_dev(dev), NULL, 0);
}

static int __maybe_unused igc_runtime_idle(struct device *dev)
{
	struct net_device *netdev = dev_get_drvdata(dev);
	struct igc_adapter *adapter = netdev_priv(netdev);

	if (!igc_has_link(adapter))
		pm_schedule_suspend(dev, MSEC_PER_SEC * 5);

	return -EBUSY;
}
#endif /* CONFIG_PM */

static void igc_shutdown(struct pci_dev *pdev)
{
	bool wake;

	__igc_shutdown(pdev, &wake, 0);

	if (system_state == SYSTEM_POWER_OFF) {
		pci_wake_from_d3(pdev, wake);
		pci_set_power_state(pdev, PCI_D3hot);
	}
}

=======
{
	struct net_device *netdev = pci_get_drvdata(pdev);
	struct igc_adapter *adapter = netdev_priv(netdev);
	u32 wufc = runtime ? IGC_WUFC_LNKC : adapter->wol;
	struct igc_hw *hw = &adapter->hw;
	u32 ctrl, rctl, status;
	bool wake;

	rtnl_lock();
	netif_device_detach(netdev);

	if (netif_running(netdev))
		__igc_close(netdev, true);

	igc_ptp_suspend(adapter);

	igc_clear_interrupt_scheme(adapter);
	rtnl_unlock();

	status = rd32(IGC_STATUS);
	if (status & IGC_STATUS_LU)
		wufc &= ~IGC_WUFC_LNKC;

	if (wufc) {
		igc_setup_rctl(adapter);
		igc_set_rx_mode(netdev);

		/* turn on all-multi mode if wake on multicast is enabled */
		if (wufc & IGC_WUFC_MC) {
			rctl = rd32(IGC_RCTL);
			rctl |= IGC_RCTL_MPE;
			wr32(IGC_RCTL, rctl);
		}

		ctrl = rd32(IGC_CTRL);
		ctrl |= IGC_CTRL_ADVD3WUC;
		wr32(IGC_CTRL, ctrl);

		/* Allow time for pending master requests to run */
		igc_disable_pcie_master(hw);

		wr32(IGC_WUC, IGC_WUC_PME_EN);
		wr32(IGC_WUFC, wufc);
	} else {
		wr32(IGC_WUC, 0);
		wr32(IGC_WUFC, 0);
	}

	wake = wufc || adapter->en_mng_pt;
	if (!wake)
		igc_power_down_link(adapter);
	else
		igc_power_up_link(adapter);

	if (enable_wake)
		*enable_wake = wake;

	/* Release control of h/w to f/w.  If f/w is AMT enabled, this
	 * would have already happened in close and is redundant.
	 */
	igc_release_hw_control(adapter);

	pci_disable_device(pdev);

	return 0;
}

#ifdef CONFIG_PM
static int __maybe_unused igc_runtime_suspend(struct device *dev)
{
	return __igc_shutdown(to_pci_dev(dev), NULL, 1);
}

static void igc_deliver_wake_packet(struct net_device *netdev)
{
	struct igc_adapter *adapter = netdev_priv(netdev);
	struct igc_hw *hw = &adapter->hw;
	struct sk_buff *skb;
	u32 wupl;

	wupl = rd32(IGC_WUPL) & IGC_WUPL_MASK;

	/* WUPM stores only the first 128 bytes of the wake packet.
	 * Read the packet only if we have the whole thing.
	 */
	if (wupl == 0 || wupl > IGC_WUPM_BYTES)
		return;

	skb = netdev_alloc_skb_ip_align(netdev, IGC_WUPM_BYTES);
	if (!skb)
		return;

	skb_put(skb, wupl);

	/* Ensure reads are 32-bit aligned */
	wupl = roundup(wupl, 4);

	memcpy_fromio(skb->data, hw->hw_addr + IGC_WUPM_REG(0), wupl);

	skb->protocol = eth_type_trans(skb, netdev);
	netif_rx(skb);
}

static int __maybe_unused igc_resume(struct device *dev)
{
	struct pci_dev *pdev = to_pci_dev(dev);
	struct net_device *netdev = pci_get_drvdata(pdev);
	struct igc_adapter *adapter = netdev_priv(netdev);
	struct igc_hw *hw = &adapter->hw;
	u32 err, val;

	pci_set_power_state(pdev, PCI_D0);
	pci_restore_state(pdev);
	pci_save_state(pdev);

	if (!pci_device_is_present(pdev))
		return -ENODEV;
	err = pci_enable_device_mem(pdev);
	if (err) {
		dev_err(&pdev->dev,
			"igc: Cannot enable PCI device from suspend\n");
		return err;
	}
	pci_set_master(pdev);

	pci_enable_wake(pdev, PCI_D3hot, 0);
	pci_enable_wake(pdev, PCI_D3cold, 0);

	if (igc_init_interrupt_scheme(adapter, true)) {
		dev_err(&pdev->dev, "Unable to allocate memory for queues\n");
		return -ENOMEM;
	}

	igc_reset(adapter);

	/* let the f/w know that the h/w is now under the control of the
	 * driver.
	 */
	igc_get_hw_control(adapter);

	val = rd32(IGC_WUS);
	if (val & WAKE_PKT_WUS)
		igc_deliver_wake_packet(netdev);

	wr32(IGC_WUS, ~0);

	rtnl_lock();
	if (!err && netif_running(netdev))
		err = __igc_open(netdev, true);

	if (!err)
		netif_device_attach(netdev);
	rtnl_unlock();

	return err;
}

static int __maybe_unused igc_runtime_resume(struct device *dev)
{
	return igc_resume(dev);
}

static int __maybe_unused igc_suspend(struct device *dev)
{
	return __igc_shutdown(to_pci_dev(dev), NULL, 0);
}

static int __maybe_unused igc_runtime_idle(struct device *dev)
{
	struct net_device *netdev = dev_get_drvdata(dev);
	struct igc_adapter *adapter = netdev_priv(netdev);

	if (!igc_has_link(adapter))
		pm_schedule_suspend(dev, MSEC_PER_SEC * 5);

	return -EBUSY;
}
#endif /* CONFIG_PM */

static void igc_shutdown(struct pci_dev *pdev)
{
	bool wake;

	__igc_shutdown(pdev, &wake, 0);

	if (system_state == SYSTEM_POWER_OFF) {
		pci_wake_from_d3(pdev, wake);
		pci_set_power_state(pdev, PCI_D3hot);
	}
}

/**
 *  igc_io_error_detected - called when PCI error is detected
 *  @pdev: Pointer to PCI device
 *  @state: The current PCI connection state
 *
 *  This function is called after a PCI bus error affecting
 *  this device has been detected.
 **/
static pci_ers_result_t igc_io_error_detected(struct pci_dev *pdev,
					      pci_channel_state_t state)
{
	struct net_device *netdev = pci_get_drvdata(pdev);
	struct igc_adapter *adapter = netdev_priv(netdev);

	netif_device_detach(netdev);

	if (state == pci_channel_io_perm_failure)
		return PCI_ERS_RESULT_DISCONNECT;

	if (netif_running(netdev))
		igc_down(adapter);
	pci_disable_device(pdev);

	/* Request a slot reset. */
	return PCI_ERS_RESULT_NEED_RESET;
}

/**
 *  igc_io_slot_reset - called after the PCI bus has been reset.
 *  @pdev: Pointer to PCI device
 *
 *  Restart the card from scratch, as if from a cold-boot. Implementation
 *  resembles the first-half of the igc_resume routine.
 **/
static pci_ers_result_t igc_io_slot_reset(struct pci_dev *pdev)
{
	struct net_device *netdev = pci_get_drvdata(pdev);
	struct igc_adapter *adapter = netdev_priv(netdev);
	struct igc_hw *hw = &adapter->hw;
	pci_ers_result_t result;

	if (pci_enable_device_mem(pdev)) {
		dev_err(&pdev->dev,
			"Could not re-enable PCI device after reset.\n");
		result = PCI_ERS_RESULT_DISCONNECT;
	} else {
		pci_set_master(pdev);
		pci_restore_state(pdev);
		pci_save_state(pdev);

		pci_enable_wake(pdev, PCI_D3hot, 0);
		pci_enable_wake(pdev, PCI_D3cold, 0);

		/* In case of PCI error, adapter loses its HW address
		 * so we should re-assign it here.
		 */
		hw->hw_addr = adapter->io_addr;

		igc_reset(adapter);
		wr32(IGC_WUS, ~0);
		result = PCI_ERS_RESULT_RECOVERED;
	}

	return result;
}

/**
 *  igc_io_resume - called when traffic can start to flow again.
 *  @pdev: Pointer to PCI device
 *
 *  This callback is called when the error recovery driver tells us that
 *  its OK to resume normal operation. Implementation resembles the
 *  second-half of the igc_resume routine.
 */
static void igc_io_resume(struct pci_dev *pdev)
{
	struct net_device *netdev = pci_get_drvdata(pdev);
	struct igc_adapter *adapter = netdev_priv(netdev);

	rtnl_lock();
	if (netif_running(netdev)) {
		if (igc_open(netdev)) {
			dev_err(&pdev->dev, "igc_open failed after reset\n");
			return;
		}
	}

	netif_device_attach(netdev);

	/* let the f/w know that the h/w is now under the control of the
	 * driver.
	 */
	igc_get_hw_control(adapter);
	rtnl_unlock();
}

static const struct pci_error_handlers igc_err_handler = {
	.error_detected = igc_io_error_detected,
	.slot_reset = igc_io_slot_reset,
	.resume = igc_io_resume,
};

>>>>>>> 04d5ce62
#ifdef CONFIG_PM
static const struct dev_pm_ops igc_pm_ops = {
	SET_SYSTEM_SLEEP_PM_OPS(igc_suspend, igc_resume)
	SET_RUNTIME_PM_OPS(igc_runtime_suspend, igc_runtime_resume,
			   igc_runtime_idle)
};
#endif

static struct pci_driver igc_driver = {
	.name     = igc_driver_name,
	.id_table = igc_pci_tbl,
	.probe    = igc_probe,
	.remove   = igc_remove,
#ifdef CONFIG_PM
	.driver.pm = &igc_pm_ops,
#endif
	.shutdown = igc_shutdown,
<<<<<<< HEAD
=======
	.err_handler = &igc_err_handler,
>>>>>>> 04d5ce62
};

/**
 * igc_reinit_queues - return error
 * @adapter: pointer to adapter structure
 */
int igc_reinit_queues(struct igc_adapter *adapter)
{
	struct net_device *netdev = adapter->netdev;
	struct pci_dev *pdev = adapter->pdev;
	int err = 0;

	if (netif_running(netdev))
		igc_close(netdev);

	igc_reset_interrupt_capability(adapter);

	if (igc_init_interrupt_scheme(adapter, true)) {
		dev_err(&pdev->dev, "Unable to allocate memory for queues\n");
		return -ENOMEM;
	}

	if (netif_running(netdev))
		err = igc_open(netdev);

	return err;
}

/**
 * igc_get_hw_dev - return device
 * @hw: pointer to hardware structure
 *
 * used by hardware layer to print debugging information
 */
struct net_device *igc_get_hw_dev(struct igc_hw *hw)
{
	struct igc_adapter *adapter = hw->back;

	return adapter->netdev;
}

/**
 * igc_init_module - Driver Registration Routine
 *
 * igc_init_module is the first routine called when the driver is
 * loaded. All it does is register with the PCI subsystem.
 */
static int __init igc_init_module(void)
{
	int ret;

	pr_info("%s - version %s\n",
		igc_driver_string, igc_driver_version);

	pr_info("%s\n", igc_copyright);

	ret = pci_register_driver(&igc_driver);
	return ret;
}

module_init(igc_init_module);

/**
 * igc_exit_module - Driver Exit Cleanup Routine
 *
 * igc_exit_module is called just before the driver is removed
 * from memory.
 */
static void __exit igc_exit_module(void)
{
	pci_unregister_driver(&igc_driver);
}

module_exit(igc_exit_module);
/* igc_main.c */<|MERGE_RESOLUTION|>--- conflicted
+++ resolved
@@ -3259,7 +3259,6 @@
 
 	for (i = 0; i < adapter->num_q_vectors; i++)
 		napi_enable(&adapter->q_vector[i]->napi);
-<<<<<<< HEAD
 
 	if (adapter->msix_entries)
 		igc_configure_msix(adapter);
@@ -3507,74 +3506,9 @@
 		if (adapter->q_vector[i]) {
 			napi_synchronize(&adapter->q_vector[i]->napi);
 			napi_disable(&adapter->q_vector[i]->napi);
-=======
-
-	if (adapter->msix_entries)
-		igc_configure_msix(adapter);
-	else
-		igc_assign_vector(adapter->q_vector[0], 0);
-
-	/* Clear any pending interrupts. */
-	rd32(IGC_ICR);
-	igc_irq_enable(adapter);
-
-	netif_tx_start_all_queues(adapter->netdev);
-
-	/* start the watchdog. */
-	hw->mac.get_link_status = 1;
-	schedule_work(&adapter->watchdog_task);
-}
-
-/**
- * igc_update_stats - Update the board statistics counters
- * @adapter: board private structure
- */
-void igc_update_stats(struct igc_adapter *adapter)
-{
-	struct rtnl_link_stats64 *net_stats = &adapter->stats64;
-	struct pci_dev *pdev = adapter->pdev;
-	struct igc_hw *hw = &adapter->hw;
-	u64 _bytes, _packets;
-	u64 bytes, packets;
-	unsigned int start;
-	u32 mpc;
-	int i;
-
-	/* Prevent stats update while adapter is being reset, or if the pci
-	 * connection is down.
-	 */
-	if (adapter->link_speed == 0)
-		return;
-	if (pci_channel_offline(pdev))
-		return;
-
-	packets = 0;
-	bytes = 0;
-
-	rcu_read_lock();
-	for (i = 0; i < adapter->num_rx_queues; i++) {
-		struct igc_ring *ring = adapter->rx_ring[i];
-		u32 rqdpc = rd32(IGC_RQDPC(i));
-
-		if (hw->mac.type >= igc_i225)
-			wr32(IGC_RQDPC(i), 0);
-
-		if (rqdpc) {
-			ring->rx_stats.drops += rqdpc;
-			net_stats->rx_fifo_errors += rqdpc;
->>>>>>> 04d5ce62
 		}
-
-		do {
-			start = u64_stats_fetch_begin_irq(&ring->rx_syncp);
-			_bytes = ring->rx_stats.bytes;
-			_packets = ring->rx_stats.packets;
-		} while (u64_stats_fetch_retry_irq(&ring->rx_syncp, start));
-		bytes += _bytes;
-		packets += _packets;
-	}
-
-<<<<<<< HEAD
+	}
+
 	del_timer_sync(&adapter->watchdog_timer);
 	del_timer_sync(&adapter->phy_info_timer);
 
@@ -3612,6 +3546,8 @@
 
 	adapter = container_of(work, struct igc_adapter, reset_task);
 
+	igc_rings_dump(adapter);
+	igc_regs_dump(adapter);
 	netdev_err(adapter->netdev, "Reset adapter\n");
 	igc_reinit_locked(adapter);
 }
@@ -3865,485 +3801,6 @@
 		ack |= IGC_TSICR_TXTS;
 	}
 
-=======
-	net_stats->rx_bytes = bytes;
-	net_stats->rx_packets = packets;
-
-	packets = 0;
-	bytes = 0;
-	for (i = 0; i < adapter->num_tx_queues; i++) {
-		struct igc_ring *ring = adapter->tx_ring[i];
-
-		do {
-			start = u64_stats_fetch_begin_irq(&ring->tx_syncp);
-			_bytes = ring->tx_stats.bytes;
-			_packets = ring->tx_stats.packets;
-		} while (u64_stats_fetch_retry_irq(&ring->tx_syncp, start));
-		bytes += _bytes;
-		packets += _packets;
-	}
-	net_stats->tx_bytes = bytes;
-	net_stats->tx_packets = packets;
-	rcu_read_unlock();
-
-	/* read stats registers */
-	adapter->stats.crcerrs += rd32(IGC_CRCERRS);
-	adapter->stats.gprc += rd32(IGC_GPRC);
-	adapter->stats.gorc += rd32(IGC_GORCL);
-	rd32(IGC_GORCH); /* clear GORCL */
-	adapter->stats.bprc += rd32(IGC_BPRC);
-	adapter->stats.mprc += rd32(IGC_MPRC);
-	adapter->stats.roc += rd32(IGC_ROC);
-
-	adapter->stats.prc64 += rd32(IGC_PRC64);
-	adapter->stats.prc127 += rd32(IGC_PRC127);
-	adapter->stats.prc255 += rd32(IGC_PRC255);
-	adapter->stats.prc511 += rd32(IGC_PRC511);
-	adapter->stats.prc1023 += rd32(IGC_PRC1023);
-	adapter->stats.prc1522 += rd32(IGC_PRC1522);
-	adapter->stats.symerrs += rd32(IGC_SYMERRS);
-	adapter->stats.sec += rd32(IGC_SEC);
-
-	mpc = rd32(IGC_MPC);
-	adapter->stats.mpc += mpc;
-	net_stats->rx_fifo_errors += mpc;
-	adapter->stats.scc += rd32(IGC_SCC);
-	adapter->stats.ecol += rd32(IGC_ECOL);
-	adapter->stats.mcc += rd32(IGC_MCC);
-	adapter->stats.latecol += rd32(IGC_LATECOL);
-	adapter->stats.dc += rd32(IGC_DC);
-	adapter->stats.rlec += rd32(IGC_RLEC);
-	adapter->stats.xonrxc += rd32(IGC_XONRXC);
-	adapter->stats.xontxc += rd32(IGC_XONTXC);
-	adapter->stats.xoffrxc += rd32(IGC_XOFFRXC);
-	adapter->stats.xofftxc += rd32(IGC_XOFFTXC);
-	adapter->stats.fcruc += rd32(IGC_FCRUC);
-	adapter->stats.gptc += rd32(IGC_GPTC);
-	adapter->stats.gotc += rd32(IGC_GOTCL);
-	rd32(IGC_GOTCH); /* clear GOTCL */
-	adapter->stats.rnbc += rd32(IGC_RNBC);
-	adapter->stats.ruc += rd32(IGC_RUC);
-	adapter->stats.rfc += rd32(IGC_RFC);
-	adapter->stats.rjc += rd32(IGC_RJC);
-	adapter->stats.tor += rd32(IGC_TORH);
-	adapter->stats.tot += rd32(IGC_TOTH);
-	adapter->stats.tpr += rd32(IGC_TPR);
-
-	adapter->stats.ptc64 += rd32(IGC_PTC64);
-	adapter->stats.ptc127 += rd32(IGC_PTC127);
-	adapter->stats.ptc255 += rd32(IGC_PTC255);
-	adapter->stats.ptc511 += rd32(IGC_PTC511);
-	adapter->stats.ptc1023 += rd32(IGC_PTC1023);
-	adapter->stats.ptc1522 += rd32(IGC_PTC1522);
-
-	adapter->stats.mptc += rd32(IGC_MPTC);
-	adapter->stats.bptc += rd32(IGC_BPTC);
-
-	adapter->stats.tpt += rd32(IGC_TPT);
-	adapter->stats.colc += rd32(IGC_COLC);
-
-	adapter->stats.algnerrc += rd32(IGC_ALGNERRC);
-
-	adapter->stats.tsctc += rd32(IGC_TSCTC);
-	adapter->stats.tsctfc += rd32(IGC_TSCTFC);
-
-	adapter->stats.iac += rd32(IGC_IAC);
-	adapter->stats.icrxoc += rd32(IGC_ICRXOC);
-	adapter->stats.icrxptc += rd32(IGC_ICRXPTC);
-	adapter->stats.icrxatc += rd32(IGC_ICRXATC);
-	adapter->stats.ictxptc += rd32(IGC_ICTXPTC);
-	adapter->stats.ictxatc += rd32(IGC_ICTXATC);
-	adapter->stats.ictxqec += rd32(IGC_ICTXQEC);
-	adapter->stats.ictxqmtc += rd32(IGC_ICTXQMTC);
-	adapter->stats.icrxdmtc += rd32(IGC_ICRXDMTC);
-
-	/* Fill out the OS statistics structure */
-	net_stats->multicast = adapter->stats.mprc;
-	net_stats->collisions = adapter->stats.colc;
-
-	/* Rx Errors */
-
-	/* RLEC on some newer hardware can be incorrect so build
-	 * our own version based on RUC and ROC
-	 */
-	net_stats->rx_errors = adapter->stats.rxerrc +
-		adapter->stats.crcerrs + adapter->stats.algnerrc +
-		adapter->stats.ruc + adapter->stats.roc +
-		adapter->stats.cexterr;
-	net_stats->rx_length_errors = adapter->stats.ruc +
-				      adapter->stats.roc;
-	net_stats->rx_crc_errors = adapter->stats.crcerrs;
-	net_stats->rx_frame_errors = adapter->stats.algnerrc;
-	net_stats->rx_missed_errors = adapter->stats.mpc;
-
-	/* Tx Errors */
-	net_stats->tx_errors = adapter->stats.ecol +
-			       adapter->stats.latecol;
-	net_stats->tx_aborted_errors = adapter->stats.ecol;
-	net_stats->tx_window_errors = adapter->stats.latecol;
-	net_stats->tx_carrier_errors = adapter->stats.tncrs;
-
-	/* Tx Dropped needs to be maintained elsewhere */
-
-	/* Management Stats */
-	adapter->stats.mgptc += rd32(IGC_MGTPTC);
-	adapter->stats.mgprc += rd32(IGC_MGTPRC);
-	adapter->stats.mgpdc += rd32(IGC_MGTPDC);
-}
-
-static void igc_nfc_filter_exit(struct igc_adapter *adapter)
-{
-	struct igc_nfc_filter *rule;
-
-	spin_lock(&adapter->nfc_lock);
-
-	hlist_for_each_entry(rule, &adapter->nfc_filter_list, nfc_node)
-		igc_erase_filter(adapter, rule);
-
-	hlist_for_each_entry(rule, &adapter->cls_flower_list, nfc_node)
-		igc_erase_filter(adapter, rule);
-
-	spin_unlock(&adapter->nfc_lock);
-}
-
-/**
- * igc_down - Close the interface
- * @adapter: board private structure
- */
-void igc_down(struct igc_adapter *adapter)
-{
-	struct net_device *netdev = adapter->netdev;
-	struct igc_hw *hw = &adapter->hw;
-	u32 tctl, rctl;
-	int i = 0;
-
-	set_bit(__IGC_DOWN, &adapter->state);
-
-	/* disable receives in the hardware */
-	rctl = rd32(IGC_RCTL);
-	wr32(IGC_RCTL, rctl & ~IGC_RCTL_EN);
-	/* flush and sleep below */
-
-	igc_nfc_filter_exit(adapter);
-
-	/* set trans_start so we don't get spurious watchdogs during reset */
-	netif_trans_update(netdev);
-
-	netif_carrier_off(netdev);
-	netif_tx_stop_all_queues(netdev);
-
-	/* disable transmits in the hardware */
-	tctl = rd32(IGC_TCTL);
-	tctl &= ~IGC_TCTL_EN;
-	wr32(IGC_TCTL, tctl);
-	/* flush both disables and wait for them to finish */
-	wrfl();
-	usleep_range(10000, 20000);
-
-	igc_irq_disable(adapter);
-
-	adapter->flags &= ~IGC_FLAG_NEED_LINK_UPDATE;
-
-	for (i = 0; i < adapter->num_q_vectors; i++) {
-		if (adapter->q_vector[i]) {
-			napi_synchronize(&adapter->q_vector[i]->napi);
-			napi_disable(&adapter->q_vector[i]->napi);
-		}
-	}
-
-	del_timer_sync(&adapter->watchdog_timer);
-	del_timer_sync(&adapter->phy_info_timer);
-
-	/* record the stats before reset*/
-	spin_lock(&adapter->stats64_lock);
-	igc_update_stats(adapter);
-	spin_unlock(&adapter->stats64_lock);
-
-	adapter->link_speed = 0;
-	adapter->link_duplex = 0;
-
-	if (!pci_channel_offline(adapter->pdev))
-		igc_reset(adapter);
-
-	/* clear VLAN promisc flag so VFTA will be updated if necessary */
-	adapter->flags &= ~IGC_FLAG_VLAN_PROMISC;
-
-	igc_clean_all_tx_rings(adapter);
-	igc_clean_all_rx_rings(adapter);
-}
-
-void igc_reinit_locked(struct igc_adapter *adapter)
-{
-	WARN_ON(in_interrupt());
-	while (test_and_set_bit(__IGC_RESETTING, &adapter->state))
-		usleep_range(1000, 2000);
-	igc_down(adapter);
-	igc_up(adapter);
-	clear_bit(__IGC_RESETTING, &adapter->state);
-}
-
-static void igc_reset_task(struct work_struct *work)
-{
-	struct igc_adapter *adapter;
-
-	adapter = container_of(work, struct igc_adapter, reset_task);
-
-	igc_rings_dump(adapter);
-	igc_regs_dump(adapter);
-	netdev_err(adapter->netdev, "Reset adapter\n");
-	igc_reinit_locked(adapter);
-}
-
-/**
- * igc_change_mtu - Change the Maximum Transfer Unit
- * @netdev: network interface device structure
- * @new_mtu: new value for maximum frame size
- *
- * Returns 0 on success, negative on failure
- */
-static int igc_change_mtu(struct net_device *netdev, int new_mtu)
-{
-	int max_frame = new_mtu + ETH_HLEN + ETH_FCS_LEN + VLAN_HLEN;
-	struct igc_adapter *adapter = netdev_priv(netdev);
-
-	/* adjust max frame to be at least the size of a standard frame */
-	if (max_frame < (ETH_FRAME_LEN + ETH_FCS_LEN))
-		max_frame = ETH_FRAME_LEN + ETH_FCS_LEN;
-
-	while (test_and_set_bit(__IGC_RESETTING, &adapter->state))
-		usleep_range(1000, 2000);
-
-	/* igc_down has a dependency on max_frame_size */
-	adapter->max_frame_size = max_frame;
-
-	if (netif_running(netdev))
-		igc_down(adapter);
-
-	netdev_dbg(netdev, "changing MTU from %d to %d\n",
-		   netdev->mtu, new_mtu);
-	netdev->mtu = new_mtu;
-
-	if (netif_running(netdev))
-		igc_up(adapter);
-	else
-		igc_reset(adapter);
-
-	clear_bit(__IGC_RESETTING, &adapter->state);
-
-	return 0;
-}
-
-/**
- * igc_get_stats - Get System Network Statistics
- * @netdev: network interface device structure
- *
- * Returns the address of the device statistics structure.
- * The statistics are updated here and also from the timer callback.
- */
-static struct net_device_stats *igc_get_stats(struct net_device *netdev)
-{
-	struct igc_adapter *adapter = netdev_priv(netdev);
-
-	if (!test_bit(__IGC_RESETTING, &adapter->state))
-		igc_update_stats(adapter);
-
-	/* only return the current stats */
-	return &netdev->stats;
-}
-
-static netdev_features_t igc_fix_features(struct net_device *netdev,
-					  netdev_features_t features)
-{
-	/* Since there is no support for separate Rx/Tx vlan accel
-	 * enable/disable make sure Tx flag is always in same state as Rx.
-	 */
-	if (features & NETIF_F_HW_VLAN_CTAG_RX)
-		features |= NETIF_F_HW_VLAN_CTAG_TX;
-	else
-		features &= ~NETIF_F_HW_VLAN_CTAG_TX;
-
-	return features;
-}
-
-static int igc_set_features(struct net_device *netdev,
-			    netdev_features_t features)
-{
-	netdev_features_t changed = netdev->features ^ features;
-	struct igc_adapter *adapter = netdev_priv(netdev);
-
-	/* Add VLAN support */
-	if (!(changed & (NETIF_F_RXALL | NETIF_F_NTUPLE)))
-		return 0;
-
-	if (!(features & NETIF_F_NTUPLE)) {
-		struct hlist_node *node2;
-		struct igc_nfc_filter *rule;
-
-		spin_lock(&adapter->nfc_lock);
-		hlist_for_each_entry_safe(rule, node2,
-					  &adapter->nfc_filter_list, nfc_node) {
-			igc_erase_filter(adapter, rule);
-			hlist_del(&rule->nfc_node);
-			kfree(rule);
-		}
-		spin_unlock(&adapter->nfc_lock);
-		adapter->nfc_filter_count = 0;
-	}
-
-	netdev->features = features;
-
-	if (netif_running(netdev))
-		igc_reinit_locked(adapter);
-	else
-		igc_reset(adapter);
-
-	return 1;
-}
-
-static netdev_features_t
-igc_features_check(struct sk_buff *skb, struct net_device *dev,
-		   netdev_features_t features)
-{
-	unsigned int network_hdr_len, mac_hdr_len;
-
-	/* Make certain the headers can be described by a context descriptor */
-	mac_hdr_len = skb_network_header(skb) - skb->data;
-	if (unlikely(mac_hdr_len > IGC_MAX_MAC_HDR_LEN))
-		return features & ~(NETIF_F_HW_CSUM |
-				    NETIF_F_SCTP_CRC |
-				    NETIF_F_HW_VLAN_CTAG_TX |
-				    NETIF_F_TSO |
-				    NETIF_F_TSO6);
-
-	network_hdr_len = skb_checksum_start(skb) - skb_network_header(skb);
-	if (unlikely(network_hdr_len >  IGC_MAX_NETWORK_HDR_LEN))
-		return features & ~(NETIF_F_HW_CSUM |
-				    NETIF_F_SCTP_CRC |
-				    NETIF_F_TSO |
-				    NETIF_F_TSO6);
-
-	/* We can only support IPv4 TSO in tunnels if we can mangle the
-	 * inner IP ID field, so strip TSO if MANGLEID is not supported.
-	 */
-	if (skb->encapsulation && !(features & NETIF_F_TSO_MANGLEID))
-		features &= ~NETIF_F_TSO;
-
-	return features;
-}
-
-/* Add a MAC filter for 'addr' directing matching traffic to 'queue',
- * 'flags' is used to indicate what kind of match is made, match is by
- * default for the destination address, if matching by source address
- * is desired the flag IGC_MAC_STATE_SRC_ADDR can be used.
- */
-static int igc_add_mac_filter_flags(struct igc_adapter *adapter,
-				    const u8 *addr, const u8 queue,
-				    const u8 flags)
-{
-	struct igc_hw *hw = &adapter->hw;
-	int rar_entries = hw->mac.rar_entry_count;
-	int i;
-
-	if (is_zero_ether_addr(addr))
-		return -EINVAL;
-
-	/* Search for the first empty entry in the MAC table.
-	 * Do not touch entries at the end of the table reserved for the VF MAC
-	 * addresses.
-	 */
-	for (i = 0; i < rar_entries; i++) {
-		if (!igc_mac_entry_can_be_used(&adapter->mac_table[i],
-					       addr, flags))
-			continue;
-
-		ether_addr_copy(adapter->mac_table[i].addr, addr);
-		adapter->mac_table[i].queue = queue;
-		adapter->mac_table[i].state |= IGC_MAC_STATE_IN_USE | flags;
-
-		igc_rar_set_index(adapter, i);
-		return i;
-	}
-
-	return -ENOSPC;
-}
-
-int igc_add_mac_steering_filter(struct igc_adapter *adapter,
-				const u8 *addr, u8 queue, u8 flags)
-{
-	return igc_add_mac_filter_flags(adapter, addr, queue,
-					IGC_MAC_STATE_QUEUE_STEERING | flags);
-}
-
-/* Remove a MAC filter for 'addr' directing matching traffic to
- * 'queue', 'flags' is used to indicate what kind of match need to be
- * removed, match is by default for the destination address, if
- * matching by source address is to be removed the flag
- * IGC_MAC_STATE_SRC_ADDR can be used.
- */
-static int igc_del_mac_filter_flags(struct igc_adapter *adapter,
-				    const u8 *addr, const u8 queue,
-				    const u8 flags)
-{
-	struct igc_hw *hw = &adapter->hw;
-	int rar_entries = hw->mac.rar_entry_count;
-	int i;
-
-	if (is_zero_ether_addr(addr))
-		return -EINVAL;
-
-	/* Search for matching entry in the MAC table based on given address
-	 * and queue. Do not touch entries at the end of the table reserved
-	 * for the VF MAC addresses.
-	 */
-	for (i = 0; i < rar_entries; i++) {
-		if (!(adapter->mac_table[i].state & IGC_MAC_STATE_IN_USE))
-			continue;
-		if ((adapter->mac_table[i].state & flags) != flags)
-			continue;
-		if (adapter->mac_table[i].queue != queue)
-			continue;
-		if (!ether_addr_equal(adapter->mac_table[i].addr, addr))
-			continue;
-
-		/* When a filter for the default address is "deleted",
-		 * we return it to its initial configuration
-		 */
-		if (adapter->mac_table[i].state & IGC_MAC_STATE_DEFAULT) {
-			adapter->mac_table[i].state =
-				IGC_MAC_STATE_DEFAULT | IGC_MAC_STATE_IN_USE;
-		} else {
-			adapter->mac_table[i].state = 0;
-			adapter->mac_table[i].queue = 0;
-			memset(adapter->mac_table[i].addr, 0, ETH_ALEN);
-		}
-
-		igc_rar_set_index(adapter, i);
-		return 0;
-	}
-
-	return -ENOENT;
-}
-
-int igc_del_mac_steering_filter(struct igc_adapter *adapter,
-				const u8 *addr, u8 queue, u8 flags)
-{
-	return igc_del_mac_filter_flags(adapter, addr, queue,
-					IGC_MAC_STATE_QUEUE_STEERING | flags);
-}
-
-static void igc_tsync_interrupt(struct igc_adapter *adapter)
-{
-	struct igc_hw *hw = &adapter->hw;
-	u32 tsicr = rd32(IGC_TSICR);
-	u32 ack = 0;
-
-	if (tsicr & IGC_TSICR_TXTS) {
-		/* retrieve hardware timestamp */
-		schedule_work(&adapter->ptp_tx_work);
-		ack |= IGC_TSICR_TXTS;
-	}
-
->>>>>>> 04d5ce62
 	/* acknowledge the interrupts */
 	wr32(IGC_TSICR, ack);
 }
@@ -4422,7 +3879,6 @@
 {
 	int i = 0, err = 0, vector = 0, free_vector = 0;
 	struct net_device *netdev = adapter->netdev;
-<<<<<<< HEAD
 
 	err = request_irq(adapter->msix_entries[vector].vector,
 			  &igc_msix_other, 0, netdev->name, adapter);
@@ -4575,6 +4031,9 @@
 		}
 	}
 	if (link) {
+		/* Cancel scheduled suspend requests. */
+		pm_runtime_resume(netdev->dev.parent);
+
 		if (!netif_carrier_ok(netdev)) {
 			u32 ctrl;
 
@@ -4660,6 +4119,8 @@
 					return;
 				}
 			}
+			pm_schedule_suspend(netdev->dev.parent,
+					    MSEC_PER_SEC * 5);
 
 		/* also check for alternate media here */
 		} else if (!netif_carrier_ok(netdev) &&
@@ -4669,164 +4130,9 @@
 				/* return immediately */
 				return;
 			}
-=======
-
-	err = request_irq(adapter->msix_entries[vector].vector,
-			  &igc_msix_other, 0, netdev->name, adapter);
-	if (err)
-		goto err_out;
-
-	for (i = 0; i < adapter->num_q_vectors; i++) {
-		struct igc_q_vector *q_vector = adapter->q_vector[i];
-
-		vector++;
-
-		q_vector->itr_register = adapter->io_addr + IGC_EITR(vector);
-
-		if (q_vector->rx.ring && q_vector->tx.ring)
-			sprintf(q_vector->name, "%s-TxRx-%u", netdev->name,
-				q_vector->rx.ring->queue_index);
-		else if (q_vector->tx.ring)
-			sprintf(q_vector->name, "%s-tx-%u", netdev->name,
-				q_vector->tx.ring->queue_index);
-		else if (q_vector->rx.ring)
-			sprintf(q_vector->name, "%s-rx-%u", netdev->name,
-				q_vector->rx.ring->queue_index);
-		else
-			sprintf(q_vector->name, "%s-unused", netdev->name);
-
-		err = request_irq(adapter->msix_entries[vector].vector,
-				  igc_msix_ring, 0, q_vector->name,
-				  q_vector);
-		if (err)
-			goto err_free;
-	}
-
-	igc_configure_msix(adapter);
-	return 0;
-
-err_free:
-	/* free already assigned IRQs */
-	free_irq(adapter->msix_entries[free_vector++].vector, adapter);
-
-	vector--;
-	for (i = 0; i < vector; i++) {
-		free_irq(adapter->msix_entries[free_vector++].vector,
-			 adapter->q_vector[i]);
-	}
-err_out:
-	return err;
-}
-
-/**
- * igc_clear_interrupt_scheme - reset the device to a state of no interrupts
- * @adapter: Pointer to adapter structure
- *
- * This function resets the device so that it has 0 rx queues, tx queues, and
- * MSI-X interrupts allocated.
- */
-static void igc_clear_interrupt_scheme(struct igc_adapter *adapter)
-{
-	igc_free_q_vectors(adapter);
-	igc_reset_interrupt_capability(adapter);
-}
-
-/* Need to wait a few seconds after link up to get diagnostic information from
- * the phy
- */
-static void igc_update_phy_info(struct timer_list *t)
-{
-	struct igc_adapter *adapter = from_timer(adapter, t, phy_info_timer);
-
-	igc_get_phy_info(&adapter->hw);
-}
-
-/**
- * igc_has_link - check shared code for link and determine up/down
- * @adapter: pointer to driver private info
- */
-bool igc_has_link(struct igc_adapter *adapter)
-{
-	struct igc_hw *hw = &adapter->hw;
-	bool link_active = false;
-
-	/* get_link_status is set on LSC (link status) interrupt or
-	 * rx sequence error interrupt.  get_link_status will stay
-	 * false until the igc_check_for_link establishes link
-	 * for copper adapters ONLY
-	 */
-	switch (hw->phy.media_type) {
-	case igc_media_type_copper:
-		if (!hw->mac.get_link_status)
-			return true;
-		hw->mac.ops.check_for_link(hw);
-		link_active = !hw->mac.get_link_status;
-		break;
-	default:
-	case igc_media_type_unknown:
-		break;
-	}
-
-	if (hw->mac.type == igc_i225 &&
-	    hw->phy.id == I225_I_PHY_ID) {
-		if (!netif_carrier_ok(adapter->netdev)) {
-			adapter->flags &= ~IGC_FLAG_NEED_LINK_UPDATE;
-		} else if (!(adapter->flags & IGC_FLAG_NEED_LINK_UPDATE)) {
-			adapter->flags |= IGC_FLAG_NEED_LINK_UPDATE;
-			adapter->link_check_timeout = jiffies;
 		}
 	}
 
-	return link_active;
-}
-
-/**
- * igc_watchdog - Timer Call-back
- * @t: timer for the watchdog
- */
-static void igc_watchdog(struct timer_list *t)
-{
-	struct igc_adapter *adapter = from_timer(adapter, t, watchdog_timer);
-	/* Do the rest outside of interrupt context */
-	schedule_work(&adapter->watchdog_task);
-}
-
-static void igc_watchdog_task(struct work_struct *work)
-{
-	struct igc_adapter *adapter = container_of(work,
-						   struct igc_adapter,
-						   watchdog_task);
-	struct net_device *netdev = adapter->netdev;
-	struct igc_hw *hw = &adapter->hw;
-	struct igc_phy_info *phy = &hw->phy;
-	u16 phy_data, retry_count = 20;
-	u32 connsw;
-	u32 link;
-	int i;
-
-	link = igc_has_link(adapter);
-
-	if (adapter->flags & IGC_FLAG_NEED_LINK_UPDATE) {
-		if (time_after(jiffies, (adapter->link_check_timeout + HZ)))
-			adapter->flags &= ~IGC_FLAG_NEED_LINK_UPDATE;
-		else
-			link = false;
-	}
-
-	/* Force link down if we have fiber to swap to */
-	if (adapter->flags & IGC_FLAG_MAS_ENABLE) {
-		if (hw->phy.media_type == igc_media_type_copper) {
-			connsw = rd32(IGC_CONNSW);
-			if (!(connsw & IGC_CONNSW_AUTOSENSE_EN))
-				link = 0;
->>>>>>> 04d5ce62
-		}
-	}
-	if (link) {
-		/* Cancel scheduled suspend requests. */
-		pm_runtime_resume(netdev->dev.parent);
-
-<<<<<<< HEAD
 	spin_lock(&adapter->stats64_lock);
 	igc_update_stats(adapter);
 	spin_unlock(&adapter->stats64_lock);
@@ -4952,234 +4258,6 @@
 
 	return IRQ_HANDLED;
 }
-=======
-		if (!netif_carrier_ok(netdev)) {
-			u32 ctrl;
-
-			hw->mac.ops.get_speed_and_duplex(hw,
-							 &adapter->link_speed,
-							 &adapter->link_duplex);
-
-			ctrl = rd32(IGC_CTRL);
-			/* Link status message must follow this format */
-			netdev_info(netdev,
-				    "igc: %s NIC Link is Up %d Mbps %s Duplex, Flow Control: %s\n",
-				    netdev->name,
-				    adapter->link_speed,
-				    adapter->link_duplex == FULL_DUPLEX ?
-				    "Full" : "Half",
-				    (ctrl & IGC_CTRL_TFCE) &&
-				    (ctrl & IGC_CTRL_RFCE) ? "RX/TX" :
-				    (ctrl & IGC_CTRL_RFCE) ?  "RX" :
-				    (ctrl & IGC_CTRL_TFCE) ?  "TX" : "None");
-
-			/* check if SmartSpeed worked */
-			igc_check_downshift(hw);
-			if (phy->speed_downgraded)
-				netdev_warn(netdev, "Link Speed was downgraded by SmartSpeed\n");
-
-			/* adjust timeout factor according to speed/duplex */
-			adapter->tx_timeout_factor = 1;
-			switch (adapter->link_speed) {
-			case SPEED_10:
-				adapter->tx_timeout_factor = 14;
-				break;
-			case SPEED_100:
-				/* maybe add some timeout factor ? */
-				break;
-			}
-
-			if (adapter->link_speed != SPEED_1000)
-				goto no_wait;
-
-			/* wait for Remote receiver status OK */
-retry_read_status:
-			if (!igc_read_phy_reg(hw, PHY_1000T_STATUS,
-					      &phy_data)) {
-				if (!(phy_data & SR_1000T_REMOTE_RX_STATUS) &&
-				    retry_count) {
-					msleep(100);
-					retry_count--;
-					goto retry_read_status;
-				} else if (!retry_count) {
-					dev_err(&adapter->pdev->dev, "exceed max 2 second\n");
-				}
-			} else {
-				dev_err(&adapter->pdev->dev, "read 1000Base-T Status Reg\n");
-			}
-no_wait:
-			netif_carrier_on(netdev);
-
-			/* link state has changed, schedule phy info update */
-			if (!test_bit(__IGC_DOWN, &adapter->state))
-				mod_timer(&adapter->phy_info_timer,
-					  round_jiffies(jiffies + 2 * HZ));
-		}
-	} else {
-		if (netif_carrier_ok(netdev)) {
-			adapter->link_speed = 0;
-			adapter->link_duplex = 0;
-
-			/* Links status message must follow this format */
-			netdev_info(netdev, "igc: %s NIC Link is Down\n",
-				    netdev->name);
-			netif_carrier_off(netdev);
-
-			/* link state has changed, schedule phy info update */
-			if (!test_bit(__IGC_DOWN, &adapter->state))
-				mod_timer(&adapter->phy_info_timer,
-					  round_jiffies(jiffies + 2 * HZ));
-
-			/* link is down, time to check for alternate media */
-			if (adapter->flags & IGC_FLAG_MAS_ENABLE) {
-				if (adapter->flags & IGC_FLAG_MEDIA_RESET) {
-					schedule_work(&adapter->reset_task);
-					/* return immediately */
-					return;
-				}
-			}
-			pm_schedule_suspend(netdev->dev.parent,
-					    MSEC_PER_SEC * 5);
-
-		/* also check for alternate media here */
-		} else if (!netif_carrier_ok(netdev) &&
-			   (adapter->flags & IGC_FLAG_MAS_ENABLE)) {
-			if (adapter->flags & IGC_FLAG_MEDIA_RESET) {
-				schedule_work(&adapter->reset_task);
-				/* return immediately */
-				return;
-			}
-		}
-	}
-
-	spin_lock(&adapter->stats64_lock);
-	igc_update_stats(adapter);
-	spin_unlock(&adapter->stats64_lock);
-
-	for (i = 0; i < adapter->num_tx_queues; i++) {
-		struct igc_ring *tx_ring = adapter->tx_ring[i];
-
-		if (!netif_carrier_ok(netdev)) {
-			/* We've lost link, so the controller stops DMA,
-			 * but we've got queued Tx work that's never going
-			 * to get done, so reset controller to flush Tx.
-			 * (Do the reset outside of interrupt context).
-			 */
-			if (igc_desc_unused(tx_ring) + 1 < tx_ring->count) {
-				adapter->tx_timeout_count++;
-				schedule_work(&adapter->reset_task);
-				/* return immediately since reset is imminent */
-				return;
-			}
-		}
-
-		/* Force detection of hung controller every watchdog period */
-		set_bit(IGC_RING_FLAG_TX_DETECT_HANG, &tx_ring->flags);
-	}
-
-	/* Cause software interrupt to ensure Rx ring is cleaned */
-	if (adapter->flags & IGC_FLAG_HAS_MSIX) {
-		u32 eics = 0;
-
-		for (i = 0; i < adapter->num_q_vectors; i++)
-			eics |= adapter->q_vector[i]->eims_value;
-		wr32(IGC_EICS, eics);
-	} else {
-		wr32(IGC_ICS, IGC_ICS_RXDMT0);
-	}
-
-	igc_ptp_tx_hang(adapter);
-
-	/* Reset the timer */
-	if (!test_bit(__IGC_DOWN, &adapter->state)) {
-		if (adapter->flags & IGC_FLAG_NEED_LINK_UPDATE)
-			mod_timer(&adapter->watchdog_timer,
-				  round_jiffies(jiffies +  HZ));
-		else
-			mod_timer(&adapter->watchdog_timer,
-				  round_jiffies(jiffies + 2 * HZ));
-	}
-}
-
-/**
- * igc_intr_msi - Interrupt Handler
- * @irq: interrupt number
- * @data: pointer to a network interface device structure
- */
-static irqreturn_t igc_intr_msi(int irq, void *data)
-{
-	struct igc_adapter *adapter = data;
-	struct igc_q_vector *q_vector = adapter->q_vector[0];
-	struct igc_hw *hw = &adapter->hw;
-	/* read ICR disables interrupts using IAM */
-	u32 icr = rd32(IGC_ICR);
-
-	igc_write_itr(q_vector);
-
-	if (icr & IGC_ICR_DRSTA)
-		schedule_work(&adapter->reset_task);
-
-	if (icr & IGC_ICR_DOUTSYNC) {
-		/* HW is reporting DMA is out of sync */
-		adapter->stats.doosync++;
-	}
->>>>>>> 04d5ce62
-
-	if (icr & (IGC_ICR_RXSEQ | IGC_ICR_LSC)) {
-		hw->mac.get_link_status = 1;
-		if (!test_bit(__IGC_DOWN, &adapter->state))
-			mod_timer(&adapter->watchdog_timer, jiffies + 1);
-	}
-
-	napi_schedule(&q_vector->napi);
-
-	return IRQ_HANDLED;
-}
-
-/**
-<<<<<<< HEAD
-=======
- * igc_intr - Legacy Interrupt Handler
- * @irq: interrupt number
- * @data: pointer to a network interface device structure
- */
-static irqreturn_t igc_intr(int irq, void *data)
-{
-	struct igc_adapter *adapter = data;
-	struct igc_q_vector *q_vector = adapter->q_vector[0];
-	struct igc_hw *hw = &adapter->hw;
-	/* Interrupt Auto-Mask...upon reading ICR, interrupts are masked.  No
-	 * need for the IMC write
-	 */
-	u32 icr = rd32(IGC_ICR);
-
-	/* IMS will not auto-mask if INT_ASSERTED is not set, and if it is
-	 * not set, then the adapter didn't send an interrupt
-	 */
-	if (!(icr & IGC_ICR_INT_ASSERTED))
-		return IRQ_NONE;
-
-	igc_write_itr(q_vector);
-
-	if (icr & IGC_ICR_DRSTA)
-		schedule_work(&adapter->reset_task);
-
-	if (icr & IGC_ICR_DOUTSYNC) {
-		/* HW is reporting DMA is out of sync */
-		adapter->stats.doosync++;
-	}
-
-	if (icr & (IGC_ICR_RXSEQ | IGC_ICR_LSC)) {
-		hw->mac.get_link_status = 1;
-		/* guard against interrupt when we're going down */
-		if (!test_bit(__IGC_DOWN, &adapter->state))
-			mod_timer(&adapter->watchdog_timer, jiffies + 1);
-	}
-
-	napi_schedule(&q_vector->napi);
-
-	return IRQ_HANDLED;
-}
 
 static void igc_free_irq(struct igc_adapter *adapter)
 {
@@ -5197,7 +4275,6 @@
 }
 
 /**
->>>>>>> 04d5ce62
  * igc_request_irq - initialize interrupts
  * @adapter: Pointer to adapter structure
  *
@@ -5786,11 +4863,8 @@
 	struct net_device *netdev = pci_get_drvdata(pdev);
 	struct igc_adapter *adapter = netdev_priv(netdev);
 
-<<<<<<< HEAD
-=======
 	pm_runtime_get_noresume(&pdev->dev);
 
->>>>>>> 04d5ce62
 	igc_ptp_stop(adapter);
 
 	set_bit(__IGC_DOWN, &adapter->state);
@@ -5821,197 +4895,6 @@
 
 static int __igc_shutdown(struct pci_dev *pdev, bool *enable_wake,
 			  bool runtime)
-<<<<<<< HEAD
-{
-	struct net_device *netdev = pci_get_drvdata(pdev);
-	struct igc_adapter *adapter = netdev_priv(netdev);
-	u32 wufc = runtime ? IGC_WUFC_LNKC : adapter->wol;
-	struct igc_hw *hw = &adapter->hw;
-	u32 ctrl, rctl, status;
-	bool wake;
-
-	rtnl_lock();
-	netif_device_detach(netdev);
-
-	if (netif_running(netdev))
-		__igc_close(netdev, true);
-
-	igc_clear_interrupt_scheme(adapter);
-	rtnl_unlock();
-
-	status = rd32(IGC_STATUS);
-	if (status & IGC_STATUS_LU)
-		wufc &= ~IGC_WUFC_LNKC;
-
-	if (wufc) {
-		igc_setup_rctl(adapter);
-		igc_set_rx_mode(netdev);
-
-		/* turn on all-multi mode if wake on multicast is enabled */
-		if (wufc & IGC_WUFC_MC) {
-			rctl = rd32(IGC_RCTL);
-			rctl |= IGC_RCTL_MPE;
-			wr32(IGC_RCTL, rctl);
-		}
-
-		ctrl = rd32(IGC_CTRL);
-		ctrl |= IGC_CTRL_ADVD3WUC;
-		wr32(IGC_CTRL, ctrl);
-
-		/* Allow time for pending master requests to run */
-		igc_disable_pcie_master(hw);
-
-		wr32(IGC_WUC, IGC_WUC_PME_EN);
-		wr32(IGC_WUFC, wufc);
-	} else {
-		wr32(IGC_WUC, 0);
-		wr32(IGC_WUFC, 0);
-	}
-
-	wake = wufc || adapter->en_mng_pt;
-	if (!wake)
-		igc_power_down_link(adapter);
-	else
-		igc_power_up_link(adapter);
-
-	if (enable_wake)
-		*enable_wake = wake;
-
-	/* Release control of h/w to f/w.  If f/w is AMT enabled, this
-	 * would have already happened in close and is redundant.
-	 */
-	igc_release_hw_control(adapter);
-
-	pci_disable_device(pdev);
-
-	return 0;
-}
-
-#ifdef CONFIG_PM
-static int __maybe_unused igc_runtime_suspend(struct device *dev)
-{
-	return __igc_shutdown(to_pci_dev(dev), NULL, 1);
-}
-
-static void igc_deliver_wake_packet(struct net_device *netdev)
-{
-	struct igc_adapter *adapter = netdev_priv(netdev);
-	struct igc_hw *hw = &adapter->hw;
-	struct sk_buff *skb;
-	u32 wupl;
-
-	wupl = rd32(IGC_WUPL) & IGC_WUPL_MASK;
-
-	/* WUPM stores only the first 128 bytes of the wake packet.
-	 * Read the packet only if we have the whole thing.
-	 */
-	if (wupl == 0 || wupl > IGC_WUPM_BYTES)
-		return;
-
-	skb = netdev_alloc_skb_ip_align(netdev, IGC_WUPM_BYTES);
-	if (!skb)
-		return;
-
-	skb_put(skb, wupl);
-
-	/* Ensure reads are 32-bit aligned */
-	wupl = roundup(wupl, 4);
-
-	memcpy_fromio(skb->data, hw->hw_addr + IGC_WUPM_REG(0), wupl);
-
-	skb->protocol = eth_type_trans(skb, netdev);
-	netif_rx(skb);
-}
-
-static int __maybe_unused igc_resume(struct device *dev)
-{
-	struct pci_dev *pdev = to_pci_dev(dev);
-	struct net_device *netdev = pci_get_drvdata(pdev);
-	struct igc_adapter *adapter = netdev_priv(netdev);
-	struct igc_hw *hw = &adapter->hw;
-	u32 err, val;
-
-	pci_set_power_state(pdev, PCI_D0);
-	pci_restore_state(pdev);
-	pci_save_state(pdev);
-
-	if (!pci_device_is_present(pdev))
-		return -ENODEV;
-	err = pci_enable_device_mem(pdev);
-	if (err) {
-		dev_err(&pdev->dev,
-			"igc: Cannot enable PCI device from suspend\n");
-		return err;
-	}
-	pci_set_master(pdev);
-
-	pci_enable_wake(pdev, PCI_D3hot, 0);
-	pci_enable_wake(pdev, PCI_D3cold, 0);
-
-	if (igc_init_interrupt_scheme(adapter, true)) {
-		dev_err(&pdev->dev, "Unable to allocate memory for queues\n");
-		return -ENOMEM;
-	}
-
-	igc_reset(adapter);
-
-	/* let the f/w know that the h/w is now under the control of the
-	 * driver.
-	 */
-	igc_get_hw_control(adapter);
-
-	val = rd32(IGC_WUS);
-	if (val & WAKE_PKT_WUS)
-		igc_deliver_wake_packet(netdev);
-
-	wr32(IGC_WUS, ~0);
-
-	rtnl_lock();
-	if (!err && netif_running(netdev))
-		err = __igc_open(netdev, true);
-
-	if (!err)
-		netif_device_attach(netdev);
-	rtnl_unlock();
-
-	return err;
-}
-
-static int __maybe_unused igc_runtime_resume(struct device *dev)
-{
-	return igc_resume(dev);
-}
-
-static int __maybe_unused igc_suspend(struct device *dev)
-{
-	return __igc_shutdown(to_pci_dev(dev), NULL, 0);
-}
-
-static int __maybe_unused igc_runtime_idle(struct device *dev)
-{
-	struct net_device *netdev = dev_get_drvdata(dev);
-	struct igc_adapter *adapter = netdev_priv(netdev);
-
-	if (!igc_has_link(adapter))
-		pm_schedule_suspend(dev, MSEC_PER_SEC * 5);
-
-	return -EBUSY;
-}
-#endif /* CONFIG_PM */
-
-static void igc_shutdown(struct pci_dev *pdev)
-{
-	bool wake;
-
-	__igc_shutdown(pdev, &wake, 0);
-
-	if (system_state == SYSTEM_POWER_OFF) {
-		pci_wake_from_d3(pdev, wake);
-		pci_set_power_state(pdev, PCI_D3hot);
-	}
-}
-
-=======
 {
 	struct net_device *netdev = pci_get_drvdata(pdev);
 	struct igc_adapter *adapter = netdev_priv(netdev);
@@ -6305,7 +5188,6 @@
 	.resume = igc_io_resume,
 };
 
->>>>>>> 04d5ce62
 #ifdef CONFIG_PM
 static const struct dev_pm_ops igc_pm_ops = {
 	SET_SYSTEM_SLEEP_PM_OPS(igc_suspend, igc_resume)
@@ -6323,10 +5205,7 @@
 	.driver.pm = &igc_pm_ops,
 #endif
 	.shutdown = igc_shutdown,
-<<<<<<< HEAD
-=======
 	.err_handler = &igc_err_handler,
->>>>>>> 04d5ce62
 };
 
 /**
