/* SPDX-License-Identifier: (GPL-2.0+ OR BSD-3-Clause) */
/* Copyright 2014-2016 Freescale Semiconductor Inc.
 * Copyright 2016 NXP
 */

#ifndef __DPAA2_ETH_H
#define __DPAA2_ETH_H

#include <linux/netdevice.h>
#include <linux/if_vlan.h>
#include <linux/fsl/mc.h>

#include <soc/fsl/dpaa2-io.h>
#include <soc/fsl/dpaa2-fd.h>
#include "dpni.h"
#include "dpni-cmd.h"

#include "dpaa2-eth-trace.h"
#include "dpaa2-eth-debugfs.h"

#define DPAA2_WRIOP_VERSION(x, y, z) ((x) << 10 | (y) << 5 | (z) << 0)

#define DPAA2_ETH_STORE_SIZE		16

/* Maximum number of scatter-gather entries in an ingress frame,
 * considering the maximum receive frame size is 64K
 */
#define DPAA2_ETH_MAX_SG_ENTRIES	((64 * 1024) / DPAA2_ETH_RX_BUF_SIZE)

/* Maximum acceptable MTU value. It is in direct relation with the hardware
 * enforced Max Frame Length (currently 10k).
 */
#define DPAA2_ETH_MFL			(10 * 1024)
#define DPAA2_ETH_MAX_MTU		(DPAA2_ETH_MFL - VLAN_ETH_HLEN)
/* Convert L3 MTU to L2 MFL */
#define DPAA2_ETH_L2_MAX_FRM(mtu)	((mtu) + VLAN_ETH_HLEN)

/* Set the taildrop threshold (in bytes) to allow the enqueue of several jumbo
 * frames in the Rx queues (length of the current frame is not
 * taken into account when making the taildrop decision)
 */
#define DPAA2_ETH_TAILDROP_THRESH	(64 * 1024)

/* Maximum number of Tx confirmation frames to be processed
 * in a single NAPI call
 */
#define DPAA2_ETH_TXCONF_PER_NAPI	256

/* Buffer quota per queue. Must be large enough such that for minimum sized
 * frames taildrop kicks in before the bpool gets depleted, so we compute
 * how many 64B frames fit inside the taildrop threshold and add a margin
 * to accommodate the buffer refill delay.
 */
#define DPAA2_ETH_MAX_FRAMES_PER_QUEUE	(DPAA2_ETH_TAILDROP_THRESH / 64)
#define DPAA2_ETH_NUM_BUFS		(DPAA2_ETH_MAX_FRAMES_PER_QUEUE + 256)
#define DPAA2_ETH_REFILL_THRESH \
	(DPAA2_ETH_NUM_BUFS - DPAA2_ETH_BUFS_PER_CMD)

/* Maximum number of buffers that can be acquired/released through a single
 * QBMan command
 */
#define DPAA2_ETH_BUFS_PER_CMD		7

/* Hardware requires alignment for ingress/egress buffer addresses */
#define DPAA2_ETH_TX_BUF_ALIGN		64

#define DPAA2_ETH_RX_BUF_RAW_SIZE	PAGE_SIZE
#define DPAA2_ETH_RX_BUF_TAILROOM \
	SKB_DATA_ALIGN(sizeof(struct skb_shared_info))
#define DPAA2_ETH_RX_BUF_SIZE \
	(DPAA2_ETH_RX_BUF_RAW_SIZE - DPAA2_ETH_RX_BUF_TAILROOM)

/* Hardware annotation area in RX/TX buffers */
#define DPAA2_ETH_RX_HWA_SIZE		64
#define DPAA2_ETH_TX_HWA_SIZE		128

/* PTP nominal frequency 1GHz */
#define DPAA2_PTP_CLK_PERIOD_NS		1

/* Due to a limitation in WRIOP 1.0.0, the RX buffer data must be aligned
 * to 256B. For newer revisions, the requirement is only for 64B alignment
 */
#define DPAA2_ETH_RX_BUF_ALIGN_REV1	256
#define DPAA2_ETH_RX_BUF_ALIGN		64

/* We are accommodating a skb backpointer and some S/G info
 * in the frame's software annotation. The hardware
 * options are either 0 or 64, so we choose the latter.
 */
#define DPAA2_ETH_SWA_SIZE		64

/* We store different information in the software annotation area of a Tx frame
 * based on what type of frame it is
 */
enum dpaa2_eth_swa_type {
	DPAA2_ETH_SWA_SINGLE,
	DPAA2_ETH_SWA_SG,
	DPAA2_ETH_SWA_XDP,
};

/* Must keep this struct smaller than DPAA2_ETH_SWA_SIZE */
struct dpaa2_eth_swa {
	enum dpaa2_eth_swa_type type;
	union {
		struct {
			struct sk_buff *skb;
		} single;
		struct {
			struct sk_buff *skb;
			struct scatterlist *scl;
			int num_sg;
			int sgt_size;
		} sg;
		struct {
			int dma_size;
			struct xdp_frame *xdpf;
		} xdp;
	};
};

/* Annotation valid bits in FD FRC */
#define DPAA2_FD_FRC_FASV		0x8000
#define DPAA2_FD_FRC_FAEADV		0x4000
#define DPAA2_FD_FRC_FAPRV		0x2000
#define DPAA2_FD_FRC_FAIADV		0x1000
#define DPAA2_FD_FRC_FASWOV		0x0800
#define DPAA2_FD_FRC_FAICFDV		0x0400

/* Error bits in FD CTRL */
#define DPAA2_FD_RX_ERR_MASK		(FD_CTRL_SBE | FD_CTRL_FAERR)
#define DPAA2_FD_TX_ERR_MASK		(FD_CTRL_UFD	| \
					 FD_CTRL_SBE	| \
					 FD_CTRL_FSE	| \
					 FD_CTRL_FAERR)

/* Annotation bits in FD CTRL */
#define DPAA2_FD_CTRL_ASAL		0x00020000	/* ASAL = 128B */

/* Frame annotation status */
struct dpaa2_fas {
	u8 reserved;
	u8 ppid;
	__le16 ifpid;
	__le32 status;
};

/* Frame annotation status word is located in the first 8 bytes
 * of the buffer's hardware annoatation area
 */
#define DPAA2_FAS_OFFSET		0
#define DPAA2_FAS_SIZE			(sizeof(struct dpaa2_fas))

/* Timestamp is located in the next 8 bytes of the buffer's
 * hardware annotation area
 */
#define DPAA2_TS_OFFSET			0x8

/* Frame annotation egress action descriptor */
#define DPAA2_FAEAD_OFFSET		0x58

struct dpaa2_faead {
	__le32 conf_fqid;
	__le32 ctrl;
};

#define DPAA2_FAEAD_A2V			0x20000000
#define DPAA2_FAEAD_A4V			0x08000000
#define DPAA2_FAEAD_UPDV		0x00001000
#define DPAA2_FAEAD_EBDDV		0x00002000
#define DPAA2_FAEAD_UPD			0x00000010

/* Accessors for the hardware annotation fields that we use */
static inline void *dpaa2_get_hwa(void *buf_addr, bool swa)
{
	return buf_addr + (swa ? DPAA2_ETH_SWA_SIZE : 0);
}

static inline struct dpaa2_fas *dpaa2_get_fas(void *buf_addr, bool swa)
{
	return dpaa2_get_hwa(buf_addr, swa) + DPAA2_FAS_OFFSET;
}

static inline __le64 *dpaa2_get_ts(void *buf_addr, bool swa)
{
	return dpaa2_get_hwa(buf_addr, swa) + DPAA2_TS_OFFSET;
}

static inline struct dpaa2_faead *dpaa2_get_faead(void *buf_addr, bool swa)
{
	return dpaa2_get_hwa(buf_addr, swa) + DPAA2_FAEAD_OFFSET;
}

/* Error and status bits in the frame annotation status word */
/* Debug frame, otherwise supposed to be discarded */
#define DPAA2_FAS_DISC			0x80000000
/* MACSEC frame */
#define DPAA2_FAS_MS			0x40000000
#define DPAA2_FAS_PTP			0x08000000
/* Ethernet multicast frame */
#define DPAA2_FAS_MC			0x04000000
/* Ethernet broadcast frame */
#define DPAA2_FAS_BC			0x02000000
#define DPAA2_FAS_KSE			0x00040000
#define DPAA2_FAS_EOFHE			0x00020000
#define DPAA2_FAS_MNLE			0x00010000
#define DPAA2_FAS_TIDE			0x00008000
#define DPAA2_FAS_PIEE			0x00004000
/* Frame length error */
#define DPAA2_FAS_FLE			0x00002000
/* Frame physical error */
#define DPAA2_FAS_FPE			0x00001000
#define DPAA2_FAS_PTE			0x00000080
#define DPAA2_FAS_ISP			0x00000040
#define DPAA2_FAS_PHE			0x00000020
#define DPAA2_FAS_BLE			0x00000010
/* L3 csum validation performed */
#define DPAA2_FAS_L3CV			0x00000008
/* L3 csum error */
#define DPAA2_FAS_L3CE			0x00000004
/* L4 csum validation performed */
#define DPAA2_FAS_L4CV			0x00000002
/* L4 csum error */
#define DPAA2_FAS_L4CE			0x00000001
/* Possible errors on the ingress path */
#define DPAA2_FAS_RX_ERR_MASK		(DPAA2_FAS_KSE		| \
					 DPAA2_FAS_EOFHE	| \
					 DPAA2_FAS_MNLE		| \
					 DPAA2_FAS_TIDE		| \
					 DPAA2_FAS_PIEE		| \
					 DPAA2_FAS_FLE		| \
					 DPAA2_FAS_FPE		| \
					 DPAA2_FAS_PTE		| \
					 DPAA2_FAS_ISP		| \
					 DPAA2_FAS_PHE		| \
					 DPAA2_FAS_BLE		| \
					 DPAA2_FAS_L3CE		| \
					 DPAA2_FAS_L4CE)

/* Time in milliseconds between link state updates */
#define DPAA2_ETH_LINK_STATE_REFRESH	1000

/* Number of times to retry a frame enqueue before giving up.
 * Value determined empirically, in order to minimize the number
 * of frames dropped on Tx
 */
#define DPAA2_ETH_ENQUEUE_RETRIES	10

/* Driver statistics, other than those in struct rtnl_link_stats64.
 * These are usually collected per-CPU and aggregated by ethtool.
 */
struct dpaa2_eth_drv_stats {
	__u64	tx_conf_frames;
	__u64	tx_conf_bytes;
	__u64	tx_sg_frames;
	__u64	tx_sg_bytes;
	__u64	tx_reallocs;
	__u64	rx_sg_frames;
	__u64	rx_sg_bytes;
	/* Enqueues retried due to portal busy */
	__u64	tx_portal_busy;
};

/* Per-FQ statistics */
struct dpaa2_eth_fq_stats {
	/* Number of frames received on this queue */
	__u64 frames;
};

/* Per-channel statistics */
struct dpaa2_eth_ch_stats {
	/* Volatile dequeues retried due to portal busy */
	__u64 dequeue_portal_busy;
	/* Pull errors */
	__u64 pull_err;
	/* Number of CDANs; useful to estimate avg NAPI len */
	__u64 cdan;
	/* XDP counters */
	__u64 xdp_drop;
	__u64 xdp_tx;
	__u64 xdp_tx_err;
	__u64 xdp_redirect;
};

/* Maximum number of queues associated with a DPNI */
#define DPAA2_ETH_MAX_RX_QUEUES		16
#define DPAA2_ETH_MAX_TX_QUEUES		16
#define DPAA2_ETH_MAX_QUEUES		(DPAA2_ETH_MAX_RX_QUEUES + \
					DPAA2_ETH_MAX_TX_QUEUES)

#define DPAA2_ETH_MAX_DPCONS		16

enum dpaa2_eth_fq_type {
	DPAA2_RX_FQ = 0,
	DPAA2_TX_CONF_FQ,
};

struct dpaa2_eth_priv;

struct dpaa2_eth_fq {
	u32 fqid;
	u32 tx_qdbin;
	u32 tx_fqid;
	u16 flowid;
	int target_cpu;
	u32 dq_frames;
	u32 dq_bytes;
	struct dpaa2_eth_channel *channel;
	enum dpaa2_eth_fq_type type;

	void (*consume)(struct dpaa2_eth_priv *priv,
			struct dpaa2_eth_channel *ch,
			const struct dpaa2_fd *fd,
			struct dpaa2_eth_fq *fq);
	struct dpaa2_eth_fq_stats stats;
};

struct dpaa2_eth_ch_xdp {
	struct bpf_prog *prog;
	u64 drop_bufs[DPAA2_ETH_BUFS_PER_CMD];
	int drop_cnt;
	unsigned int res;
};

struct dpaa2_eth_channel {
	struct dpaa2_io_notification_ctx nctx;
	struct fsl_mc_device *dpcon;
	int dpcon_id;
	int ch_id;
	struct napi_struct napi;
	struct dpaa2_io *dpio;
	struct dpaa2_io_store *store;
	struct dpaa2_eth_priv *priv;
	int buf_count;
	struct dpaa2_eth_ch_stats stats;
	struct dpaa2_eth_ch_xdp xdp;
	struct xdp_rxq_info xdp_rxq;
	struct list_head *rx_list;
};

struct dpaa2_eth_dist_fields {
	u64 rxnfc_field;
	enum net_prot cls_prot;
	int cls_field;
	int size;
	u64 id;
};

struct dpaa2_eth_cls_rule {
	struct ethtool_rx_flow_spec fs;
	u8 in_use;
};

/* Driver private data */
struct dpaa2_eth_priv {
	struct net_device *net_dev;

	u8 num_fqs;
	struct dpaa2_eth_fq fq[DPAA2_ETH_MAX_QUEUES];
	int (*enqueue)(struct dpaa2_eth_priv *priv,
		       struct dpaa2_eth_fq *fq,
		       struct dpaa2_fd *fd, u8 prio);

	u8 num_channels;
	struct dpaa2_eth_channel *channel[DPAA2_ETH_MAX_DPCONS];

	struct dpni_attr dpni_attrs;
	u16 dpni_ver_major;
	u16 dpni_ver_minor;
	u16 tx_data_offset;

	struct fsl_mc_device *dpbp_dev;
	u16 bpid;
	struct iommu_domain *iommu_domain;

	bool tx_tstamp; /* Tx timestamping enabled */
	bool rx_tstamp; /* Rx timestamping enabled */

	u16 tx_qdid;
	struct fsl_mc_io *mc_io;
	/* Cores which have an affine DPIO/DPCON.
	 * This is the cpu set on which Rx and Tx conf frames are processed
	 */
	struct cpumask dpio_cpumask;

	/* Standard statistics */
	struct rtnl_link_stats64 __percpu *percpu_stats;
	/* Extra stats, in addition to the ones known by the kernel */
	struct dpaa2_eth_drv_stats __percpu *percpu_extras;

	u16 mc_token;

	struct dpni_link_state link_state;
	bool do_link_poll;
	struct task_struct *poll_thread;

	/* enabled ethtool hashing bits */
	u64 rx_hash_fields;
	u64 rx_cls_fields;
	struct dpaa2_eth_cls_rule *cls_rules;
	u8 rx_cls_enabled;
	struct bpf_prog *xdp_prog;
#ifdef CONFIG_DEBUG_FS
	struct dpaa2_debugfs dbg;
#endif
};

#define DPAA2_RXH_SUPPORTED	(RXH_L2DA | RXH_VLAN | RXH_L3_PROTO \
				| RXH_IP_SRC | RXH_IP_DST | RXH_L4_B_0_1 \
				| RXH_L4_B_2_3)

/* default Rx hash options, set during probing */
#define DPAA2_RXH_DEFAULT	(RXH_L3_PROTO | RXH_IP_SRC | RXH_IP_DST | \
				 RXH_L4_B_0_1 | RXH_L4_B_2_3)

#define dpaa2_eth_hash_enabled(priv)	\
	((priv)->dpni_attrs.num_queues > 1)

/* Required by struct dpni_rx_tc_dist_cfg::key_cfg_iova */
#define DPAA2_CLASSIFIER_DMA_SIZE 256

extern const struct ethtool_ops dpaa2_ethtool_ops;
extern int dpaa2_phc_index;

static inline int dpaa2_eth_cmp_dpni_ver(struct dpaa2_eth_priv *priv,
					 u16 ver_major, u16 ver_minor)
{
	if (priv->dpni_ver_major == ver_major)
		return priv->dpni_ver_minor - ver_minor;
	return priv->dpni_ver_major - ver_major;
}

/* Minimum firmware version that supports a more flexible API
 * for configuring the Rx flow hash key
 */
#define DPNI_RX_DIST_KEY_VER_MAJOR	7
#define DPNI_RX_DIST_KEY_VER_MINOR	5

#define dpaa2_eth_has_legacy_dist(priv)					\
	(dpaa2_eth_cmp_dpni_ver((priv), DPNI_RX_DIST_KEY_VER_MAJOR,	\
				DPNI_RX_DIST_KEY_VER_MINOR) < 0)

#define dpaa2_eth_fs_enabled(priv)	\
	(!((priv)->dpni_attrs.options & DPNI_OPT_NO_FS))

#define dpaa2_eth_fs_mask_enabled(priv)	\
	((priv)->dpni_attrs.options & DPNI_OPT_HAS_KEY_MASKING)

#define dpaa2_eth_fs_count(priv)        \
	((priv)->dpni_attrs.fs_entries)

/* We have exactly one {Rx, Tx conf} queue per channel */
#define dpaa2_eth_queue_count(priv)     \
	((priv)->num_channels)

enum dpaa2_eth_rx_dist {
	DPAA2_ETH_RX_DIST_HASH,
	DPAA2_ETH_RX_DIST_CLS
};

/* Unique IDs for the supported Rx classification header fields */
#define DPAA2_ETH_DIST_ETHDST		BIT(0)
#define DPAA2_ETH_DIST_ETHSRC		BIT(1)
#define DPAA2_ETH_DIST_ETHTYPE		BIT(2)
#define DPAA2_ETH_DIST_VLAN		BIT(3)
#define DPAA2_ETH_DIST_IPSRC		BIT(4)
#define DPAA2_ETH_DIST_IPDST		BIT(5)
#define DPAA2_ETH_DIST_IPPROTO		BIT(6)
#define DPAA2_ETH_DIST_L4SRC		BIT(7)
#define DPAA2_ETH_DIST_L4DST		BIT(8)
<<<<<<< HEAD
#define DPAA2_ETH_DIST_ALL		(~0U)
=======
#define DPAA2_ETH_DIST_ALL		(~0ULL)
>>>>>>> 4b972a01

static inline
unsigned int dpaa2_eth_needed_headroom(struct dpaa2_eth_priv *priv,
				       struct sk_buff *skb)
{
	unsigned int headroom = DPAA2_ETH_SWA_SIZE;

	/* If we don't have an skb (e.g. XDP buffer), we only need space for
	 * the software annotation area
	 */
	if (!skb)
		return headroom;

	/* For non-linear skbs we have no headroom requirement, as we build a
	 * SG frame with a newly allocated SGT buffer
	 */
	if (skb_is_nonlinear(skb))
		return 0;

	/* If we have Tx timestamping, need 128B hardware annotation */
	if (priv->tx_tstamp && skb_shinfo(skb)->tx_flags & SKBTX_HW_TSTAMP)
		headroom += DPAA2_ETH_TX_HWA_SIZE;

	return headroom;
}

/* Extra headroom space requested to hardware, in order to make sure there's
 * no realloc'ing in forwarding scenarios
 */
static inline unsigned int dpaa2_eth_rx_head_room(struct dpaa2_eth_priv *priv)
{
	return priv->tx_data_offset - DPAA2_ETH_RX_HWA_SIZE;
}

int dpaa2_eth_set_hash(struct net_device *net_dev, u64 flags);
int dpaa2_eth_set_cls(struct net_device *net_dev, u64 key);
int dpaa2_eth_cls_key_size(u64 key);
int dpaa2_eth_cls_fld_off(int prot, int field);
void dpaa2_eth_cls_trim_rule(void *key_mem, u64 fields);

#endif	/* __DPAA2_H */<|MERGE_RESOLUTION|>--- conflicted
+++ resolved
@@ -467,11 +467,7 @@
 #define DPAA2_ETH_DIST_IPPROTO		BIT(6)
 #define DPAA2_ETH_DIST_L4SRC		BIT(7)
 #define DPAA2_ETH_DIST_L4DST		BIT(8)
-<<<<<<< HEAD
-#define DPAA2_ETH_DIST_ALL		(~0U)
-=======
 #define DPAA2_ETH_DIST_ALL		(~0ULL)
->>>>>>> 4b972a01
 
 static inline
 unsigned int dpaa2_eth_needed_headroom(struct dpaa2_eth_priv *priv,
