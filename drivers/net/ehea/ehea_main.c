/*
 *  linux/drivers/net/ehea/ehea_main.c
 *
 *  eHEA ethernet device driver for IBM eServer System p
 *
 *  (C) Copyright IBM Corp. 2006
 *
 *  Authors:
 *	 Christoph Raisch <raisch@de.ibm.com>
 *	 Jan-Bernd Themann <themann@de.ibm.com>
 *	 Thomas Klein <tklein@de.ibm.com>
 *
 *
 * This program is free software; you can redistribute it and/or modify
 * it under the terms of the GNU General Public License as published by
 * the Free Software Foundation; either version 2, or (at your option)
 * any later version.
 *
 * This program is distributed in the hope that it will be useful,
 * but WITHOUT ANY WARRANTY; without even the implied warranty of
 * MERCHANTABILITY or FITNESS FOR A PARTICULAR PURPOSE.	 See the
 * GNU General Public License for more details.
 *
 * You should have received a copy of the GNU General Public License
 * along with this program; if not, write to the Free Software
 * Foundation, Inc., 675 Mass Ave, Cambridge, MA 02139, USA.
 */

#include <linux/in.h>
#include <linux/ip.h>
#include <linux/tcp.h>
#include <linux/udp.h>
#include <linux/if.h>
#include <linux/list.h>
#include <linux/if_ether.h>
#include <linux/notifier.h>
#include <linux/reboot.h>
#include <asm/kexec.h>
#include <linux/mutex.h>

#include <net/ip.h>

#include "ehea.h"
#include "ehea_qmr.h"
#include "ehea_phyp.h"


MODULE_LICENSE("GPL");
MODULE_AUTHOR("Christoph Raisch <raisch@de.ibm.com>");
MODULE_DESCRIPTION("IBM eServer HEA Driver");
MODULE_VERSION(DRV_VERSION);


static int msg_level = -1;
static int rq1_entries = EHEA_DEF_ENTRIES_RQ1;
static int rq2_entries = EHEA_DEF_ENTRIES_RQ2;
static int rq3_entries = EHEA_DEF_ENTRIES_RQ3;
static int sq_entries = EHEA_DEF_ENTRIES_SQ;
static int use_mcs;
static int use_lro;
static int lro_max_aggr = EHEA_LRO_MAX_AGGR;
static int num_tx_qps = EHEA_NUM_TX_QP;
static int prop_carrier_state;

module_param(msg_level, int, 0);
module_param(rq1_entries, int, 0);
module_param(rq2_entries, int, 0);
module_param(rq3_entries, int, 0);
module_param(sq_entries, int, 0);
module_param(prop_carrier_state, int, 0);
module_param(use_mcs, int, 0);
module_param(use_lro, int, 0);
module_param(lro_max_aggr, int, 0);
module_param(num_tx_qps, int, 0);

MODULE_PARM_DESC(num_tx_qps, "Number of TX-QPS");
MODULE_PARM_DESC(msg_level, "msg_level");
MODULE_PARM_DESC(prop_carrier_state, "Propagate carrier state of physical "
		 "port to stack. 1:yes, 0:no.  Default = 0 ");
MODULE_PARM_DESC(rq3_entries, "Number of entries for Receive Queue 3 "
		 "[2^x - 1], x = [6..14]. Default = "
		 __MODULE_STRING(EHEA_DEF_ENTRIES_RQ3) ")");
MODULE_PARM_DESC(rq2_entries, "Number of entries for Receive Queue 2 "
		 "[2^x - 1], x = [6..14]. Default = "
		 __MODULE_STRING(EHEA_DEF_ENTRIES_RQ2) ")");
MODULE_PARM_DESC(rq1_entries, "Number of entries for Receive Queue 1 "
		 "[2^x - 1], x = [6..14]. Default = "
		 __MODULE_STRING(EHEA_DEF_ENTRIES_RQ1) ")");
MODULE_PARM_DESC(sq_entries, " Number of entries for the Send Queue  "
		 "[2^x - 1], x = [6..14]. Default = "
		 __MODULE_STRING(EHEA_DEF_ENTRIES_SQ) ")");
MODULE_PARM_DESC(use_mcs, " 0:NAPI, 1:Multiple receive queues, Default = 0 ");

MODULE_PARM_DESC(lro_max_aggr, " LRO: Max packets to be aggregated. Default = "
		 __MODULE_STRING(EHEA_LRO_MAX_AGGR));
MODULE_PARM_DESC(use_lro, " Large Receive Offload, 1: enable, 0: disable, "
		 "Default = 0");

static int port_name_cnt;
static LIST_HEAD(adapter_list);
u64 ehea_driver_flags;
struct work_struct ehea_rereg_mr_task;
static DEFINE_MUTEX(dlpar_mem_lock);
struct ehea_fw_handle_array ehea_fw_handles;
struct ehea_bcmc_reg_array ehea_bcmc_regs;


static int __devinit ehea_probe_adapter(struct of_device *dev,
					const struct of_device_id *id);

static int __devexit ehea_remove(struct of_device *dev);

static struct of_device_id ehea_device_table[] = {
	{
		.name = "lhea",
		.compatible = "IBM,lhea",
	},
	{},
};

static struct of_platform_driver ehea_driver = {
	.name = "ehea",
	.match_table = ehea_device_table,
	.probe = ehea_probe_adapter,
	.remove = ehea_remove,
};

void ehea_dump(void *adr, int len, char *msg)
{
	int x;
	unsigned char *deb = adr;
	for (x = 0; x < len; x += 16) {
		printk(DRV_NAME " %s adr=%p ofs=%04x %016lx %016lx\n", msg,
			  deb, x, *((u64 *)&deb[0]), *((u64 *)&deb[8]));
		deb += 16;
	}
}

static void ehea_update_firmware_handles(void)
{
	struct ehea_fw_handle_entry *arr = NULL;
	struct ehea_adapter *adapter;
	int num_adapters = 0;
	int num_ports = 0;
	int num_portres = 0;
	int i = 0;
	int num_fw_handles, k, l;

	/* Determine number of handles */
	list_for_each_entry(adapter, &adapter_list, list) {
		num_adapters++;

		for (k = 0; k < EHEA_MAX_PORTS; k++) {
			struct ehea_port *port = adapter->port[k];

			if (!port || (port->state != EHEA_PORT_UP))
				continue;

			num_ports++;
			num_portres += port->num_def_qps + port->num_add_tx_qps;
		}
	}

	num_fw_handles = num_adapters * EHEA_NUM_ADAPTER_FW_HANDLES +
			 num_ports * EHEA_NUM_PORT_FW_HANDLES +
			 num_portres * EHEA_NUM_PORTRES_FW_HANDLES;

	if (num_fw_handles) {
		arr = kzalloc(num_fw_handles * sizeof(*arr), GFP_KERNEL);
		if (!arr)
			return;  /* Keep the existing array */
	} else
		goto out_update;

	list_for_each_entry(adapter, &adapter_list, list) {
		for (k = 0; k < EHEA_MAX_PORTS; k++) {
			struct ehea_port *port = adapter->port[k];

			if (!port || (port->state != EHEA_PORT_UP))
				continue;

			for (l = 0;
			     l < port->num_def_qps + port->num_add_tx_qps;
			     l++) {
				struct ehea_port_res *pr = &port->port_res[l];

				arr[i].adh = adapter->handle;
				arr[i++].fwh = pr->qp->fw_handle;
				arr[i].adh = adapter->handle;
				arr[i++].fwh = pr->send_cq->fw_handle;
				arr[i].adh = adapter->handle;
				arr[i++].fwh = pr->recv_cq->fw_handle;
				arr[i].adh = adapter->handle;
				arr[i++].fwh = pr->eq->fw_handle;
				arr[i].adh = adapter->handle;
				arr[i++].fwh = pr->send_mr.handle;
				arr[i].adh = adapter->handle;
				arr[i++].fwh = pr->recv_mr.handle;
			}
			arr[i].adh = adapter->handle;
			arr[i++].fwh = port->qp_eq->fw_handle;
		}

		arr[i].adh = adapter->handle;
		arr[i++].fwh = adapter->neq->fw_handle;

		if (adapter->mr.handle) {
			arr[i].adh = adapter->handle;
			arr[i++].fwh = adapter->mr.handle;
		}
	}

out_update:
	kfree(ehea_fw_handles.arr);
	ehea_fw_handles.arr = arr;
	ehea_fw_handles.num_entries = i;
}

static void ehea_update_bcmc_registrations(void)
{
	struct ehea_bcmc_reg_entry *arr = NULL;
	struct ehea_adapter *adapter;
	struct ehea_mc_list *mc_entry;
	int num_registrations = 0;
	int i = 0;
	int k;

	/* Determine number of registrations */
	list_for_each_entry(adapter, &adapter_list, list)
		for (k = 0; k < EHEA_MAX_PORTS; k++) {
			struct ehea_port *port = adapter->port[k];

			if (!port || (port->state != EHEA_PORT_UP))
				continue;

			num_registrations += 2;	/* Broadcast registrations */

			list_for_each_entry(mc_entry, &port->mc_list->list,list)
				num_registrations += 2;
		}

	if (num_registrations) {
		arr = kzalloc(num_registrations * sizeof(*arr), GFP_KERNEL);
		if (!arr)
			return;  /* Keep the existing array */
	} else
		goto out_update;

	list_for_each_entry(adapter, &adapter_list, list) {
		for (k = 0; k < EHEA_MAX_PORTS; k++) {
			struct ehea_port *port = adapter->port[k];

			if (!port || (port->state != EHEA_PORT_UP))
				continue;

			arr[i].adh = adapter->handle;
			arr[i].port_id = port->logical_port_id;
			arr[i].reg_type = EHEA_BCMC_BROADCAST |
					  EHEA_BCMC_UNTAGGED;
			arr[i++].macaddr = port->mac_addr;

			arr[i].adh = adapter->handle;
			arr[i].port_id = port->logical_port_id;
			arr[i].reg_type = EHEA_BCMC_BROADCAST |
					  EHEA_BCMC_VLANID_ALL;
			arr[i++].macaddr = port->mac_addr;

			list_for_each_entry(mc_entry,
					    &port->mc_list->list, list) {
				arr[i].adh = adapter->handle;
				arr[i].port_id = port->logical_port_id;
				arr[i].reg_type = EHEA_BCMC_SCOPE_ALL |
						  EHEA_BCMC_MULTICAST |
						  EHEA_BCMC_UNTAGGED;
				arr[i++].macaddr = mc_entry->macaddr;

				arr[i].adh = adapter->handle;
				arr[i].port_id = port->logical_port_id;
				arr[i].reg_type = EHEA_BCMC_SCOPE_ALL |
						  EHEA_BCMC_MULTICAST |
						  EHEA_BCMC_VLANID_ALL;
				arr[i++].macaddr = mc_entry->macaddr;
			}
		}
	}

out_update:
	kfree(ehea_bcmc_regs.arr);
	ehea_bcmc_regs.arr = arr;
	ehea_bcmc_regs.num_entries = i;
}

static struct net_device_stats *ehea_get_stats(struct net_device *dev)
{
	struct ehea_port *port = netdev_priv(dev);
	struct net_device_stats *stats = &port->stats;
	struct hcp_ehea_port_cb2 *cb2;
	u64 hret, rx_packets, tx_packets;
	int i;

	memset(stats, 0, sizeof(*stats));

	cb2 = kzalloc(PAGE_SIZE, GFP_KERNEL);
	if (!cb2) {
		ehea_error("no mem for cb2");
		goto out;
	}

	hret = ehea_h_query_ehea_port(port->adapter->handle,
				      port->logical_port_id,
				      H_PORT_CB2, H_PORT_CB2_ALL, cb2);
	if (hret != H_SUCCESS) {
		ehea_error("query_ehea_port failed");
		goto out_herr;
	}

	if (netif_msg_hw(port))
		ehea_dump(cb2, sizeof(*cb2), "net_device_stats");

	rx_packets = 0;
	for (i = 0; i < port->num_def_qps; i++)
		rx_packets += port->port_res[i].rx_packets;

	tx_packets = 0;
	for (i = 0; i < port->num_def_qps + port->num_add_tx_qps; i++)
		tx_packets += port->port_res[i].tx_packets;

	stats->tx_packets = tx_packets;
	stats->multicast = cb2->rxmcp;
	stats->rx_errors = cb2->rxuerr;
	stats->rx_bytes = cb2->rxo;
	stats->tx_bytes = cb2->txo;
	stats->rx_packets = rx_packets;

out_herr:
	kfree(cb2);
out:
	return stats;
}

static void ehea_refill_rq1(struct ehea_port_res *pr, int index, int nr_of_wqes)
{
	struct sk_buff **skb_arr_rq1 = pr->rq1_skba.arr;
	struct net_device *dev = pr->port->netdev;
	int max_index_mask = pr->rq1_skba.len - 1;
	int fill_wqes = pr->rq1_skba.os_skbs + nr_of_wqes;
	int adder = 0;
	int i;

	pr->rq1_skba.os_skbs = 0;

	if (unlikely(test_bit(__EHEA_STOP_XFER, &ehea_driver_flags))) {
		if (nr_of_wqes > 0)
			pr->rq1_skba.index = index;
		pr->rq1_skba.os_skbs = fill_wqes;
		return;
	}

	for (i = 0; i < fill_wqes; i++) {
		if (!skb_arr_rq1[index]) {
			skb_arr_rq1[index] = netdev_alloc_skb(dev,
							      EHEA_L_PKT_SIZE);
			if (!skb_arr_rq1[index]) {
				pr->rq1_skba.os_skbs = fill_wqes - i;
				ehea_error("%s: no mem for skb/%d wqes filled",
					   dev->name, i);
				break;
			}
		}
		index--;
		index &= max_index_mask;
		adder++;
	}

	if (adder == 0)
		return;

	/* Ring doorbell */
	ehea_update_rq1a(pr->qp, adder);
}

static int ehea_init_fill_rq1(struct ehea_port_res *pr, int nr_rq1a)
{
	int ret = 0;
	struct sk_buff **skb_arr_rq1 = pr->rq1_skba.arr;
	struct net_device *dev = pr->port->netdev;
	int i;

	for (i = 0; i < pr->rq1_skba.len; i++) {
		skb_arr_rq1[i] = netdev_alloc_skb(dev, EHEA_L_PKT_SIZE);
		if (!skb_arr_rq1[i]) {
			ehea_error("%s: no mem for skb/%d wqes filled",
				   dev->name, i);
			ret = -ENOMEM;
			goto out;
		}
	}
	/* Ring doorbell */
	ehea_update_rq1a(pr->qp, nr_rq1a);
out:
	return ret;
}

static int ehea_refill_rq_def(struct ehea_port_res *pr,
			      struct ehea_q_skb_arr *q_skba, int rq_nr,
			      int num_wqes, int wqe_type, int packet_size)
{
	struct net_device *dev = pr->port->netdev;
	struct ehea_qp *qp = pr->qp;
	struct sk_buff **skb_arr = q_skba->arr;
	struct ehea_rwqe *rwqe;
	int i, index, max_index_mask, fill_wqes;
	int adder = 0;
	int ret = 0;

	fill_wqes = q_skba->os_skbs + num_wqes;
	q_skba->os_skbs = 0;

	if (unlikely(test_bit(__EHEA_STOP_XFER, &ehea_driver_flags))) {
		q_skba->os_skbs = fill_wqes;
		return ret;
	}

	index = q_skba->index;
	max_index_mask = q_skba->len - 1;
	for (i = 0; i < fill_wqes; i++) {
		u64 tmp_addr;
		struct sk_buff *skb = netdev_alloc_skb(dev, packet_size);
		if (!skb) {
			ehea_error("%s: no mem for skb/%d wqes filled",
				   pr->port->netdev->name, i);
			q_skba->os_skbs = fill_wqes - i;
			ret = -ENOMEM;
			break;
		}
		skb_reserve(skb, NET_IP_ALIGN);

		skb_arr[index] = skb;
		tmp_addr = ehea_map_vaddr(skb->data);
		if (tmp_addr == -1) {
			dev_kfree_skb(skb);
			q_skba->os_skbs = fill_wqes - i;
			ret = 0;
			break;
		}

		rwqe = ehea_get_next_rwqe(qp, rq_nr);
		rwqe->wr_id = EHEA_BMASK_SET(EHEA_WR_ID_TYPE, wqe_type)
			    | EHEA_BMASK_SET(EHEA_WR_ID_INDEX, index);
		rwqe->sg_list[0].l_key = pr->recv_mr.lkey;
		rwqe->sg_list[0].vaddr = tmp_addr;
		rwqe->sg_list[0].len = packet_size;
		rwqe->data_segments = 1;

		index++;
		index &= max_index_mask;
		adder++;
	}

	q_skba->index = index;
	if (adder == 0)
		goto out;

	/* Ring doorbell */
	iosync();
	if (rq_nr == 2)
		ehea_update_rq2a(pr->qp, adder);
	else
		ehea_update_rq3a(pr->qp, adder);
out:
	return ret;
}


static int ehea_refill_rq2(struct ehea_port_res *pr, int nr_of_wqes)
{
	return ehea_refill_rq_def(pr, &pr->rq2_skba, 2,
				  nr_of_wqes, EHEA_RWQE2_TYPE,
				  EHEA_RQ2_PKT_SIZE + NET_IP_ALIGN);
}


static int ehea_refill_rq3(struct ehea_port_res *pr, int nr_of_wqes)
{
	return ehea_refill_rq_def(pr, &pr->rq3_skba, 3,
				  nr_of_wqes, EHEA_RWQE3_TYPE,
				  EHEA_MAX_PACKET_SIZE + NET_IP_ALIGN);
}

static inline int ehea_check_cqe(struct ehea_cqe *cqe, int *rq_num)
{
	*rq_num = (cqe->type & EHEA_CQE_TYPE_RQ) >> 5;
	if ((cqe->status & EHEA_CQE_STAT_ERR_MASK) == 0)
		return 0;
	if (((cqe->status & EHEA_CQE_STAT_ERR_TCP) != 0) &&
	    (cqe->header_length == 0))
		return 0;
	return -EINVAL;
}

static inline void ehea_fill_skb(struct net_device *dev,
				 struct sk_buff *skb, struct ehea_cqe *cqe)
{
	int length = cqe->num_bytes_transfered - 4;	/*remove CRC */

	skb_put(skb, length);
	skb->ip_summed = CHECKSUM_UNNECESSARY;
	skb->protocol = eth_type_trans(skb, dev);
}

static inline struct sk_buff *get_skb_by_index(struct sk_buff **skb_array,
					       int arr_len,
					       struct ehea_cqe *cqe)
{
	int skb_index = EHEA_BMASK_GET(EHEA_WR_ID_INDEX, cqe->wr_id);
	struct sk_buff *skb;
	void *pref;
	int x;

	x = skb_index + 1;
	x &= (arr_len - 1);

	pref = skb_array[x];
	prefetchw(pref);
	prefetchw(pref + EHEA_CACHE_LINE);

	pref = (skb_array[x]->data);
	prefetch(pref);
	prefetch(pref + EHEA_CACHE_LINE);
	prefetch(pref + EHEA_CACHE_LINE * 2);
	prefetch(pref + EHEA_CACHE_LINE * 3);
	skb = skb_array[skb_index];
	skb_array[skb_index] = NULL;
	return skb;
}

static inline struct sk_buff *get_skb_by_index_ll(struct sk_buff **skb_array,
						  int arr_len, int wqe_index)
{
	struct sk_buff *skb;
	void *pref;
	int x;

	x = wqe_index + 1;
	x &= (arr_len - 1);

	pref = skb_array[x];
	prefetchw(pref);
	prefetchw(pref + EHEA_CACHE_LINE);

	pref = (skb_array[x]->data);
	prefetchw(pref);
	prefetchw(pref + EHEA_CACHE_LINE);

	skb = skb_array[wqe_index];
	skb_array[wqe_index] = NULL;
	return skb;
}

static int ehea_treat_poll_error(struct ehea_port_res *pr, int rq,
				 struct ehea_cqe *cqe, int *processed_rq2,
				 int *processed_rq3)
{
	struct sk_buff *skb;

	if (cqe->status & EHEA_CQE_STAT_ERR_TCP)
		pr->p_stats.err_tcp_cksum++;
	if (cqe->status & EHEA_CQE_STAT_ERR_IP)
		pr->p_stats.err_ip_cksum++;
	if (cqe->status & EHEA_CQE_STAT_ERR_CRC)
		pr->p_stats.err_frame_crc++;

	if (rq == 2) {
		*processed_rq2 += 1;
		skb = get_skb_by_index(pr->rq2_skba.arr, pr->rq2_skba.len, cqe);
		dev_kfree_skb(skb);
	} else if (rq == 3) {
		*processed_rq3 += 1;
		skb = get_skb_by_index(pr->rq3_skba.arr, pr->rq3_skba.len, cqe);
		dev_kfree_skb(skb);
	}

	if (cqe->status & EHEA_CQE_STAT_FAT_ERR_MASK) {
		if (netif_msg_rx_err(pr->port)) {
			ehea_error("Critical receive error for QP %d. "
				   "Resetting port.", pr->qp->init_attr.qp_nr);
			ehea_dump(cqe, sizeof(*cqe), "CQE");
		}
		schedule_work(&pr->port->reset_task);
		return 1;
	}

	return 0;
}

static int get_skb_hdr(struct sk_buff *skb, void **iphdr,
		       void **tcph, u64 *hdr_flags, void *priv)
{
	struct ehea_cqe *cqe = priv;
	unsigned int ip_len;
	struct iphdr *iph;

	/* non tcp/udp packets */
	if (!cqe->header_length)
		return -1;

	/* non tcp packet */
	skb_reset_network_header(skb);
	iph = ip_hdr(skb);
	if (iph->protocol != IPPROTO_TCP)
		return -1;

	ip_len = ip_hdrlen(skb);
	skb_set_transport_header(skb, ip_len);
	*tcph = tcp_hdr(skb);

	/* check if ip header and tcp header are complete */
	if (iph->tot_len < ip_len + tcp_hdrlen(skb))
		return -1;

	*hdr_flags = LRO_IPV4 | LRO_TCP;
	*iphdr = iph;

	return 0;
}

static void ehea_proc_skb(struct ehea_port_res *pr, struct ehea_cqe *cqe,
			  struct sk_buff *skb)
{
	int vlan_extracted = (cqe->status & EHEA_CQE_VLAN_TAG_XTRACT)
		&& pr->port->vgrp;

	if (use_lro) {
		if (vlan_extracted)
			lro_vlan_hwaccel_receive_skb(&pr->lro_mgr, skb,
						     pr->port->vgrp,
						     cqe->vlan_tag,
						     cqe);
		else
			lro_receive_skb(&pr->lro_mgr, skb, cqe);
	} else {
		if (vlan_extracted)
			vlan_hwaccel_receive_skb(skb, pr->port->vgrp,
						 cqe->vlan_tag);
		else
			netif_receive_skb(skb);
	}
}

static int ehea_proc_rwqes(struct net_device *dev,
			   struct ehea_port_res *pr,
			   int budget)
{
	struct ehea_port *port = pr->port;
	struct ehea_qp *qp = pr->qp;
	struct ehea_cqe *cqe;
	struct sk_buff *skb;
	struct sk_buff **skb_arr_rq1 = pr->rq1_skba.arr;
	struct sk_buff **skb_arr_rq2 = pr->rq2_skba.arr;
	struct sk_buff **skb_arr_rq3 = pr->rq3_skba.arr;
	int skb_arr_rq1_len = pr->rq1_skba.len;
	int skb_arr_rq2_len = pr->rq2_skba.len;
	int skb_arr_rq3_len = pr->rq3_skba.len;
	int processed, processed_rq1, processed_rq2, processed_rq3;
	int wqe_index, last_wqe_index, rq, port_reset;

	processed = processed_rq1 = processed_rq2 = processed_rq3 = 0;
	last_wqe_index = 0;

	cqe = ehea_poll_rq1(qp, &wqe_index);
	while ((processed < budget) && cqe) {
		ehea_inc_rq1(qp);
		processed_rq1++;
		processed++;
		if (netif_msg_rx_status(port))
			ehea_dump(cqe, sizeof(*cqe), "CQE");

		last_wqe_index = wqe_index;
		rmb();
		if (!ehea_check_cqe(cqe, &rq)) {
			if (rq == 1) {
				/* LL RQ1 */
				skb = get_skb_by_index_ll(skb_arr_rq1,
							  skb_arr_rq1_len,
							  wqe_index);
				if (unlikely(!skb)) {
					if (netif_msg_rx_err(port))
						ehea_error("LL rq1: skb=NULL");

					skb = netdev_alloc_skb(dev,
							       EHEA_L_PKT_SIZE);
					if (!skb)
						break;
				}
				skb_copy_to_linear_data(skb, ((char *)cqe) + 64,
						 cqe->num_bytes_transfered - 4);
				ehea_fill_skb(dev, skb, cqe);
			} else if (rq == 2) {
				/* RQ2 */
				skb = get_skb_by_index(skb_arr_rq2,
						       skb_arr_rq2_len, cqe);
				if (unlikely(!skb)) {
					if (netif_msg_rx_err(port))
						ehea_error("rq2: skb=NULL");
					break;
				}
				ehea_fill_skb(dev, skb, cqe);
				processed_rq2++;
			} else {
				/* RQ3 */
				skb = get_skb_by_index(skb_arr_rq3,
						       skb_arr_rq3_len, cqe);
				if (unlikely(!skb)) {
					if (netif_msg_rx_err(port))
						ehea_error("rq3: skb=NULL");
					break;
				}
				ehea_fill_skb(dev, skb, cqe);
				processed_rq3++;
			}

			ehea_proc_skb(pr, cqe, skb);
			dev->last_rx = jiffies;
		} else {
			pr->p_stats.poll_receive_errors++;
			port_reset = ehea_treat_poll_error(pr, rq, cqe,
							   &processed_rq2,
							   &processed_rq3);
			if (port_reset)
				break;
		}
		cqe = ehea_poll_rq1(qp, &wqe_index);
	}
	if (use_lro)
		lro_flush_all(&pr->lro_mgr);

	pr->rx_packets += processed;

	ehea_refill_rq1(pr, last_wqe_index, processed_rq1);
	ehea_refill_rq2(pr, processed_rq2);
	ehea_refill_rq3(pr, processed_rq3);

	return processed;
}

static struct ehea_cqe *ehea_proc_cqes(struct ehea_port_res *pr, int my_quota)
{
	struct sk_buff *skb;
	struct ehea_cq *send_cq = pr->send_cq;
	struct ehea_cqe *cqe;
	int quota = my_quota;
	int cqe_counter = 0;
	int swqe_av = 0;
	int index;
	unsigned long flags;

	cqe = ehea_poll_cq(send_cq);
	while (cqe && (quota > 0)) {
		ehea_inc_cq(send_cq);

		cqe_counter++;
		rmb();
		if (cqe->status & EHEA_CQE_STAT_ERR_MASK) {
			ehea_error("Send Completion Error: Resetting port");
			if (netif_msg_tx_err(pr->port))
				ehea_dump(cqe, sizeof(*cqe), "Send CQE");
			schedule_work(&pr->port->reset_task);
			break;
		}

		if (netif_msg_tx_done(pr->port))
			ehea_dump(cqe, sizeof(*cqe), "CQE");

		if (likely(EHEA_BMASK_GET(EHEA_WR_ID_TYPE, cqe->wr_id)
			   == EHEA_SWQE2_TYPE)) {

			index = EHEA_BMASK_GET(EHEA_WR_ID_INDEX, cqe->wr_id);
			skb = pr->sq_skba.arr[index];
			dev_kfree_skb(skb);
			pr->sq_skba.arr[index] = NULL;
		}

		swqe_av += EHEA_BMASK_GET(EHEA_WR_ID_REFILL, cqe->wr_id);
		quota--;

		cqe = ehea_poll_cq(send_cq);
	};

	ehea_update_feca(send_cq, cqe_counter);
	atomic_add(swqe_av, &pr->swqe_avail);

	spin_lock_irqsave(&pr->netif_queue, flags);

	if (pr->queue_stopped && (atomic_read(&pr->swqe_avail)
				  >= pr->swqe_refill_th)) {
		netif_wake_queue(pr->port->netdev);
		pr->queue_stopped = 0;
	}
	spin_unlock_irqrestore(&pr->netif_queue, flags);

	return cqe;
}

#define EHEA_NAPI_POLL_NUM_BEFORE_IRQ 16
#define EHEA_POLL_MAX_CQES 65535

static int ehea_poll(struct napi_struct *napi, int budget)
{
	struct ehea_port_res *pr = container_of(napi, struct ehea_port_res,
						napi);
	struct net_device *dev = pr->port->netdev;
	struct ehea_cqe *cqe;
	struct ehea_cqe *cqe_skb = NULL;
	int force_irq, wqe_index;
	int rx = 0;

	force_irq = (pr->poll_counter > EHEA_NAPI_POLL_NUM_BEFORE_IRQ);
	cqe_skb = ehea_proc_cqes(pr, EHEA_POLL_MAX_CQES);

	if (!force_irq)
		rx += ehea_proc_rwqes(dev, pr, budget - rx);

	while ((rx != budget) || force_irq) {
		pr->poll_counter = 0;
		force_irq = 0;
		netif_rx_complete(dev, napi);
		ehea_reset_cq_ep(pr->recv_cq);
		ehea_reset_cq_ep(pr->send_cq);
		ehea_reset_cq_n1(pr->recv_cq);
		ehea_reset_cq_n1(pr->send_cq);
		cqe = ehea_poll_rq1(pr->qp, &wqe_index);
		cqe_skb = ehea_poll_cq(pr->send_cq);

		if (!cqe && !cqe_skb)
			return rx;

		if (!netif_rx_reschedule(dev, napi))
			return rx;

		cqe_skb = ehea_proc_cqes(pr, EHEA_POLL_MAX_CQES);
		rx += ehea_proc_rwqes(dev, pr, budget - rx);
	}

	pr->poll_counter++;
	return rx;
}

#ifdef CONFIG_NET_POLL_CONTROLLER
static void ehea_netpoll(struct net_device *dev)
{
	struct ehea_port *port = netdev_priv(dev);
	int i;

	for (i = 0; i < port->num_def_qps; i++)
		netif_rx_schedule(dev, &port->port_res[i].napi);
}
#endif

static irqreturn_t ehea_recv_irq_handler(int irq, void *param)
{
	struct ehea_port_res *pr = param;

	netif_rx_schedule(pr->port->netdev, &pr->napi);

	return IRQ_HANDLED;
}

static irqreturn_t ehea_qp_aff_irq_handler(int irq, void *param)
{
	struct ehea_port *port = param;
	struct ehea_eqe *eqe;
	struct ehea_qp *qp;
	u32 qp_token;

	eqe = ehea_poll_eq(port->qp_eq);

	while (eqe) {
		qp_token = EHEA_BMASK_GET(EHEA_EQE_QP_TOKEN, eqe->entry);
		ehea_error("QP aff_err: entry=0x%lx, token=0x%x",
			   eqe->entry, qp_token);

		qp = port->port_res[qp_token].qp;
		ehea_error_data(port->adapter, qp->fw_handle);
		eqe = ehea_poll_eq(port->qp_eq);
	}

	schedule_work(&port->reset_task);

	return IRQ_HANDLED;
}

static struct ehea_port *ehea_get_port(struct ehea_adapter *adapter,
				       int logical_port)
{
	int i;

	for (i = 0; i < EHEA_MAX_PORTS; i++)
		if (adapter->port[i])
			if (adapter->port[i]->logical_port_id == logical_port)
				return adapter->port[i];
	return NULL;
}

int ehea_sense_port_attr(struct ehea_port *port)
{
	int ret;
	u64 hret;
	struct hcp_ehea_port_cb0 *cb0;

	/* may be called via ehea_neq_tasklet() */
	cb0 = kzalloc(PAGE_SIZE, GFP_ATOMIC);
	if (!cb0) {
		ehea_error("no mem for cb0");
		ret = -ENOMEM;
		goto out;
	}

	hret = ehea_h_query_ehea_port(port->adapter->handle,
				      port->logical_port_id, H_PORT_CB0,
				      EHEA_BMASK_SET(H_PORT_CB0_ALL, 0xFFFF),
				      cb0);
	if (hret != H_SUCCESS) {
		ret = -EIO;
		goto out_free;
	}

	/* MAC address */
	port->mac_addr = cb0->port_mac_addr << 16;

	if (!is_valid_ether_addr((u8 *)&port->mac_addr)) {
		ret = -EADDRNOTAVAIL;
		goto out_free;
	}

	/* Port speed */
	switch (cb0->port_speed) {
	case H_SPEED_10M_H:
		port->port_speed = EHEA_SPEED_10M;
		port->full_duplex = 0;
		break;
	case H_SPEED_10M_F:
		port->port_speed = EHEA_SPEED_10M;
		port->full_duplex = 1;
		break;
	case H_SPEED_100M_H:
		port->port_speed = EHEA_SPEED_100M;
		port->full_duplex = 0;
		break;
	case H_SPEED_100M_F:
		port->port_speed = EHEA_SPEED_100M;
		port->full_duplex = 1;
		break;
	case H_SPEED_1G_F:
		port->port_speed = EHEA_SPEED_1G;
		port->full_duplex = 1;
		break;
	case H_SPEED_10G_F:
		port->port_speed = EHEA_SPEED_10G;
		port->full_duplex = 1;
		break;
	default:
		port->port_speed = 0;
		port->full_duplex = 0;
		break;
	}

	port->autoneg = 1;
	port->num_mcs = cb0->num_default_qps;

	/* Number of default QPs */
	if (use_mcs)
		port->num_def_qps = cb0->num_default_qps;
	else
		port->num_def_qps = 1;

	if (!port->num_def_qps) {
		ret = -EINVAL;
		goto out_free;
	}

	port->num_tx_qps = num_tx_qps;

	if (port->num_def_qps >= port->num_tx_qps)
		port->num_add_tx_qps = 0;
	else
		port->num_add_tx_qps = port->num_tx_qps - port->num_def_qps;

	ret = 0;
out_free:
	if (ret || netif_msg_probe(port))
		ehea_dump(cb0, sizeof(*cb0), "ehea_sense_port_attr");
	kfree(cb0);
out:
	return ret;
}

int ehea_set_portspeed(struct ehea_port *port, u32 port_speed)
{
	struct hcp_ehea_port_cb4 *cb4;
	u64 hret;
	int ret = 0;

	cb4 = kzalloc(PAGE_SIZE, GFP_KERNEL);
	if (!cb4) {
		ehea_error("no mem for cb4");
		ret = -ENOMEM;
		goto out;
	}

	cb4->port_speed = port_speed;

	netif_carrier_off(port->netdev);

	hret = ehea_h_modify_ehea_port(port->adapter->handle,
				       port->logical_port_id,
				       H_PORT_CB4, H_PORT_CB4_SPEED, cb4);
	if (hret == H_SUCCESS) {
		port->autoneg = port_speed == EHEA_SPEED_AUTONEG ? 1 : 0;

		hret = ehea_h_query_ehea_port(port->adapter->handle,
					      port->logical_port_id,
					      H_PORT_CB4, H_PORT_CB4_SPEED,
					      cb4);
		if (hret == H_SUCCESS) {
			switch (cb4->port_speed) {
			case H_SPEED_10M_H:
				port->port_speed = EHEA_SPEED_10M;
				port->full_duplex = 0;
				break;
			case H_SPEED_10M_F:
				port->port_speed = EHEA_SPEED_10M;
				port->full_duplex = 1;
				break;
			case H_SPEED_100M_H:
				port->port_speed = EHEA_SPEED_100M;
				port->full_duplex = 0;
				break;
			case H_SPEED_100M_F:
				port->port_speed = EHEA_SPEED_100M;
				port->full_duplex = 1;
				break;
			case H_SPEED_1G_F:
				port->port_speed = EHEA_SPEED_1G;
				port->full_duplex = 1;
				break;
			case H_SPEED_10G_F:
				port->port_speed = EHEA_SPEED_10G;
				port->full_duplex = 1;
				break;
			default:
				port->port_speed = 0;
				port->full_duplex = 0;
				break;
			}
		} else {
			ehea_error("Failed sensing port speed");
			ret = -EIO;
		}
	} else {
		if (hret == H_AUTHORITY) {
			ehea_info("Hypervisor denied setting port speed");
			ret = -EPERM;
		} else {
			ret = -EIO;
			ehea_error("Failed setting port speed");
		}
	}
	if (!prop_carrier_state || (port->phy_link == EHEA_PHY_LINK_UP))
		netif_carrier_on(port->netdev);

	kfree(cb4);
out:
	return ret;
}

static void ehea_parse_eqe(struct ehea_adapter *adapter, u64 eqe)
{
	int ret;
	u8 ec;
	u8 portnum;
	struct ehea_port *port;

	ec = EHEA_BMASK_GET(NEQE_EVENT_CODE, eqe);
	portnum = EHEA_BMASK_GET(NEQE_PORTNUM, eqe);
	port = ehea_get_port(adapter, portnum);

	switch (ec) {
	case EHEA_EC_PORTSTATE_CHG:	/* port state change */

		if (!port) {
			ehea_error("unknown portnum %x", portnum);
			break;
		}

		if (EHEA_BMASK_GET(NEQE_PORT_UP, eqe)) {
			if (!netif_carrier_ok(port->netdev)) {
				ret = ehea_sense_port_attr(port);
				if (ret) {
					ehea_error("failed resensing port "
						   "attributes");
					break;
				}

				if (netif_msg_link(port))
					ehea_info("%s: Logical port up: %dMbps "
						  "%s Duplex",
						  port->netdev->name,
						  port->port_speed,
						  port->full_duplex ==
						  1 ? "Full" : "Half");

				netif_carrier_on(port->netdev);
				netif_wake_queue(port->netdev);
			}
		} else
			if (netif_carrier_ok(port->netdev)) {
				if (netif_msg_link(port))
					ehea_info("%s: Logical port down",
						  port->netdev->name);
				netif_carrier_off(port->netdev);
				netif_stop_queue(port->netdev);
			}

		if (EHEA_BMASK_GET(NEQE_EXTSWITCH_PORT_UP, eqe)) {
			port->phy_link = EHEA_PHY_LINK_UP;
			if (netif_msg_link(port))
				ehea_info("%s: Physical port up",
					  port->netdev->name);
			if (prop_carrier_state)
				netif_carrier_on(port->netdev);
		} else {
			port->phy_link = EHEA_PHY_LINK_DOWN;
			if (netif_msg_link(port))
				ehea_info("%s: Physical port down",
					  port->netdev->name);
			if (prop_carrier_state)
				netif_carrier_off(port->netdev);
		}

		if (EHEA_BMASK_GET(NEQE_EXTSWITCH_PRIMARY, eqe))
			ehea_info("External switch port is primary port");
		else
			ehea_info("External switch port is backup port");

		break;
	case EHEA_EC_ADAPTER_MALFUNC:
		ehea_error("Adapter malfunction");
		break;
	case EHEA_EC_PORT_MALFUNC:
		ehea_info("Port malfunction: Device: %s", port->netdev->name);
		netif_carrier_off(port->netdev);
		netif_stop_queue(port->netdev);
		break;
	default:
		ehea_error("unknown event code %x, eqe=0x%lX", ec, eqe);
		break;
	}
}

static void ehea_neq_tasklet(unsigned long data)
{
	struct ehea_adapter *adapter = (struct ehea_adapter *)data;
	struct ehea_eqe *eqe;
	u64 event_mask;

	eqe = ehea_poll_eq(adapter->neq);
	ehea_debug("eqe=%p", eqe);

	while (eqe) {
		ehea_debug("*eqe=%lx", eqe->entry);
		ehea_parse_eqe(adapter, eqe->entry);
		eqe = ehea_poll_eq(adapter->neq);
		ehea_debug("next eqe=%p", eqe);
	}

	event_mask = EHEA_BMASK_SET(NELR_PORTSTATE_CHG, 1)
		   | EHEA_BMASK_SET(NELR_ADAPTER_MALFUNC, 1)
		   | EHEA_BMASK_SET(NELR_PORT_MALFUNC, 1);

	ehea_h_reset_events(adapter->handle,
			    adapter->neq->fw_handle, event_mask);
}

static irqreturn_t ehea_interrupt_neq(int irq, void *param)
{
	struct ehea_adapter *adapter = param;
	tasklet_hi_schedule(&adapter->neq_tasklet);
	return IRQ_HANDLED;
}


static int ehea_fill_port_res(struct ehea_port_res *pr)
{
	int ret;
	struct ehea_qp_init_attr *init_attr = &pr->qp->init_attr;

	ret = ehea_init_fill_rq1(pr, init_attr->act_nr_rwqes_rq1
				     - init_attr->act_nr_rwqes_rq2
				     - init_attr->act_nr_rwqes_rq3 - 1);

	ret |= ehea_refill_rq2(pr, init_attr->act_nr_rwqes_rq2 - 1);

	ret |= ehea_refill_rq3(pr, init_attr->act_nr_rwqes_rq3 - 1);

	return ret;
}

static int ehea_reg_interrupts(struct net_device *dev)
{
	struct ehea_port *port = netdev_priv(dev);
	struct ehea_port_res *pr;
	int i, ret;


	snprintf(port->int_aff_name, EHEA_IRQ_NAME_SIZE - 1, "%s-aff",
		 dev->name);

	ret = ibmebus_request_irq(port->qp_eq->attr.ist1,
				  ehea_qp_aff_irq_handler,
				  IRQF_DISABLED, port->int_aff_name, port);
	if (ret) {
		ehea_error("failed registering irq for qp_aff_irq_handler:"
			   "ist=%X", port->qp_eq->attr.ist1);
		goto out_free_qpeq;
	}

	if (netif_msg_ifup(port))
		ehea_info("irq_handle 0x%X for function qp_aff_irq_handler "
			  "registered", port->qp_eq->attr.ist1);


	for (i = 0; i < port->num_def_qps + port->num_add_tx_qps; i++) {
		pr = &port->port_res[i];
		snprintf(pr->int_send_name, EHEA_IRQ_NAME_SIZE - 1,
			 "%s-queue%d", dev->name, i);
		ret = ibmebus_request_irq(pr->eq->attr.ist1,
					  ehea_recv_irq_handler,
					  IRQF_DISABLED, pr->int_send_name,
					  pr);
		if (ret) {
			ehea_error("failed registering irq for ehea_queue "
				   "port_res_nr:%d, ist=%X", i,
				   pr->eq->attr.ist1);
			goto out_free_req;
		}
		if (netif_msg_ifup(port))
			ehea_info("irq_handle 0x%X for function ehea_queue_int "
				  "%d registered", pr->eq->attr.ist1, i);
	}
out:
	return ret;


out_free_req:
	while (--i >= 0) {
		u32 ist = port->port_res[i].eq->attr.ist1;
		ibmebus_free_irq(ist, &port->port_res[i]);
	}

out_free_qpeq:
	ibmebus_free_irq(port->qp_eq->attr.ist1, port);
	i = port->num_def_qps;

	goto out;

}

static void ehea_free_interrupts(struct net_device *dev)
{
	struct ehea_port *port = netdev_priv(dev);
	struct ehea_port_res *pr;
	int i;

	/* send */

	for (i = 0; i < port->num_def_qps + port->num_add_tx_qps; i++) {
		pr = &port->port_res[i];
		ibmebus_free_irq(pr->eq->attr.ist1, pr);
		if (netif_msg_intr(port))
			ehea_info("free send irq for res %d with handle 0x%X",
				  i, pr->eq->attr.ist1);
	}

	/* associated events */
	ibmebus_free_irq(port->qp_eq->attr.ist1, port);
	if (netif_msg_intr(port))
		ehea_info("associated event interrupt for handle 0x%X freed",
			  port->qp_eq->attr.ist1);
}

static int ehea_configure_port(struct ehea_port *port)
{
	int ret, i;
	u64 hret, mask;
	struct hcp_ehea_port_cb0 *cb0;

	ret = -ENOMEM;
	cb0 = kzalloc(PAGE_SIZE, GFP_KERNEL);
	if (!cb0)
		goto out;

	cb0->port_rc = EHEA_BMASK_SET(PXLY_RC_VALID, 1)
		     | EHEA_BMASK_SET(PXLY_RC_IP_CHKSUM, 1)
		     | EHEA_BMASK_SET(PXLY_RC_TCP_UDP_CHKSUM, 1)
		     | EHEA_BMASK_SET(PXLY_RC_VLAN_XTRACT, 1)
		     | EHEA_BMASK_SET(PXLY_RC_VLAN_TAG_FILTER,
				      PXLY_RC_VLAN_FILTER)
		     | EHEA_BMASK_SET(PXLY_RC_JUMBO_FRAME, 1);

	for (i = 0; i < port->num_mcs; i++)
		if (use_mcs)
			cb0->default_qpn_arr[i] =
				port->port_res[i].qp->init_attr.qp_nr;
		else
			cb0->default_qpn_arr[i] =
				port->port_res[0].qp->init_attr.qp_nr;

	if (netif_msg_ifup(port))
		ehea_dump(cb0, sizeof(*cb0), "ehea_configure_port");

	mask = EHEA_BMASK_SET(H_PORT_CB0_PRC, 1)
	     | EHEA_BMASK_SET(H_PORT_CB0_DEFQPNARRAY, 1);

	hret = ehea_h_modify_ehea_port(port->adapter->handle,
				       port->logical_port_id,
				       H_PORT_CB0, mask, cb0);
	ret = -EIO;
	if (hret != H_SUCCESS)
		goto out_free;

	ret = 0;

out_free:
	kfree(cb0);
out:
	return ret;
}

int ehea_gen_smrs(struct ehea_port_res *pr)
{
	int ret;
	struct ehea_adapter *adapter = pr->port->adapter;

	ret = ehea_gen_smr(adapter, &adapter->mr, &pr->send_mr);
	if (ret)
		goto out;

	ret = ehea_gen_smr(adapter, &adapter->mr, &pr->recv_mr);
	if (ret)
		goto out_free;

	return 0;

out_free:
	ehea_rem_mr(&pr->send_mr);
out:
	ehea_error("Generating SMRS failed\n");
	return -EIO;
}

int ehea_rem_smrs(struct ehea_port_res *pr)
{
	if ((ehea_rem_mr(&pr->send_mr))
	    || (ehea_rem_mr(&pr->recv_mr)))
		return -EIO;
	else
		return 0;
}

static int ehea_init_q_skba(struct ehea_q_skb_arr *q_skba, int max_q_entries)
{
	int arr_size = sizeof(void *) * max_q_entries;

	q_skba->arr = vmalloc(arr_size);
	if (!q_skba->arr)
		return -ENOMEM;

	memset(q_skba->arr, 0, arr_size);

	q_skba->len = max_q_entries;
	q_skba->index = 0;
	q_skba->os_skbs = 0;

	return 0;
}

static int ehea_init_port_res(struct ehea_port *port, struct ehea_port_res *pr,
			      struct port_res_cfg *pr_cfg, int queue_token)
{
	struct ehea_adapter *adapter = port->adapter;
	enum ehea_eq_type eq_type = EHEA_EQ;
	struct ehea_qp_init_attr *init_attr = NULL;
	int ret = -EIO;

	memset(pr, 0, sizeof(struct ehea_port_res));

	pr->port = port;
	spin_lock_init(&pr->xmit_lock);
	spin_lock_init(&pr->netif_queue);

	pr->eq = ehea_create_eq(adapter, eq_type, EHEA_MAX_ENTRIES_EQ, 0);
	if (!pr->eq) {
		ehea_error("create_eq failed (eq)");
		goto out_free;
	}

	pr->recv_cq = ehea_create_cq(adapter, pr_cfg->max_entries_rcq,
				     pr->eq->fw_handle,
				     port->logical_port_id);
	if (!pr->recv_cq) {
		ehea_error("create_cq failed (cq_recv)");
		goto out_free;
	}

	pr->send_cq = ehea_create_cq(adapter, pr_cfg->max_entries_scq,
				     pr->eq->fw_handle,
				     port->logical_port_id);
	if (!pr->send_cq) {
		ehea_error("create_cq failed (cq_send)");
		goto out_free;
	}

	if (netif_msg_ifup(port))
		ehea_info("Send CQ: act_nr_cqes=%d, Recv CQ: act_nr_cqes=%d",
			  pr->send_cq->attr.act_nr_of_cqes,
			  pr->recv_cq->attr.act_nr_of_cqes);

	init_attr = kzalloc(sizeof(*init_attr), GFP_KERNEL);
	if (!init_attr) {
		ret = -ENOMEM;
		ehea_error("no mem for ehea_qp_init_attr");
		goto out_free;
	}

	init_attr->low_lat_rq1 = 1;
	init_attr->signalingtype = 1;	/* generate CQE if specified in WQE */
	init_attr->rq_count = 3;
	init_attr->qp_token = queue_token;
	init_attr->max_nr_send_wqes = pr_cfg->max_entries_sq;
	init_attr->max_nr_rwqes_rq1 = pr_cfg->max_entries_rq1;
	init_attr->max_nr_rwqes_rq2 = pr_cfg->max_entries_rq2;
	init_attr->max_nr_rwqes_rq3 = pr_cfg->max_entries_rq3;
	init_attr->wqe_size_enc_sq = EHEA_SG_SQ;
	init_attr->wqe_size_enc_rq1 = EHEA_SG_RQ1;
	init_attr->wqe_size_enc_rq2 = EHEA_SG_RQ2;
	init_attr->wqe_size_enc_rq3 = EHEA_SG_RQ3;
	init_attr->rq2_threshold = EHEA_RQ2_THRESHOLD;
	init_attr->rq3_threshold = EHEA_RQ3_THRESHOLD;
	init_attr->port_nr = port->logical_port_id;
	init_attr->send_cq_handle = pr->send_cq->fw_handle;
	init_attr->recv_cq_handle = pr->recv_cq->fw_handle;
	init_attr->aff_eq_handle = port->qp_eq->fw_handle;

	pr->qp = ehea_create_qp(adapter, adapter->pd, init_attr);
	if (!pr->qp) {
		ehea_error("create_qp failed");
		ret = -EIO;
		goto out_free;
	}

	if (netif_msg_ifup(port))
		ehea_info("QP: qp_nr=%d\n act_nr_snd_wqe=%d\n nr_rwqe_rq1=%d\n "
			  "nr_rwqe_rq2=%d\n nr_rwqe_rq3=%d", init_attr->qp_nr,
			  init_attr->act_nr_send_wqes,
			  init_attr->act_nr_rwqes_rq1,
			  init_attr->act_nr_rwqes_rq2,
			  init_attr->act_nr_rwqes_rq3);

	pr->sq_skba_size = init_attr->act_nr_send_wqes + 1;

	ret = ehea_init_q_skba(&pr->sq_skba, pr->sq_skba_size);
	ret |= ehea_init_q_skba(&pr->rq1_skba, init_attr->act_nr_rwqes_rq1 + 1);
	ret |= ehea_init_q_skba(&pr->rq2_skba, init_attr->act_nr_rwqes_rq2 + 1);
	ret |= ehea_init_q_skba(&pr->rq3_skba, init_attr->act_nr_rwqes_rq3 + 1);
	if (ret)
		goto out_free;

	pr->swqe_refill_th = init_attr->act_nr_send_wqes / 10;
	if (ehea_gen_smrs(pr) != 0) {
		ret = -EIO;
		goto out_free;
	}

	atomic_set(&pr->swqe_avail, init_attr->act_nr_send_wqes - 1);

	kfree(init_attr);

	netif_napi_add(pr->port->netdev, &pr->napi, ehea_poll, 64);

	pr->lro_mgr.max_aggr = pr->port->lro_max_aggr;
	pr->lro_mgr.max_desc = MAX_LRO_DESCRIPTORS;
	pr->lro_mgr.lro_arr = pr->lro_desc;
	pr->lro_mgr.get_skb_header = get_skb_hdr;
	pr->lro_mgr.features = LRO_F_NAPI | LRO_F_EXTRACT_VLAN_ID;
	pr->lro_mgr.dev = port->netdev;
	pr->lro_mgr.ip_summed = CHECKSUM_UNNECESSARY;
	pr->lro_mgr.ip_summed_aggr = CHECKSUM_UNNECESSARY;

	ret = 0;
	goto out;

out_free:
	kfree(init_attr);
	vfree(pr->sq_skba.arr);
	vfree(pr->rq1_skba.arr);
	vfree(pr->rq2_skba.arr);
	vfree(pr->rq3_skba.arr);
	ehea_destroy_qp(pr->qp);
	ehea_destroy_cq(pr->send_cq);
	ehea_destroy_cq(pr->recv_cq);
	ehea_destroy_eq(pr->eq);
out:
	return ret;
}

static int ehea_clean_portres(struct ehea_port *port, struct ehea_port_res *pr)
{
	int ret, i;

	ret = ehea_destroy_qp(pr->qp);

	if (!ret) {
		ehea_destroy_cq(pr->send_cq);
		ehea_destroy_cq(pr->recv_cq);
		ehea_destroy_eq(pr->eq);

		for (i = 0; i < pr->rq1_skba.len; i++)
			if (pr->rq1_skba.arr[i])
				dev_kfree_skb(pr->rq1_skba.arr[i]);

		for (i = 0; i < pr->rq2_skba.len; i++)
			if (pr->rq2_skba.arr[i])
				dev_kfree_skb(pr->rq2_skba.arr[i]);

		for (i = 0; i < pr->rq3_skba.len; i++)
			if (pr->rq3_skba.arr[i])
				dev_kfree_skb(pr->rq3_skba.arr[i]);

		for (i = 0; i < pr->sq_skba.len; i++)
			if (pr->sq_skba.arr[i])
				dev_kfree_skb(pr->sq_skba.arr[i]);

		vfree(pr->rq1_skba.arr);
		vfree(pr->rq2_skba.arr);
		vfree(pr->rq3_skba.arr);
		vfree(pr->sq_skba.arr);
		ret = ehea_rem_smrs(pr);
	}
	return ret;
}

/*
 * The write_* functions store information in swqe which is used by
 * the hardware to calculate the ip/tcp/udp checksum
 */

static inline void write_ip_start_end(struct ehea_swqe *swqe,
				      const struct sk_buff *skb)
{
	swqe->ip_start = skb_network_offset(skb);
	swqe->ip_end = (u8)(swqe->ip_start + ip_hdrlen(skb) - 1);
}

static inline void write_tcp_offset_end(struct ehea_swqe *swqe,
					const struct sk_buff *skb)
{
	swqe->tcp_offset =
		(u8)(swqe->ip_end + 1 + offsetof(struct tcphdr, check));

	swqe->tcp_end = (u16)skb->len - 1;
}

static inline void write_udp_offset_end(struct ehea_swqe *swqe,
					const struct sk_buff *skb)
{
	swqe->tcp_offset =
		(u8)(swqe->ip_end + 1 + offsetof(struct udphdr, check));

	swqe->tcp_end = (u16)skb->len - 1;
}


static void write_swqe2_TSO(struct sk_buff *skb,
			    struct ehea_swqe *swqe, u32 lkey)
{
	struct ehea_vsgentry *sg1entry = &swqe->u.immdata_desc.sg_entry;
	u8 *imm_data = &swqe->u.immdata_desc.immediate_data[0];
	int skb_data_size = skb->len - skb->data_len;
	int headersize;

	/* Packet is TCP with TSO enabled */
	swqe->tx_control |= EHEA_SWQE_TSO;
	swqe->mss = skb_shinfo(skb)->gso_size;
	/* copy only eth/ip/tcp headers to immediate data and
	 * the rest of skb->data to sg1entry
	 */
	headersize = ETH_HLEN + ip_hdrlen(skb) + tcp_hdrlen(skb);

	skb_data_size = skb->len - skb->data_len;

	if (skb_data_size >= headersize) {
		/* copy immediate data */
		skb_copy_from_linear_data(skb, imm_data, headersize);
		swqe->immediate_data_length = headersize;

		if (skb_data_size > headersize) {
			/* set sg1entry data */
			sg1entry->l_key = lkey;
			sg1entry->len = skb_data_size - headersize;
			sg1entry->vaddr =
				ehea_map_vaddr(skb->data + headersize);
			swqe->descriptors++;
		}
	} else
		ehea_error("cannot handle fragmented headers");
}

static void write_swqe2_nonTSO(struct sk_buff *skb,
			       struct ehea_swqe *swqe, u32 lkey)
{
	int skb_data_size = skb->len - skb->data_len;
	u8 *imm_data = &swqe->u.immdata_desc.immediate_data[0];
	struct ehea_vsgentry *sg1entry = &swqe->u.immdata_desc.sg_entry;

	/* Packet is any nonTSO type
	 *
	 * Copy as much as possible skb->data to immediate data and
	 * the rest to sg1entry
	 */
	if (skb_data_size >= SWQE2_MAX_IMM) {
		/* copy immediate data */
		skb_copy_from_linear_data(skb, imm_data, SWQE2_MAX_IMM);

		swqe->immediate_data_length = SWQE2_MAX_IMM;

		if (skb_data_size > SWQE2_MAX_IMM) {
			/* copy sg1entry data */
			sg1entry->l_key = lkey;
			sg1entry->len = skb_data_size - SWQE2_MAX_IMM;
			sg1entry->vaddr =
				ehea_map_vaddr(skb->data + SWQE2_MAX_IMM);
			swqe->descriptors++;
		}
	} else {
		skb_copy_from_linear_data(skb, imm_data, skb_data_size);
		swqe->immediate_data_length = skb_data_size;
	}
}

static inline void write_swqe2_data(struct sk_buff *skb, struct net_device *dev,
				    struct ehea_swqe *swqe, u32 lkey)
{
	struct ehea_vsgentry *sg_list, *sg1entry, *sgentry;
	skb_frag_t *frag;
	int nfrags, sg1entry_contains_frag_data, i;

	nfrags = skb_shinfo(skb)->nr_frags;
	sg1entry = &swqe->u.immdata_desc.sg_entry;
	sg_list = (struct ehea_vsgentry *)&swqe->u.immdata_desc.sg_list;
	swqe->descriptors = 0;
	sg1entry_contains_frag_data = 0;

	if ((dev->features & NETIF_F_TSO) && skb_shinfo(skb)->gso_size)
		write_swqe2_TSO(skb, swqe, lkey);
	else
		write_swqe2_nonTSO(skb, swqe, lkey);

	/* write descriptors */
	if (nfrags > 0) {
		if (swqe->descriptors == 0) {
			/* sg1entry not yet used */
			frag = &skb_shinfo(skb)->frags[0];

			/* copy sg1entry data */
			sg1entry->l_key = lkey;
			sg1entry->len = frag->size;
			sg1entry->vaddr =
				ehea_map_vaddr(page_address(frag->page)
					       + frag->page_offset);
			swqe->descriptors++;
			sg1entry_contains_frag_data = 1;
		}

		for (i = sg1entry_contains_frag_data; i < nfrags; i++) {

			frag = &skb_shinfo(skb)->frags[i];
			sgentry = &sg_list[i - sg1entry_contains_frag_data];

			sgentry->l_key = lkey;
			sgentry->len = frag->size;
			sgentry->vaddr =
				ehea_map_vaddr(page_address(frag->page)
					       + frag->page_offset);
			swqe->descriptors++;
		}
	}
}

static int ehea_broadcast_reg_helper(struct ehea_port *port, u32 hcallid)
{
	int ret = 0;
	u64 hret;
	u8 reg_type;

	/* De/Register untagged packets */
	reg_type = EHEA_BCMC_BROADCAST | EHEA_BCMC_UNTAGGED;
	hret = ehea_h_reg_dereg_bcmc(port->adapter->handle,
				     port->logical_port_id,
				     reg_type, port->mac_addr, 0, hcallid);
	if (hret != H_SUCCESS) {
		ehea_error("%sregistering bc address failed (tagged)",
			   hcallid == H_REG_BCMC ? "" : "de");
		ret = -EIO;
		goto out_herr;
	}

	/* De/Register VLAN packets */
	reg_type = EHEA_BCMC_BROADCAST | EHEA_BCMC_VLANID_ALL;
	hret = ehea_h_reg_dereg_bcmc(port->adapter->handle,
				     port->logical_port_id,
				     reg_type, port->mac_addr, 0, hcallid);
	if (hret != H_SUCCESS) {
		ehea_error("%sregistering bc address failed (vlan)",
			   hcallid == H_REG_BCMC ? "" : "de");
		ret = -EIO;
	}
out_herr:
	return ret;
}

static int ehea_set_mac_addr(struct net_device *dev, void *sa)
{
	struct ehea_port *port = netdev_priv(dev);
	struct sockaddr *mac_addr = sa;
	struct hcp_ehea_port_cb0 *cb0;
	int ret;
	u64 hret;

	if (!is_valid_ether_addr(mac_addr->sa_data)) {
		ret = -EADDRNOTAVAIL;
		goto out;
	}

	cb0 = kzalloc(PAGE_SIZE, GFP_KERNEL);
	if (!cb0) {
		ehea_error("no mem for cb0");
		ret = -ENOMEM;
		goto out;
	}

	memcpy(&(cb0->port_mac_addr), &(mac_addr->sa_data[0]), ETH_ALEN);

	cb0->port_mac_addr = cb0->port_mac_addr >> 16;

	hret = ehea_h_modify_ehea_port(port->adapter->handle,
				       port->logical_port_id, H_PORT_CB0,
				       EHEA_BMASK_SET(H_PORT_CB0_MAC, 1), cb0);
	if (hret != H_SUCCESS) {
		ret = -EIO;
		goto out_free;
	}

	memcpy(dev->dev_addr, mac_addr->sa_data, dev->addr_len);

	mutex_lock(&ehea_bcmc_regs.lock);

	/* Deregister old MAC in pHYP */
	ret = ehea_broadcast_reg_helper(port, H_DEREG_BCMC);
	if (ret)
		goto out_upregs;

	port->mac_addr = cb0->port_mac_addr << 16;

	/* Register new MAC in pHYP */
	ret = ehea_broadcast_reg_helper(port, H_REG_BCMC);
	if (ret)
		goto out_upregs;

	ret = 0;

out_upregs:
	ehea_update_bcmc_registrations();
	mutex_unlock(&ehea_bcmc_regs.lock);
out_free:
	kfree(cb0);
out:
	return ret;
}

static void ehea_promiscuous_error(u64 hret, int enable)
{
	if (hret == H_AUTHORITY)
		ehea_info("Hypervisor denied %sabling promiscuous mode",
			  enable == 1 ? "en" : "dis");
	else
		ehea_error("failed %sabling promiscuous mode",
			   enable == 1 ? "en" : "dis");
}

static void ehea_promiscuous(struct net_device *dev, int enable)
{
	struct ehea_port *port = netdev_priv(dev);
	struct hcp_ehea_port_cb7 *cb7;
	u64 hret;

	if ((enable && port->promisc) || (!enable && !port->promisc))
		return;

	cb7 = kzalloc(PAGE_SIZE, GFP_ATOMIC);
	if (!cb7) {
		ehea_error("no mem for cb7");
		goto out;
	}

	/* Modify Pxs_DUCQPN in CB7 */
	cb7->def_uc_qpn = enable == 1 ? port->port_res[0].qp->fw_handle : 0;

	hret = ehea_h_modify_ehea_port(port->adapter->handle,
				       port->logical_port_id,
				       H_PORT_CB7, H_PORT_CB7_DUCQPN, cb7);
	if (hret) {
		ehea_promiscuous_error(hret, enable);
		goto out;
	}

	port->promisc = enable;
out:
	kfree(cb7);
	return;
}

static u64 ehea_multicast_reg_helper(struct ehea_port *port, u64 mc_mac_addr,
				     u32 hcallid)
{
	u64 hret;
	u8 reg_type;

	reg_type = EHEA_BCMC_SCOPE_ALL | EHEA_BCMC_MULTICAST
		 | EHEA_BCMC_UNTAGGED;

	hret = ehea_h_reg_dereg_bcmc(port->adapter->handle,
				     port->logical_port_id,
				     reg_type, mc_mac_addr, 0, hcallid);
	if (hret)
		goto out;

	reg_type = EHEA_BCMC_SCOPE_ALL | EHEA_BCMC_MULTICAST
		 | EHEA_BCMC_VLANID_ALL;

	hret = ehea_h_reg_dereg_bcmc(port->adapter->handle,
				     port->logical_port_id,
				     reg_type, mc_mac_addr, 0, hcallid);
out:
	return hret;
}

static int ehea_drop_multicast_list(struct net_device *dev)
{
	struct ehea_port *port = netdev_priv(dev);
	struct ehea_mc_list *mc_entry = port->mc_list;
	struct list_head *pos;
	struct list_head *temp;
	int ret = 0;
	u64 hret;

	list_for_each_safe(pos, temp, &(port->mc_list->list)) {
		mc_entry = list_entry(pos, struct ehea_mc_list, list);

		hret = ehea_multicast_reg_helper(port, mc_entry->macaddr,
						 H_DEREG_BCMC);
		if (hret) {
			ehea_error("failed deregistering mcast MAC");
			ret = -EIO;
		}

		list_del(pos);
		kfree(mc_entry);
	}
	return ret;
}

static void ehea_allmulti(struct net_device *dev, int enable)
{
	struct ehea_port *port = netdev_priv(dev);
	u64 hret;

	if (!port->allmulti) {
		if (enable) {
			/* Enable ALLMULTI */
			ehea_drop_multicast_list(dev);
			hret = ehea_multicast_reg_helper(port, 0, H_REG_BCMC);
			if (!hret)
				port->allmulti = 1;
			else
				ehea_error("failed enabling IFF_ALLMULTI");
		}
	} else
		if (!enable) {
			/* Disable ALLMULTI */
			hret = ehea_multicast_reg_helper(port, 0, H_DEREG_BCMC);
			if (!hret)
				port->allmulti = 0;
			else
				ehea_error("failed disabling IFF_ALLMULTI");
		}
}

static void ehea_add_multicast_entry(struct ehea_port *port, u8 *mc_mac_addr)
{
	struct ehea_mc_list *ehea_mcl_entry;
	u64 hret;

	ehea_mcl_entry = kzalloc(sizeof(*ehea_mcl_entry), GFP_ATOMIC);
	if (!ehea_mcl_entry) {
		ehea_error("no mem for mcl_entry");
		return;
	}

	INIT_LIST_HEAD(&ehea_mcl_entry->list);

	memcpy(&ehea_mcl_entry->macaddr, mc_mac_addr, ETH_ALEN);

	hret = ehea_multicast_reg_helper(port, ehea_mcl_entry->macaddr,
					 H_REG_BCMC);
	if (!hret)
		list_add(&ehea_mcl_entry->list, &port->mc_list->list);
	else {
		ehea_error("failed registering mcast MAC");
		kfree(ehea_mcl_entry);
	}
}

static void ehea_set_multicast_list(struct net_device *dev)
{
	struct ehea_port *port = netdev_priv(dev);
	struct dev_mc_list *k_mcl_entry;
	int ret, i;

	if (dev->flags & IFF_PROMISC) {
		ehea_promiscuous(dev, 1);
		return;
	}
	ehea_promiscuous(dev, 0);

	mutex_lock(&ehea_bcmc_regs.lock);

	if (dev->flags & IFF_ALLMULTI) {
		ehea_allmulti(dev, 1);
		goto out;
	}
	ehea_allmulti(dev, 0);

	if (dev->mc_count) {
		ret = ehea_drop_multicast_list(dev);
		if (ret) {
			/* Dropping the current multicast list failed.
			 * Enabling ALL_MULTI is the best we can do.
			 */
			ehea_allmulti(dev, 1);
		}

		if (dev->mc_count > port->adapter->max_mc_mac) {
			ehea_info("Mcast registration limit reached (0x%lx). "
				  "Use ALLMULTI!",
				  port->adapter->max_mc_mac);
			goto out;
		}

		for (i = 0, k_mcl_entry = dev->mc_list; i < dev->mc_count; i++,
			     k_mcl_entry = k_mcl_entry->next)
			ehea_add_multicast_entry(port, k_mcl_entry->dmi_addr);

	}
out:
	ehea_update_bcmc_registrations();
	mutex_unlock(&ehea_bcmc_regs.lock);
	return;
}

static int ehea_change_mtu(struct net_device *dev, int new_mtu)
{
	if ((new_mtu < 68) || (new_mtu > EHEA_MAX_PACKET_SIZE))
		return -EINVAL;
	dev->mtu = new_mtu;
	return 0;
}

static void ehea_xmit2(struct sk_buff *skb, struct net_device *dev,
		       struct ehea_swqe *swqe, u32 lkey)
{
	if (skb->protocol == htons(ETH_P_IP)) {
		const struct iphdr *iph = ip_hdr(skb);

		/* IPv4 */
		swqe->tx_control |= EHEA_SWQE_CRC
				 | EHEA_SWQE_IP_CHECKSUM
				 | EHEA_SWQE_TCP_CHECKSUM
				 | EHEA_SWQE_IMM_DATA_PRESENT
				 | EHEA_SWQE_DESCRIPTORS_PRESENT;

		write_ip_start_end(swqe, skb);

		if (iph->protocol == IPPROTO_UDP) {
			if ((iph->frag_off & IP_MF)
			    || (iph->frag_off & IP_OFFSET))
				/* IP fragment, so don't change cs */
				swqe->tx_control &= ~EHEA_SWQE_TCP_CHECKSUM;
			else
				write_udp_offset_end(swqe, skb);
		} else if (iph->protocol == IPPROTO_TCP) {
			write_tcp_offset_end(swqe, skb);
		}

		/* icmp (big data) and ip segmentation packets (all other ip
		   packets) do not require any special handling */

	} else {
		/* Other Ethernet Protocol */
		swqe->tx_control |= EHEA_SWQE_CRC
				 | EHEA_SWQE_IMM_DATA_PRESENT
				 | EHEA_SWQE_DESCRIPTORS_PRESENT;
	}

	write_swqe2_data(skb, dev, swqe, lkey);
}

static void ehea_xmit3(struct sk_buff *skb, struct net_device *dev,
		       struct ehea_swqe *swqe)
{
	int nfrags = skb_shinfo(skb)->nr_frags;
	u8 *imm_data = &swqe->u.immdata_nodesc.immediate_data[0];
	skb_frag_t *frag;
	int i;

	if (skb->protocol == htons(ETH_P_IP)) {
		const struct iphdr *iph = ip_hdr(skb);

		/* IPv4 */
		write_ip_start_end(swqe, skb);

		if (iph->protocol == IPPROTO_TCP) {
			swqe->tx_control |= EHEA_SWQE_CRC
					 | EHEA_SWQE_IP_CHECKSUM
					 | EHEA_SWQE_TCP_CHECKSUM
					 | EHEA_SWQE_IMM_DATA_PRESENT;

			write_tcp_offset_end(swqe, skb);

		} else if (iph->protocol == IPPROTO_UDP) {
			if ((iph->frag_off & IP_MF)
			    || (iph->frag_off & IP_OFFSET))
				/* IP fragment, so don't change cs */
				swqe->tx_control |= EHEA_SWQE_CRC
						 | EHEA_SWQE_IMM_DATA_PRESENT;
			else {
				swqe->tx_control |= EHEA_SWQE_CRC
						 | EHEA_SWQE_IP_CHECKSUM
						 | EHEA_SWQE_TCP_CHECKSUM
						 | EHEA_SWQE_IMM_DATA_PRESENT;

				write_udp_offset_end(swqe, skb);
			}
		} else {
			/* icmp (big data) and
			   ip segmentation packets (all other ip packets) */
			swqe->tx_control |= EHEA_SWQE_CRC
					 | EHEA_SWQE_IP_CHECKSUM
					 | EHEA_SWQE_IMM_DATA_PRESENT;
		}
	} else {
		/* Other Ethernet Protocol */
		swqe->tx_control |= EHEA_SWQE_CRC | EHEA_SWQE_IMM_DATA_PRESENT;
	}
	/* copy (immediate) data */
	if (nfrags == 0) {
		/* data is in a single piece */
		skb_copy_from_linear_data(skb, imm_data, skb->len);
	} else {
		/* first copy data from the skb->data buffer ... */
		skb_copy_from_linear_data(skb, imm_data,
					  skb->len - skb->data_len);
		imm_data += skb->len - skb->data_len;

		/* ... then copy data from the fragments */
		for (i = 0; i < nfrags; i++) {
			frag = &skb_shinfo(skb)->frags[i];
			memcpy(imm_data,
			       page_address(frag->page) + frag->page_offset,
			       frag->size);
			imm_data += frag->size;
		}
	}
	swqe->immediate_data_length = skb->len;
	dev_kfree_skb(skb);
}

static inline int ehea_hash_skb(struct sk_buff *skb, int num_qps)
{
	struct tcphdr *tcp;
	u32 tmp;

	if ((skb->protocol == htons(ETH_P_IP)) &&
	    (ip_hdr(skb)->protocol == IPPROTO_TCP)) {
		tcp = (struct tcphdr *)(skb_network_header(skb) +
					(ip_hdr(skb)->ihl * 4));
		tmp = (tcp->source + (tcp->dest << 16)) % 31;
		tmp += ip_hdr(skb)->daddr % 31;
		return tmp % num_qps;
	} else
		return 0;
}

static int ehea_start_xmit(struct sk_buff *skb, struct net_device *dev)
{
	struct ehea_port *port = netdev_priv(dev);
	struct ehea_swqe *swqe;
	unsigned long flags;
	u32 lkey;
	int swqe_index;
	struct ehea_port_res *pr;

	pr = &port->port_res[ehea_hash_skb(skb, port->num_tx_qps)];

	if (!spin_trylock(&pr->xmit_lock))
		return NETDEV_TX_BUSY;

	if (pr->queue_stopped) {
		spin_unlock(&pr->xmit_lock);
		return NETDEV_TX_BUSY;
	}

	swqe = ehea_get_swqe(pr->qp, &swqe_index);
	memset(swqe, 0, SWQE_HEADER_SIZE);
	atomic_dec(&pr->swqe_avail);

	if (skb->len <= SWQE3_MAX_IMM) {
		u32 sig_iv = port->sig_comp_iv;
		u32 swqe_num = pr->swqe_id_counter;
		ehea_xmit3(skb, dev, swqe);
		swqe->wr_id = EHEA_BMASK_SET(EHEA_WR_ID_TYPE, EHEA_SWQE3_TYPE)
			| EHEA_BMASK_SET(EHEA_WR_ID_COUNT, swqe_num);
		if (pr->swqe_ll_count >= (sig_iv - 1)) {
			swqe->wr_id |= EHEA_BMASK_SET(EHEA_WR_ID_REFILL,
						      sig_iv);
			swqe->tx_control |= EHEA_SWQE_SIGNALLED_COMPLETION;
			pr->swqe_ll_count = 0;
		} else
			pr->swqe_ll_count += 1;
	} else {
		swqe->wr_id =
			EHEA_BMASK_SET(EHEA_WR_ID_TYPE, EHEA_SWQE2_TYPE)
		      | EHEA_BMASK_SET(EHEA_WR_ID_COUNT, pr->swqe_id_counter)
		      | EHEA_BMASK_SET(EHEA_WR_ID_REFILL, 1)
		      | EHEA_BMASK_SET(EHEA_WR_ID_INDEX, pr->sq_skba.index);
		pr->sq_skba.arr[pr->sq_skba.index] = skb;

		pr->sq_skba.index++;
		pr->sq_skba.index &= (pr->sq_skba.len - 1);

		lkey = pr->send_mr.lkey;
		ehea_xmit2(skb, dev, swqe, lkey);
		swqe->tx_control |= EHEA_SWQE_SIGNALLED_COMPLETION;
	}
	pr->swqe_id_counter += 1;

	if (port->vgrp && vlan_tx_tag_present(skb)) {
		swqe->tx_control |= EHEA_SWQE_VLAN_INSERT;
		swqe->vlan_tag = vlan_tx_tag_get(skb);
	}

	if (netif_msg_tx_queued(port)) {
		ehea_info("post swqe on QP %d", pr->qp->init_attr.qp_nr);
		ehea_dump(swqe, 512, "swqe");
	}

	if (unlikely(test_bit(__EHEA_STOP_XFER, &ehea_driver_flags))) {
		netif_stop_queue(dev);
		swqe->tx_control |= EHEA_SWQE_PURGE;
	}

	ehea_post_swqe(pr->qp, swqe);
	pr->tx_packets++;

	if (unlikely(atomic_read(&pr->swqe_avail) <= 1)) {
		spin_lock_irqsave(&pr->netif_queue, flags);
		if (unlikely(atomic_read(&pr->swqe_avail) <= 1)) {
			pr->p_stats.queue_stopped++;
			netif_stop_queue(dev);
			pr->queue_stopped = 1;
		}
		spin_unlock_irqrestore(&pr->netif_queue, flags);
	}
	dev->trans_start = jiffies;
	spin_unlock(&pr->xmit_lock);

	return NETDEV_TX_OK;
}

static void ehea_vlan_rx_register(struct net_device *dev,
				  struct vlan_group *grp)
{
	struct ehea_port *port = netdev_priv(dev);
	struct ehea_adapter *adapter = port->adapter;
	struct hcp_ehea_port_cb1 *cb1;
	u64 hret;

	port->vgrp = grp;

	cb1 = kzalloc(PAGE_SIZE, GFP_KERNEL);
	if (!cb1) {
		ehea_error("no mem for cb1");
		goto out;
	}

	memset(cb1->vlan_filter, 0, sizeof(cb1->vlan_filter));

	hret = ehea_h_modify_ehea_port(adapter->handle, port->logical_port_id,
				       H_PORT_CB1, H_PORT_CB1_ALL, cb1);
	if (hret != H_SUCCESS)
		ehea_error("modify_ehea_port failed");

	kfree(cb1);
out:
	return;
}

static void ehea_vlan_rx_add_vid(struct net_device *dev, unsigned short vid)
{
	struct ehea_port *port = netdev_priv(dev);
	struct ehea_adapter *adapter = port->adapter;
	struct hcp_ehea_port_cb1 *cb1;
	int index;
	u64 hret;

	cb1 = kzalloc(PAGE_SIZE, GFP_KERNEL);
	if (!cb1) {
		ehea_error("no mem for cb1");
		goto out;
	}

	hret = ehea_h_query_ehea_port(adapter->handle, port->logical_port_id,
				      H_PORT_CB1, H_PORT_CB1_ALL, cb1);
	if (hret != H_SUCCESS) {
		ehea_error("query_ehea_port failed");
		goto out;
	}

	index = (vid / 64);
	cb1->vlan_filter[index] |= ((u64)(0x8000000000000000 >> (vid & 0x3F)));

	hret = ehea_h_modify_ehea_port(adapter->handle, port->logical_port_id,
				       H_PORT_CB1, H_PORT_CB1_ALL, cb1);
	if (hret != H_SUCCESS)
		ehea_error("modify_ehea_port failed");
out:
	kfree(cb1);
	return;
}

static void ehea_vlan_rx_kill_vid(struct net_device *dev, unsigned short vid)
{
	struct ehea_port *port = netdev_priv(dev);
	struct ehea_adapter *adapter = port->adapter;
	struct hcp_ehea_port_cb1 *cb1;
	int index;
	u64 hret;

	vlan_group_set_device(port->vgrp, vid, NULL);

	cb1 = kzalloc(PAGE_SIZE, GFP_KERNEL);
	if (!cb1) {
		ehea_error("no mem for cb1");
		goto out;
	}

	hret = ehea_h_query_ehea_port(adapter->handle, port->logical_port_id,
				      H_PORT_CB1, H_PORT_CB1_ALL, cb1);
	if (hret != H_SUCCESS) {
		ehea_error("query_ehea_port failed");
		goto out;
	}

	index = (vid / 64);
	cb1->vlan_filter[index] &= ~((u64)(0x8000000000000000 >> (vid & 0x3F)));

	hret = ehea_h_modify_ehea_port(adapter->handle, port->logical_port_id,
				       H_PORT_CB1, H_PORT_CB1_ALL, cb1);
	if (hret != H_SUCCESS)
		ehea_error("modify_ehea_port failed");
out:
	kfree(cb1);
	return;
}

int ehea_activate_qp(struct ehea_adapter *adapter, struct ehea_qp *qp)
{
	int ret = -EIO;
	u64 hret;
	u16 dummy16 = 0;
	u64 dummy64 = 0;
	struct hcp_modify_qp_cb0 *cb0;

	cb0 = kzalloc(PAGE_SIZE, GFP_KERNEL);
	if (!cb0) {
		ret = -ENOMEM;
		goto out;
	}

	hret = ehea_h_query_ehea_qp(adapter->handle, 0, qp->fw_handle,
				    EHEA_BMASK_SET(H_QPCB0_ALL, 0xFFFF), cb0);
	if (hret != H_SUCCESS) {
		ehea_error("query_ehea_qp failed (1)");
		goto out;
	}

	cb0->qp_ctl_reg = H_QP_CR_STATE_INITIALIZED;
	hret = ehea_h_modify_ehea_qp(adapter->handle, 0, qp->fw_handle,
				     EHEA_BMASK_SET(H_QPCB0_QP_CTL_REG, 1), cb0,
				     &dummy64, &dummy64, &dummy16, &dummy16);
	if (hret != H_SUCCESS) {
		ehea_error("modify_ehea_qp failed (1)");
		goto out;
	}

	hret = ehea_h_query_ehea_qp(adapter->handle, 0, qp->fw_handle,
				    EHEA_BMASK_SET(H_QPCB0_ALL, 0xFFFF), cb0);
	if (hret != H_SUCCESS) {
		ehea_error("query_ehea_qp failed (2)");
		goto out;
	}

	cb0->qp_ctl_reg = H_QP_CR_ENABLED | H_QP_CR_STATE_INITIALIZED;
	hret = ehea_h_modify_ehea_qp(adapter->handle, 0, qp->fw_handle,
				     EHEA_BMASK_SET(H_QPCB0_QP_CTL_REG, 1), cb0,
				     &dummy64, &dummy64, &dummy16, &dummy16);
	if (hret != H_SUCCESS) {
		ehea_error("modify_ehea_qp failed (2)");
		goto out;
	}

	hret = ehea_h_query_ehea_qp(adapter->handle, 0, qp->fw_handle,
				    EHEA_BMASK_SET(H_QPCB0_ALL, 0xFFFF), cb0);
	if (hret != H_SUCCESS) {
		ehea_error("query_ehea_qp failed (3)");
		goto out;
	}

	cb0->qp_ctl_reg = H_QP_CR_ENABLED | H_QP_CR_STATE_RDY2SND;
	hret = ehea_h_modify_ehea_qp(adapter->handle, 0, qp->fw_handle,
				     EHEA_BMASK_SET(H_QPCB0_QP_CTL_REG, 1), cb0,
				     &dummy64, &dummy64, &dummy16, &dummy16);
	if (hret != H_SUCCESS) {
		ehea_error("modify_ehea_qp failed (3)");
		goto out;
	}

	hret = ehea_h_query_ehea_qp(adapter->handle, 0, qp->fw_handle,
				    EHEA_BMASK_SET(H_QPCB0_ALL, 0xFFFF), cb0);
	if (hret != H_SUCCESS) {
		ehea_error("query_ehea_qp failed (4)");
		goto out;
	}

	ret = 0;
out:
	kfree(cb0);
	return ret;
}

static int ehea_port_res_setup(struct ehea_port *port, int def_qps,
			       int add_tx_qps)
{
	int ret, i;
	struct port_res_cfg pr_cfg, pr_cfg_small_rx;
	enum ehea_eq_type eq_type = EHEA_EQ;

	port->qp_eq = ehea_create_eq(port->adapter, eq_type,
				   EHEA_MAX_ENTRIES_EQ, 1);
	if (!port->qp_eq) {
		ret = -EINVAL;
		ehea_error("ehea_create_eq failed (qp_eq)");
		goto out_kill_eq;
	}

	pr_cfg.max_entries_rcq = rq1_entries + rq2_entries + rq3_entries;
	pr_cfg.max_entries_scq = sq_entries * 2;
	pr_cfg.max_entries_sq = sq_entries;
	pr_cfg.max_entries_rq1 = rq1_entries;
	pr_cfg.max_entries_rq2 = rq2_entries;
	pr_cfg.max_entries_rq3 = rq3_entries;

	pr_cfg_small_rx.max_entries_rcq = 1;
	pr_cfg_small_rx.max_entries_scq = sq_entries;
	pr_cfg_small_rx.max_entries_sq = sq_entries;
	pr_cfg_small_rx.max_entries_rq1 = 1;
	pr_cfg_small_rx.max_entries_rq2 = 1;
	pr_cfg_small_rx.max_entries_rq3 = 1;

	for (i = 0; i < def_qps; i++) {
		ret = ehea_init_port_res(port, &port->port_res[i], &pr_cfg, i);
		if (ret)
			goto out_clean_pr;
	}
	for (i = def_qps; i < def_qps + add_tx_qps; i++) {
		ret = ehea_init_port_res(port, &port->port_res[i],
					 &pr_cfg_small_rx, i);
		if (ret)
			goto out_clean_pr;
	}

	return 0;

out_clean_pr:
	while (--i >= 0)
		ehea_clean_portres(port, &port->port_res[i]);

out_kill_eq:
	ehea_destroy_eq(port->qp_eq);
	return ret;
}

static int ehea_clean_all_portres(struct ehea_port *port)
{
	int ret = 0;
	int i;

	for (i = 0; i < port->num_def_qps + port->num_add_tx_qps; i++)
		ret |= ehea_clean_portres(port, &port->port_res[i]);

	ret |= ehea_destroy_eq(port->qp_eq);

	return ret;
}

static void ehea_remove_adapter_mr(struct ehea_adapter *adapter)
{
	if (adapter->active_ports)
		return;

	ehea_rem_mr(&adapter->mr);
}

static int ehea_add_adapter_mr(struct ehea_adapter *adapter)
{
	if (adapter->active_ports)
		return 0;

	return ehea_reg_kernel_mr(adapter, &adapter->mr);
}

static int ehea_up(struct net_device *dev)
{
	int ret, i;
	struct ehea_port *port = netdev_priv(dev);

	if (port->state == EHEA_PORT_UP)
		return 0;

	mutex_lock(&ehea_fw_handles.lock);

	ret = ehea_port_res_setup(port, port->num_def_qps,
				  port->num_add_tx_qps);
	if (ret) {
		ehea_error("port_res_failed");
		goto out;
	}

	/* Set default QP for this port */
	ret = ehea_configure_port(port);
	if (ret) {
		ehea_error("ehea_configure_port failed. ret:%d", ret);
		goto out_clean_pr;
	}

	ret = ehea_reg_interrupts(dev);
	if (ret) {
		ehea_error("reg_interrupts failed. ret:%d", ret);
		goto out_clean_pr;
	}

	for (i = 0; i < port->num_def_qps + port->num_add_tx_qps; i++) {
		ret = ehea_activate_qp(port->adapter, port->port_res[i].qp);
		if (ret) {
			ehea_error("activate_qp failed");
			goto out_free_irqs;
		}
	}

	for (i = 0; i < port->num_def_qps; i++) {
		ret = ehea_fill_port_res(&port->port_res[i]);
		if (ret) {
			ehea_error("out_free_irqs");
			goto out_free_irqs;
		}
	}

	mutex_lock(&ehea_bcmc_regs.lock);

	ret = ehea_broadcast_reg_helper(port, H_REG_BCMC);
	if (ret) {
		ret = -EIO;
		goto out_free_irqs;
	}

	port->state = EHEA_PORT_UP;

	ret = 0;
	goto out;

out_free_irqs:
	ehea_free_interrupts(dev);

out_clean_pr:
	ehea_clean_all_portres(port);
out:
	if (ret)
		ehea_info("Failed starting %s. ret=%i", dev->name, ret);

	ehea_update_bcmc_registrations();
	mutex_unlock(&ehea_bcmc_regs.lock);

	ehea_update_firmware_handles();
	mutex_unlock(&ehea_fw_handles.lock);

	return ret;
}

static void port_napi_disable(struct ehea_port *port)
{
	int i;

	for (i = 0; i < port->num_def_qps + port->num_add_tx_qps; i++)
		napi_disable(&port->port_res[i].napi);
}

static void port_napi_enable(struct ehea_port *port)
{
	int i;

	for (i = 0; i < port->num_def_qps + port->num_add_tx_qps; i++)
		napi_enable(&port->port_res[i].napi);
}

static int ehea_open(struct net_device *dev)
{
	int ret;
	struct ehea_port *port = netdev_priv(dev);

	mutex_lock(&port->port_lock);

	if (netif_msg_ifup(port))
		ehea_info("enabling port %s", dev->name);

	ret = ehea_up(dev);
	if (!ret) {
		port_napi_enable(port);
		netif_start_queue(dev);
	}

	mutex_unlock(&port->port_lock);

	return ret;
}

static int ehea_down(struct net_device *dev)
{
	int ret;
	struct ehea_port *port = netdev_priv(dev);

	if (port->state == EHEA_PORT_DOWN)
		return 0;

	mutex_lock(&ehea_fw_handles.lock);

	mutex_lock(&ehea_bcmc_regs.lock);
	ehea_drop_multicast_list(dev);
	ehea_broadcast_reg_helper(port, H_DEREG_BCMC);

	ehea_free_interrupts(dev);

	port->state = EHEA_PORT_DOWN;

	ehea_update_bcmc_registrations();
	mutex_unlock(&ehea_bcmc_regs.lock);

	ret = ehea_clean_all_portres(port);
	if (ret)
		ehea_info("Failed freeing resources for %s. ret=%i",
			  dev->name, ret);

	ehea_update_firmware_handles();
	mutex_unlock(&ehea_fw_handles.lock);

	return ret;
}

static int ehea_stop(struct net_device *dev)
{
	int ret;
	struct ehea_port *port = netdev_priv(dev);

	if (netif_msg_ifdown(port))
		ehea_info("disabling port %s", dev->name);

	flush_scheduled_work();
	mutex_lock(&port->port_lock);
	netif_stop_queue(dev);
	port_napi_disable(port);
	ret = ehea_down(dev);
	mutex_unlock(&port->port_lock);
	return ret;
}

void ehea_purge_sq(struct ehea_qp *orig_qp)
{
	struct ehea_qp qp = *orig_qp;
	struct ehea_qp_init_attr *init_attr = &qp.init_attr;
	struct ehea_swqe *swqe;
	int wqe_index;
	int i;

	for (i = 0; i < init_attr->act_nr_send_wqes; i++) {
		swqe = ehea_get_swqe(&qp, &wqe_index);
		swqe->tx_control |= EHEA_SWQE_PURGE;
	}
}

void ehea_flush_sq(struct ehea_port *port)
{
	int i;

	for (i = 0; i < port->num_def_qps + port->num_add_tx_qps; i++) {
		struct ehea_port_res *pr = &port->port_res[i];
		int swqe_max = pr->sq_skba_size - 2 - pr->swqe_ll_count;
		int k = 0;
		while (atomic_read(&pr->swqe_avail) < swqe_max) {
			msleep(5);
			if (++k == 20)
				break;
		}
	}
}

int ehea_stop_qps(struct net_device *dev)
{
	struct ehea_port *port = netdev_priv(dev);
	struct ehea_adapter *adapter = port->adapter;
	struct hcp_modify_qp_cb0 *cb0;
	int ret = -EIO;
	int dret;
	int i;
	u64 hret;
	u64 dummy64 = 0;
	u16 dummy16 = 0;

	cb0 = kzalloc(PAGE_SIZE, GFP_KERNEL);
	if (!cb0) {
		ret = -ENOMEM;
		goto out;
	}

	for (i = 0; i < (port->num_def_qps + port->num_add_tx_qps); i++) {
		struct ehea_port_res *pr =  &port->port_res[i];
		struct ehea_qp *qp = pr->qp;

		/* Purge send queue */
		ehea_purge_sq(qp);

		/* Disable queue pair */
		hret = ehea_h_query_ehea_qp(adapter->handle, 0, qp->fw_handle,
					    EHEA_BMASK_SET(H_QPCB0_ALL, 0xFFFF),
					    cb0);
		if (hret != H_SUCCESS) {
			ehea_error("query_ehea_qp failed (1)");
			goto out;
		}

		cb0->qp_ctl_reg = (cb0->qp_ctl_reg & H_QP_CR_RES_STATE) << 8;
		cb0->qp_ctl_reg &= ~H_QP_CR_ENABLED;

		hret = ehea_h_modify_ehea_qp(adapter->handle, 0, qp->fw_handle,
					     EHEA_BMASK_SET(H_QPCB0_QP_CTL_REG,
							    1), cb0, &dummy64,
					     &dummy64, &dummy16, &dummy16);
		if (hret != H_SUCCESS) {
			ehea_error("modify_ehea_qp failed (1)");
			goto out;
		}

		hret = ehea_h_query_ehea_qp(adapter->handle, 0, qp->fw_handle,
					    EHEA_BMASK_SET(H_QPCB0_ALL, 0xFFFF),
					    cb0);
		if (hret != H_SUCCESS) {
			ehea_error("query_ehea_qp failed (2)");
			goto out;
		}

		/* deregister shared memory regions */
		dret = ehea_rem_smrs(pr);
		if (dret) {
			ehea_error("unreg shared memory region failed");
			goto out;
		}
	}

	ret = 0;
out:
	kfree(cb0);

	return ret;
}

void ehea_update_rqs(struct ehea_qp *orig_qp, struct ehea_port_res *pr)
{
	struct ehea_qp qp = *orig_qp;
	struct ehea_qp_init_attr *init_attr = &qp.init_attr;
	struct ehea_rwqe *rwqe;
	struct sk_buff **skba_rq2 = pr->rq2_skba.arr;
	struct sk_buff **skba_rq3 = pr->rq3_skba.arr;
	struct sk_buff *skb;
	u32 lkey = pr->recv_mr.lkey;


	int i;
	int index;

	for (i = 0; i < init_attr->act_nr_rwqes_rq2 + 1; i++) {
		rwqe = ehea_get_next_rwqe(&qp, 2);
		rwqe->sg_list[0].l_key = lkey;
		index = EHEA_BMASK_GET(EHEA_WR_ID_INDEX, rwqe->wr_id);
		skb = skba_rq2[index];
		if (skb)
			rwqe->sg_list[0].vaddr = ehea_map_vaddr(skb->data);
	}

	for (i = 0; i < init_attr->act_nr_rwqes_rq3 + 1; i++) {
		rwqe = ehea_get_next_rwqe(&qp, 3);
		rwqe->sg_list[0].l_key = lkey;
		index = EHEA_BMASK_GET(EHEA_WR_ID_INDEX, rwqe->wr_id);
		skb = skba_rq3[index];
		if (skb)
			rwqe->sg_list[0].vaddr = ehea_map_vaddr(skb->data);
	}
}

int ehea_restart_qps(struct net_device *dev)
{
	struct ehea_port *port = netdev_priv(dev);
	struct ehea_adapter *adapter = port->adapter;
	int ret = 0;
	int i;

	struct hcp_modify_qp_cb0 *cb0;
	u64 hret;
	u64 dummy64 = 0;
	u16 dummy16 = 0;

	cb0 = kzalloc(PAGE_SIZE, GFP_KERNEL);
	if (!cb0) {
		ret = -ENOMEM;
		goto out;
	}

	for (i = 0; i < (port->num_def_qps + port->num_add_tx_qps); i++) {
		struct ehea_port_res *pr =  &port->port_res[i];
		struct ehea_qp *qp = pr->qp;

		ret = ehea_gen_smrs(pr);
		if (ret) {
			ehea_error("creation of shared memory regions failed");
			goto out;
		}

		ehea_update_rqs(qp, pr);

		/* Enable queue pair */
		hret = ehea_h_query_ehea_qp(adapter->handle, 0, qp->fw_handle,
					    EHEA_BMASK_SET(H_QPCB0_ALL, 0xFFFF),
					    cb0);
		if (hret != H_SUCCESS) {
			ehea_error("query_ehea_qp failed (1)");
			goto out;
		}

		cb0->qp_ctl_reg = (cb0->qp_ctl_reg & H_QP_CR_RES_STATE) << 8;
		cb0->qp_ctl_reg |= H_QP_CR_ENABLED;

		hret = ehea_h_modify_ehea_qp(adapter->handle, 0, qp->fw_handle,
					     EHEA_BMASK_SET(H_QPCB0_QP_CTL_REG,
							    1), cb0, &dummy64,
					     &dummy64, &dummy16, &dummy16);
		if (hret != H_SUCCESS) {
			ehea_error("modify_ehea_qp failed (1)");
			goto out;
		}

		hret = ehea_h_query_ehea_qp(adapter->handle, 0, qp->fw_handle,
					    EHEA_BMASK_SET(H_QPCB0_ALL, 0xFFFF),
					    cb0);
		if (hret != H_SUCCESS) {
			ehea_error("query_ehea_qp failed (2)");
			goto out;
		}

		/* refill entire queue */
		ehea_refill_rq1(pr, pr->rq1_skba.index, 0);
		ehea_refill_rq2(pr, 0);
		ehea_refill_rq3(pr, 0);
	}
out:
	kfree(cb0);

	return ret;
}

static void ehea_reset_port(struct work_struct *work)
{
	int ret;
	struct ehea_port *port =
		container_of(work, struct ehea_port, reset_task);
	struct net_device *dev = port->netdev;

	port->resets++;
	mutex_lock(&port->port_lock);
	netif_stop_queue(dev);

	port_napi_disable(port);

	ehea_down(dev);

	ret = ehea_up(dev);
	if (ret)
		goto out;

	ehea_set_multicast_list(dev);

	if (netif_msg_timer(port))
		ehea_info("Device %s resetted successfully", dev->name);

	port_napi_enable(port);

	netif_wake_queue(dev);
out:
	mutex_unlock(&port->port_lock);
	return;
}

static void ehea_rereg_mrs(struct work_struct *work)
{
	int ret, i;
	struct ehea_adapter *adapter;

	mutex_lock(&dlpar_mem_lock);
	ehea_info("LPAR memory enlarged - re-initializing driver");

	list_for_each_entry(adapter, &adapter_list, list)
		if (adapter->active_ports) {
			/* Shutdown all ports */
			for (i = 0; i < EHEA_MAX_PORTS; i++) {
				struct ehea_port *port = adapter->port[i];
				struct net_device *dev;

				if (!port)
					continue;

<<<<<<< HEAD
				dev = port->netdev;

				if (dev->flags & IFF_UP) {
					mutex_lock(&port->port_lock);
					netif_stop_queue(dev);
					ret = ehea_stop_qps(dev);
					if (ret) {
						mutex_unlock(&port->port_lock);
						goto out;
=======
					if (dev->flags & IFF_UP) {
						down(&port->port_lock);
						netif_stop_queue(dev);
						ehea_flush_sq(port);
						ret = ehea_stop_qps(dev);
						if (ret) {
							up(&port->port_lock);
							goto out;
						}
						port_napi_disable(port);
						up(&port->port_lock);
>>>>>>> 159d8336
					}
					port_napi_disable(port);
					mutex_unlock(&port->port_lock);
				}
			}

			/* Unregister old memory region */
			ret = ehea_rem_mr(&adapter->mr);
			if (ret) {
				ehea_error("unregister MR failed - driver"
					   " inoperable!");
				goto out;
			}
		}

	ehea_destroy_busmap();
	ret = ehea_create_busmap();
	if (ret) {
		ehea_error("creating ehea busmap failed");
		goto out;
	}

	clear_bit(__EHEA_STOP_XFER, &ehea_driver_flags);

	list_for_each_entry(adapter, &adapter_list, list)
		if (adapter->active_ports) {
			/* Register new memory region */
			ret = ehea_reg_kernel_mr(adapter, &adapter->mr);
			if (ret) {
				ehea_error("register MR failed - driver"
					   " inoperable!");
				goto out;
			}

			/* Restart all ports */
			for (i = 0; i < EHEA_MAX_PORTS; i++) {
				struct ehea_port *port = adapter->port[i];

				if (port) {
					struct net_device *dev = port->netdev;

					if (dev->flags & IFF_UP) {
						mutex_lock(&port->port_lock);
						port_napi_enable(port);
						ret = ehea_restart_qps(dev);
						if (!ret)
							netif_wake_queue(dev);
						mutex_unlock(&port->port_lock);
					}
				}
			}
		}
       mutex_unlock(&dlpar_mem_lock);
       ehea_info("re-initializing driver complete");
out:
	return;
}

static void ehea_tx_watchdog(struct net_device *dev)
{
	struct ehea_port *port = netdev_priv(dev);

	if (netif_carrier_ok(dev) &&
	    !test_bit(__EHEA_STOP_XFER, &ehea_driver_flags))
		schedule_work(&port->reset_task);
}

int ehea_sense_adapter_attr(struct ehea_adapter *adapter)
{
	struct hcp_query_ehea *cb;
	u64 hret;
	int ret;

	cb = kzalloc(PAGE_SIZE, GFP_KERNEL);
	if (!cb) {
		ret = -ENOMEM;
		goto out;
	}

	hret = ehea_h_query_ehea(adapter->handle, cb);

	if (hret != H_SUCCESS) {
		ret = -EIO;
		goto out_herr;
	}

	adapter->max_mc_mac = cb->max_mc_mac - 1;
	ret = 0;

out_herr:
	kfree(cb);
out:
	return ret;
}

int ehea_get_jumboframe_status(struct ehea_port *port, int *jumbo)
{
	struct hcp_ehea_port_cb4 *cb4;
	u64 hret;
	int ret = 0;

	*jumbo = 0;

	/* (Try to) enable *jumbo frames */
	cb4 = kzalloc(PAGE_SIZE, GFP_KERNEL);
	if (!cb4) {
		ehea_error("no mem for cb4");
		ret = -ENOMEM;
		goto out;
	} else {
		hret = ehea_h_query_ehea_port(port->adapter->handle,
					      port->logical_port_id,
					      H_PORT_CB4,
					      H_PORT_CB4_JUMBO, cb4);
		if (hret == H_SUCCESS) {
			if (cb4->jumbo_frame)
				*jumbo = 1;
			else {
				cb4->jumbo_frame = 1;
				hret = ehea_h_modify_ehea_port(port->adapter->
							       handle,
							       port->
							       logical_port_id,
							       H_PORT_CB4,
							       H_PORT_CB4_JUMBO,
							       cb4);
				if (hret == H_SUCCESS)
					*jumbo = 1;
			}
		} else
			ret = -EINVAL;

		kfree(cb4);
	}
out:
	return ret;
}

static ssize_t ehea_show_port_id(struct device *dev,
				 struct device_attribute *attr, char *buf)
{
	struct ehea_port *port = container_of(dev, struct ehea_port, ofdev.dev);
	return sprintf(buf, "%d", port->logical_port_id);
}

static DEVICE_ATTR(log_port_id, S_IRUSR | S_IRGRP | S_IROTH, ehea_show_port_id,
		   NULL);

static void __devinit logical_port_release(struct device *dev)
{
	struct ehea_port *port = container_of(dev, struct ehea_port, ofdev.dev);
	of_node_put(port->ofdev.node);
}

static struct device *ehea_register_port(struct ehea_port *port,
					 struct device_node *dn)
{
	int ret;

	port->ofdev.node = of_node_get(dn);
	port->ofdev.dev.parent = &port->adapter->ofdev->dev;
	port->ofdev.dev.bus = &ibmebus_bus_type;

	sprintf(port->ofdev.dev.bus_id, "port%d", port_name_cnt++);
	port->ofdev.dev.release = logical_port_release;

	ret = of_device_register(&port->ofdev);
	if (ret) {
		ehea_error("failed to register device. ret=%d", ret);
		goto out;
	}

	ret = device_create_file(&port->ofdev.dev, &dev_attr_log_port_id);
	if (ret) {
		ehea_error("failed to register attributes, ret=%d", ret);
		goto out_unreg_of_dev;
	}

	return &port->ofdev.dev;

out_unreg_of_dev:
	of_device_unregister(&port->ofdev);
out:
	return NULL;
}

static void ehea_unregister_port(struct ehea_port *port)
{
	device_remove_file(&port->ofdev.dev, &dev_attr_log_port_id);
	of_device_unregister(&port->ofdev);
}

struct ehea_port *ehea_setup_single_port(struct ehea_adapter *adapter,
					 u32 logical_port_id,
					 struct device_node *dn)
{
	int ret;
	struct net_device *dev;
	struct ehea_port *port;
	struct device *port_dev;
	int jumbo;

	/* allocate memory for the port structures */
	dev = alloc_etherdev(sizeof(struct ehea_port));

	if (!dev) {
		ehea_error("no mem for net_device");
		ret = -ENOMEM;
		goto out_err;
	}

	port = netdev_priv(dev);

	mutex_init(&port->port_lock);
	port->state = EHEA_PORT_DOWN;
	port->sig_comp_iv = sq_entries / 10;

	port->adapter = adapter;
	port->netdev = dev;
	port->logical_port_id = logical_port_id;

	port->msg_enable = netif_msg_init(msg_level, EHEA_MSG_DEFAULT);

	port->mc_list = kzalloc(sizeof(struct ehea_mc_list), GFP_KERNEL);
	if (!port->mc_list) {
		ret = -ENOMEM;
		goto out_free_ethdev;
	}

	INIT_LIST_HEAD(&port->mc_list->list);

	ret = ehea_sense_port_attr(port);
	if (ret)
		goto out_free_mc_list;

	port_dev = ehea_register_port(port, dn);
	if (!port_dev)
		goto out_free_mc_list;

	SET_NETDEV_DEV(dev, port_dev);

	/* initialize net_device structure */
	memcpy(dev->dev_addr, &port->mac_addr, ETH_ALEN);

	dev->open = ehea_open;
#ifdef CONFIG_NET_POLL_CONTROLLER
	dev->poll_controller = ehea_netpoll;
#endif
	dev->stop = ehea_stop;
	dev->hard_start_xmit = ehea_start_xmit;
	dev->get_stats = ehea_get_stats;
	dev->set_multicast_list = ehea_set_multicast_list;
	dev->set_mac_address = ehea_set_mac_addr;
	dev->change_mtu = ehea_change_mtu;
	dev->vlan_rx_register = ehea_vlan_rx_register;
	dev->vlan_rx_add_vid = ehea_vlan_rx_add_vid;
	dev->vlan_rx_kill_vid = ehea_vlan_rx_kill_vid;
	dev->features = NETIF_F_SG | NETIF_F_FRAGLIST | NETIF_F_TSO
		      | NETIF_F_HIGHDMA | NETIF_F_IP_CSUM | NETIF_F_HW_VLAN_TX
		      | NETIF_F_HW_VLAN_RX | NETIF_F_HW_VLAN_FILTER
		      | NETIF_F_LLTX;
	dev->tx_timeout = &ehea_tx_watchdog;
	dev->watchdog_timeo = EHEA_WATCH_DOG_TIMEOUT;

	INIT_WORK(&port->reset_task, ehea_reset_port);
	ehea_set_ethtool_ops(dev);

	ret = register_netdev(dev);
	if (ret) {
		ehea_error("register_netdev failed. ret=%d", ret);
		goto out_unreg_port;
	}

	port->lro_max_aggr = lro_max_aggr;

	ret = ehea_get_jumboframe_status(port, &jumbo);
	if (ret)
		ehea_error("failed determining jumbo frame status for %s",
			   port->netdev->name);

	ehea_info("%s: Jumbo frames are %sabled", dev->name,
		  jumbo == 1 ? "en" : "dis");

	adapter->active_ports++;

	return port;

out_unreg_port:
	ehea_unregister_port(port);

out_free_mc_list:
	kfree(port->mc_list);

out_free_ethdev:
	free_netdev(dev);

out_err:
	ehea_error("setting up logical port with id=%d failed, ret=%d",
		   logical_port_id, ret);
	return NULL;
}

static void ehea_shutdown_single_port(struct ehea_port *port)
{
	unregister_netdev(port->netdev);
	ehea_unregister_port(port);
	kfree(port->mc_list);
	free_netdev(port->netdev);
	port->adapter->active_ports--;
}

static int ehea_setup_ports(struct ehea_adapter *adapter)
{
	struct device_node *lhea_dn;
	struct device_node *eth_dn = NULL;

	const u32 *dn_log_port_id;
	int i = 0;

	lhea_dn = adapter->ofdev->node;
	while ((eth_dn = of_get_next_child(lhea_dn, eth_dn))) {

		dn_log_port_id = of_get_property(eth_dn, "ibm,hea-port-no",
						 NULL);
		if (!dn_log_port_id) {
			ehea_error("bad device node: eth_dn name=%s",
				   eth_dn->full_name);
			continue;
		}

		if (ehea_add_adapter_mr(adapter)) {
			ehea_error("creating MR failed");
			of_node_put(eth_dn);
			return -EIO;
		}

		adapter->port[i] = ehea_setup_single_port(adapter,
							  *dn_log_port_id,
							  eth_dn);
		if (adapter->port[i])
			ehea_info("%s -> logical port id #%d",
				  adapter->port[i]->netdev->name,
				  *dn_log_port_id);
		else
			ehea_remove_adapter_mr(adapter);

		i++;
	};
	return 0;
}

static struct device_node *ehea_get_eth_dn(struct ehea_adapter *adapter,
					   u32 logical_port_id)
{
	struct device_node *lhea_dn;
	struct device_node *eth_dn = NULL;
	const u32 *dn_log_port_id;

	lhea_dn = adapter->ofdev->node;
	while ((eth_dn = of_get_next_child(lhea_dn, eth_dn))) {

		dn_log_port_id = of_get_property(eth_dn, "ibm,hea-port-no",
						 NULL);
		if (dn_log_port_id)
			if (*dn_log_port_id == logical_port_id)
				return eth_dn;
	};

	return NULL;
}

static ssize_t ehea_probe_port(struct device *dev,
			       struct device_attribute *attr,
			       const char *buf, size_t count)
{
	struct ehea_adapter *adapter = dev->driver_data;
	struct ehea_port *port;
	struct device_node *eth_dn = NULL;
	int i;

	u32 logical_port_id;

	sscanf(buf, "%d", &logical_port_id);

	port = ehea_get_port(adapter, logical_port_id);

	if (port) {
		ehea_info("adding port with logical port id=%d failed. port "
			  "already configured as %s.", logical_port_id,
			  port->netdev->name);
		return -EINVAL;
	}

	eth_dn = ehea_get_eth_dn(adapter, logical_port_id);

	if (!eth_dn) {
		ehea_info("no logical port with id %d found", logical_port_id);
		return -EINVAL;
	}

	if (ehea_add_adapter_mr(adapter)) {
		ehea_error("creating MR failed");
		return -EIO;
	}

	port = ehea_setup_single_port(adapter, logical_port_id, eth_dn);

	of_node_put(eth_dn);

	if (port) {
		for (i = 0; i < EHEA_MAX_PORTS; i++)
			if (!adapter->port[i]) {
				adapter->port[i] = port;
				break;
			}

		ehea_info("added %s (logical port id=%d)", port->netdev->name,
			  logical_port_id);
	} else {
		ehea_remove_adapter_mr(adapter);
		return -EIO;
	}

	return (ssize_t) count;
}

static ssize_t ehea_remove_port(struct device *dev,
				struct device_attribute *attr,
				const char *buf, size_t count)
{
	struct ehea_adapter *adapter = dev->driver_data;
	struct ehea_port *port;
	int i;
	u32 logical_port_id;

	sscanf(buf, "%d", &logical_port_id);

	port = ehea_get_port(adapter, logical_port_id);

	if (port) {
		ehea_info("removed %s (logical port id=%d)", port->netdev->name,
			  logical_port_id);

		ehea_shutdown_single_port(port);

		for (i = 0; i < EHEA_MAX_PORTS; i++)
			if (adapter->port[i] == port) {
				adapter->port[i] = NULL;
				break;
			}
	} else {
		ehea_error("removing port with logical port id=%d failed. port "
			   "not configured.", logical_port_id);
		return -EINVAL;
	}

	ehea_remove_adapter_mr(adapter);

	return (ssize_t) count;
}

static DEVICE_ATTR(probe_port, S_IWUSR, NULL, ehea_probe_port);
static DEVICE_ATTR(remove_port, S_IWUSR, NULL, ehea_remove_port);

int ehea_create_device_sysfs(struct of_device *dev)
{
	int ret = device_create_file(&dev->dev, &dev_attr_probe_port);
	if (ret)
		goto out;

	ret = device_create_file(&dev->dev, &dev_attr_remove_port);
out:
	return ret;
}

void ehea_remove_device_sysfs(struct of_device *dev)
{
	device_remove_file(&dev->dev, &dev_attr_probe_port);
	device_remove_file(&dev->dev, &dev_attr_remove_port);
}

static int __devinit ehea_probe_adapter(struct of_device *dev,
					const struct of_device_id *id)
{
	struct ehea_adapter *adapter;
	const u64 *adapter_handle;
	int ret;

	if (!dev || !dev->node) {
		ehea_error("Invalid ibmebus device probed");
		return -EINVAL;
	}
	mutex_lock(&ehea_fw_handles.lock);

	adapter = kzalloc(sizeof(*adapter), GFP_KERNEL);
	if (!adapter) {
		ret = -ENOMEM;
		dev_err(&dev->dev, "no mem for ehea_adapter\n");
		goto out;
	}

	list_add(&adapter->list, &adapter_list);

	adapter->ofdev = dev;

	adapter_handle = of_get_property(dev->node, "ibm,hea-handle",
					 NULL);
	if (adapter_handle)
		adapter->handle = *adapter_handle;

	if (!adapter->handle) {
		dev_err(&dev->dev, "failed getting handle for adapter"
			" '%s'\n", dev->node->full_name);
		ret = -ENODEV;
		goto out_free_ad;
	}

	adapter->pd = EHEA_PD_ID;

	dev->dev.driver_data = adapter;


	/* initialize adapter and ports */
	/* get adapter properties */
	ret = ehea_sense_adapter_attr(adapter);
	if (ret) {
		dev_err(&dev->dev, "sense_adapter_attr failed: %d\n", ret);
		goto out_free_ad;
	}

	adapter->neq = ehea_create_eq(adapter,
				      EHEA_NEQ, EHEA_MAX_ENTRIES_EQ, 1);
	if (!adapter->neq) {
		ret = -EIO;
		dev_err(&dev->dev, "NEQ creation failed\n");
		goto out_free_ad;
	}

	tasklet_init(&adapter->neq_tasklet, ehea_neq_tasklet,
		     (unsigned long)adapter);

	ret = ibmebus_request_irq(adapter->neq->attr.ist1,
				  ehea_interrupt_neq, IRQF_DISABLED,
				  "ehea_neq", adapter);
	if (ret) {
		dev_err(&dev->dev, "requesting NEQ IRQ failed\n");
		goto out_kill_eq;
	}

	ret = ehea_create_device_sysfs(dev);
	if (ret)
		goto out_free_irq;

	ret = ehea_setup_ports(adapter);
	if (ret) {
		dev_err(&dev->dev, "setup_ports failed\n");
		goto out_rem_dev_sysfs;
	}

	ret = 0;
	goto out;

out_rem_dev_sysfs:
	ehea_remove_device_sysfs(dev);

out_free_irq:
	ibmebus_free_irq(adapter->neq->attr.ist1, adapter);

out_kill_eq:
	ehea_destroy_eq(adapter->neq);

out_free_ad:
	kfree(adapter);

out:
	ehea_update_firmware_handles();
	mutex_unlock(&ehea_fw_handles.lock);
	return ret;
}

static int __devexit ehea_remove(struct of_device *dev)
{
	struct ehea_adapter *adapter = dev->dev.driver_data;
	int i;

	for (i = 0; i < EHEA_MAX_PORTS; i++)
		if (adapter->port[i]) {
			ehea_shutdown_single_port(adapter->port[i]);
			adapter->port[i] = NULL;
		}

	ehea_remove_device_sysfs(dev);

	flush_scheduled_work();

	mutex_lock(&ehea_fw_handles.lock);

	ibmebus_free_irq(adapter->neq->attr.ist1, adapter);
	tasklet_kill(&adapter->neq_tasklet);

	ehea_destroy_eq(adapter->neq);
	ehea_remove_adapter_mr(adapter);
	list_del(&adapter->list);
	kfree(adapter);

	ehea_update_firmware_handles();
	mutex_unlock(&ehea_fw_handles.lock);

	return 0;
}

void ehea_crash_handler(void)
{
	int i;

	if (ehea_fw_handles.arr)
		for (i = 0; i < ehea_fw_handles.num_entries; i++)
			ehea_h_free_resource(ehea_fw_handles.arr[i].adh,
					     ehea_fw_handles.arr[i].fwh,
					     FORCE_FREE);

	if (ehea_bcmc_regs.arr)
		for (i = 0; i < ehea_bcmc_regs.num_entries; i++)
			ehea_h_reg_dereg_bcmc(ehea_bcmc_regs.arr[i].adh,
					      ehea_bcmc_regs.arr[i].port_id,
					      ehea_bcmc_regs.arr[i].reg_type,
					      ehea_bcmc_regs.arr[i].macaddr,
					      0, H_DEREG_BCMC);
}

static int ehea_reboot_notifier(struct notifier_block *nb,
				unsigned long action, void *unused)
{
	if (action == SYS_RESTART) {
		ehea_info("Reboot: freeing all eHEA resources");
		ibmebus_unregister_driver(&ehea_driver);
	}
	return NOTIFY_DONE;
}

static struct notifier_block ehea_reboot_nb = {
	.notifier_call = ehea_reboot_notifier,
};

static int check_module_parm(void)
{
	int ret = 0;

	if ((rq1_entries < EHEA_MIN_ENTRIES_QP) ||
	    (rq1_entries > EHEA_MAX_ENTRIES_RQ1)) {
		ehea_info("Bad parameter: rq1_entries");
		ret = -EINVAL;
	}
	if ((rq2_entries < EHEA_MIN_ENTRIES_QP) ||
	    (rq2_entries > EHEA_MAX_ENTRIES_RQ2)) {
		ehea_info("Bad parameter: rq2_entries");
		ret = -EINVAL;
	}
	if ((rq3_entries < EHEA_MIN_ENTRIES_QP) ||
	    (rq3_entries > EHEA_MAX_ENTRIES_RQ3)) {
		ehea_info("Bad parameter: rq3_entries");
		ret = -EINVAL;
	}
	if ((sq_entries < EHEA_MIN_ENTRIES_QP) ||
	    (sq_entries > EHEA_MAX_ENTRIES_SQ)) {
		ehea_info("Bad parameter: sq_entries");
		ret = -EINVAL;
	}

	return ret;
}

static ssize_t ehea_show_capabilities(struct device_driver *drv,
				      char *buf)
{
	return sprintf(buf, "%d", EHEA_CAPABILITIES);
}

static DRIVER_ATTR(capabilities, S_IRUSR | S_IRGRP | S_IROTH,
		   ehea_show_capabilities, NULL);

int __init ehea_module_init(void)
{
	int ret;

	printk(KERN_INFO "IBM eHEA ethernet device driver (Release %s)\n",
	       DRV_VERSION);


	INIT_WORK(&ehea_rereg_mr_task, ehea_rereg_mrs);
	memset(&ehea_fw_handles, 0, sizeof(ehea_fw_handles));
	memset(&ehea_bcmc_regs, 0, sizeof(ehea_bcmc_regs));

	mutex_init(&ehea_fw_handles.lock);
	mutex_init(&ehea_bcmc_regs.lock);

	ret = check_module_parm();
	if (ret)
		goto out;

	ret = ehea_create_busmap();
	if (ret)
		goto out;

	ret = register_reboot_notifier(&ehea_reboot_nb);
	if (ret)
		ehea_info("failed registering reboot notifier");

	ret = crash_shutdown_register(&ehea_crash_handler);
	if (ret)
		ehea_info("failed registering crash handler");

	ret = ibmebus_register_driver(&ehea_driver);
	if (ret) {
		ehea_error("failed registering eHEA device driver on ebus");
		goto out2;
	}

	ret = driver_create_file(&ehea_driver.driver,
				 &driver_attr_capabilities);
	if (ret) {
		ehea_error("failed to register capabilities attribute, ret=%d",
			   ret);
		goto out3;
	}

	return ret;

out3:
	ibmebus_unregister_driver(&ehea_driver);
out2:
	unregister_reboot_notifier(&ehea_reboot_nb);
	crash_shutdown_unregister(&ehea_crash_handler);
out:
	return ret;
}

static void __exit ehea_module_exit(void)
{
	int ret;

	flush_scheduled_work();
	driver_remove_file(&ehea_driver.driver, &driver_attr_capabilities);
	ibmebus_unregister_driver(&ehea_driver);
	unregister_reboot_notifier(&ehea_reboot_nb);
	ret = crash_shutdown_unregister(&ehea_crash_handler);
	if (ret)
		ehea_info("failed unregistering crash handler");
	kfree(ehea_fw_handles.arr);
	kfree(ehea_bcmc_regs.arr);
	ehea_destroy_busmap();
}

module_init(ehea_module_init);
module_exit(ehea_module_exit);<|MERGE_RESOLUTION|>--- conflicted
+++ resolved
@@ -2863,29 +2863,16 @@
 				if (!port)
 					continue;
 
-<<<<<<< HEAD
 				dev = port->netdev;
 
 				if (dev->flags & IFF_UP) {
 					mutex_lock(&port->port_lock);
 					netif_stop_queue(dev);
+					ehea_flush_sq(port);
 					ret = ehea_stop_qps(dev);
 					if (ret) {
 						mutex_unlock(&port->port_lock);
 						goto out;
-=======
-					if (dev->flags & IFF_UP) {
-						down(&port->port_lock);
-						netif_stop_queue(dev);
-						ehea_flush_sq(port);
-						ret = ehea_stop_qps(dev);
-						if (ret) {
-							up(&port->port_lock);
-							goto out;
-						}
-						port_napi_disable(port);
-						up(&port->port_lock);
->>>>>>> 159d8336
 					}
 					port_napi_disable(port);
 					mutex_unlock(&port->port_lock);
