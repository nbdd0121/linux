// SPDX-License-Identifier: GPL-2.0
#include <linux/gpio/consumer.h>
#include <linux/gpio/driver.h>

#include <linux/gpio.h>

#include "gpiolib.h"

/*
 * **DEPRECATED** This function is deprecated and must not be used in new code.
 */
void gpio_free(unsigned gpio)
{
	gpiod_free(gpio_to_desc(gpio));
}
EXPORT_SYMBOL_GPL(gpio_free);

/**
 * gpio_request_one - request a single GPIO with initial configuration
 * @gpio:	the GPIO number
 * @flags:	GPIO configuration as specified by GPIOF_*
 * @label:	a literal description string of this GPIO
 *
 * **DEPRECATED** This function is deprecated and must not be used in new code.
 */
int gpio_request_one(unsigned gpio, unsigned long flags, const char *label)
{
	struct gpio_desc *desc;
	int err;

	/* Compatibility: assume unavailable "valid" GPIOs will appear later */
	desc = gpio_to_desc(gpio);
	if (!desc)
		return -EPROBE_DEFER;

	err = gpiod_request(desc, label);
	if (err)
		return err;

	if (flags & GPIOF_ACTIVE_LOW)
		set_bit(FLAG_ACTIVE_LOW, &desc->flags);

	if (flags & GPIOF_DIR_IN)
		err = gpiod_direction_input(desc);
	else
		err = gpiod_direction_output_raw(desc,
				(flags & GPIOF_INIT_HIGH) ? 1 : 0);

	if (err)
		goto free_gpio;

	return 0;

 free_gpio:
	gpiod_free(desc);
	return err;
}
EXPORT_SYMBOL_GPL(gpio_request_one);

/*
 * **DEPRECATED** This function is deprecated and must not be used in new code.
 */
int gpio_request(unsigned gpio, const char *label)
{
	struct gpio_desc *desc;

	/* Compatibility: assume unavailable "valid" GPIOs will appear later */
	desc = gpio_to_desc(gpio);
	if (!desc)
		return -EPROBE_DEFER;

	return gpiod_request(desc, label);
}
<<<<<<< HEAD
EXPORT_SYMBOL_GPL(gpio_request);

/**
 * gpio_request_array - request multiple GPIOs in a single call
 * @array:	array of the 'struct gpio'
 * @num:	how many GPIOs in the array
 *
 * **DEPRECATED** This function is deprecated and must not be used in new code.
 */
int gpio_request_array(const struct gpio *array, size_t num)
{
	int i, err;

	for (i = 0; i < num; i++, array++) {
		err = gpio_request_one(array->gpio, array->flags, array->label);
		if (err)
			goto err_free;
	}
	return 0;

err_free:
	while (i--)
		gpio_free((--array)->gpio);
	return err;
}
EXPORT_SYMBOL_GPL(gpio_request_array);

/**
 * gpio_free_array - release multiple GPIOs in a single call
 * @array:	array of the 'struct gpio'
 * @num:	how many GPIOs in the array
 *
 * **DEPRECATED** This function is deprecated and must not be used in new code.
 */
void gpio_free_array(const struct gpio *array, size_t num)
{
	while (num--)
		gpio_free((array++)->gpio);
}
EXPORT_SYMBOL_GPL(gpio_free_array);
=======
EXPORT_SYMBOL_GPL(gpio_request);
>>>>>>> 0c383648
<|MERGE_RESOLUTION|>--- conflicted
+++ resolved
@@ -71,47 +71,4 @@
 
 	return gpiod_request(desc, label);
 }
-<<<<<<< HEAD
-EXPORT_SYMBOL_GPL(gpio_request);
-
-/**
- * gpio_request_array - request multiple GPIOs in a single call
- * @array:	array of the 'struct gpio'
- * @num:	how many GPIOs in the array
- *
- * **DEPRECATED** This function is deprecated and must not be used in new code.
- */
-int gpio_request_array(const struct gpio *array, size_t num)
-{
-	int i, err;
-
-	for (i = 0; i < num; i++, array++) {
-		err = gpio_request_one(array->gpio, array->flags, array->label);
-		if (err)
-			goto err_free;
-	}
-	return 0;
-
-err_free:
-	while (i--)
-		gpio_free((--array)->gpio);
-	return err;
-}
-EXPORT_SYMBOL_GPL(gpio_request_array);
-
-/**
- * gpio_free_array - release multiple GPIOs in a single call
- * @array:	array of the 'struct gpio'
- * @num:	how many GPIOs in the array
- *
- * **DEPRECATED** This function is deprecated and must not be used in new code.
- */
-void gpio_free_array(const struct gpio *array, size_t num)
-{
-	while (num--)
-		gpio_free((array++)->gpio);
-}
-EXPORT_SYMBOL_GPL(gpio_free_array);
-=======
-EXPORT_SYMBOL_GPL(gpio_request);
->>>>>>> 0c383648
+EXPORT_SYMBOL_GPL(gpio_request);