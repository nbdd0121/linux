/*
 * Copyright 2016 Advanced Micro Devices, Inc.
 *
 * Permission is hereby granted, free of charge, to any person obtaining a
 * copy of this software and associated documentation files (the "Software"),
 * to deal in the Software without restriction, including without limitation
 * the rights to use, copy, modify, merge, publish, distribute, sublicense,
 * and/or sell copies of the Software, and to permit persons to whom the
 * Software is furnished to do so, subject to the following conditions:
 *
 * The above copyright notice and this permission notice shall be included in
 * all copies or substantial portions of the Software.
 *
 * THE SOFTWARE IS PROVIDED "AS IS", WITHOUT WARRANTY OF ANY KIND, EXPRESS OR
 * IMPLIED, INCLUDING BUT NOT LIMITED TO THE WARRANTIES OF MERCHANTABILITY,
 * FITNESS FOR A PARTICULAR PURPOSE AND NONINFRINGEMENT.  IN NO EVENT SHALL
 * THE COPYRIGHT HOLDER(S) OR AUTHOR(S) BE LIABLE FOR ANY CLAIM, DAMAGES OR
 * OTHER LIABILITY, WHETHER IN AN ACTION OF CONTRACT, TORT OR OTHERWISE,
 * ARISING FROM, OUT OF OR IN CONNECTION WITH THE SOFTWARE OR THE USE OR
 * OTHER DEALINGS IN THE SOFTWARE.
 *
 * Authors: AMD
 *
 */
#include <linux/delay.h>

#include "dm_services.h"
#include "basics/dc_common.h"
#include "dm_helpers.h"
#include "core_types.h"
#include "resource.h"
#include "dcn20_resource.h"
#include "dcn20_hwseq.h"
#include "dce/dce_hwseq.h"
#include "dcn20_dsc.h"
#include "dcn20_optc.h"
#include "abm.h"
#include "clk_mgr.h"
#include "dmcu.h"
#include "hubp.h"
#include "timing_generator.h"
#include "opp.h"
#include "ipp.h"
#include "mpc.h"
#include "mcif_wb.h"
#include "dchubbub.h"
#include "reg_helper.h"
#include "dcn10/dcn10_cm_common.h"
#include "dc_link_dp.h"
#include "vm_helper.h"
#include "dccg.h"
#include "dc_dmub_srv.h"
#include "dce/dmub_hw_lock_mgr.h"
#include "hw_sequencer.h"
#include "inc/link_dpcd.h"
#include "dpcd_defs.h"
#include "inc/link_enc_cfg.h"
#include "link_hwss.h"

#define DC_LOGGER_INIT(logger)

#define CTX \
	hws->ctx
#define REG(reg)\
	hws->regs->reg

#undef FN
#define FN(reg_name, field_name) \
	hws->shifts->field_name, hws->masks->field_name

static int find_free_gsl_group(const struct dc *dc)
{
	if (dc->res_pool->gsl_groups.gsl_0 == 0)
		return 1;
	if (dc->res_pool->gsl_groups.gsl_1 == 0)
		return 2;
	if (dc->res_pool->gsl_groups.gsl_2 == 0)
		return 3;

	return 0;
}

/* NOTE: This is not a generic setup_gsl function (hence the suffix as_lock)
 * This is only used to lock pipes in pipe splitting case with immediate flip
 * Ordinary MPC/OTG locks suppress VUPDATE which doesn't help with immediate,
 * so we get tearing with freesync since we cannot flip multiple pipes
 * atomically.
 * We use GSL for this:
 * - immediate flip: find first available GSL group if not already assigned
 *                   program gsl with that group, set current OTG as master
 *                   and always us 0x4 = AND of flip_ready from all pipes
 * - vsync flip: disable GSL if used
 *
 * Groups in stream_res are stored as +1 from HW registers, i.e.
 * gsl_0 <=> pipe_ctx->stream_res.gsl_group == 1
 * Using a magic value like -1 would require tracking all inits/resets
 */
static void dcn20_setup_gsl_group_as_lock(
		const struct dc *dc,
		struct pipe_ctx *pipe_ctx,
		bool enable)
{
	struct gsl_params gsl;
	int group_idx;

	memset(&gsl, 0, sizeof(struct gsl_params));

	if (enable) {
		/* return if group already assigned since GSL was set up
		 * for vsync flip, we would unassign so it can't be "left over"
		 */
		if (pipe_ctx->stream_res.gsl_group > 0)
			return;

		group_idx = find_free_gsl_group(dc);
		ASSERT(group_idx != 0);
		pipe_ctx->stream_res.gsl_group = group_idx;

		/* set gsl group reg field and mark resource used */
		switch (group_idx) {
		case 1:
			gsl.gsl0_en = 1;
			dc->res_pool->gsl_groups.gsl_0 = 1;
			break;
		case 2:
			gsl.gsl1_en = 1;
			dc->res_pool->gsl_groups.gsl_1 = 1;
			break;
		case 3:
			gsl.gsl2_en = 1;
			dc->res_pool->gsl_groups.gsl_2 = 1;
			break;
		default:
			BREAK_TO_DEBUGGER();
			return; // invalid case
		}
		gsl.gsl_master_en = 1;
	} else {
		group_idx = pipe_ctx->stream_res.gsl_group;
		if (group_idx == 0)
			return; // if not in use, just return

		pipe_ctx->stream_res.gsl_group = 0;

		/* unset gsl group reg field and mark resource free */
		switch (group_idx) {
		case 1:
			gsl.gsl0_en = 0;
			dc->res_pool->gsl_groups.gsl_0 = 0;
			break;
		case 2:
			gsl.gsl1_en = 0;
			dc->res_pool->gsl_groups.gsl_1 = 0;
			break;
		case 3:
			gsl.gsl2_en = 0;
			dc->res_pool->gsl_groups.gsl_2 = 0;
			break;
		default:
			BREAK_TO_DEBUGGER();
			return;
		}
		gsl.gsl_master_en = 0;
	}

	/* at this point we want to program whether it's to enable or disable */
	if (pipe_ctx->stream_res.tg->funcs->set_gsl != NULL &&
		pipe_ctx->stream_res.tg->funcs->set_gsl_source_select != NULL) {
		pipe_ctx->stream_res.tg->funcs->set_gsl(
			pipe_ctx->stream_res.tg,
			&gsl);

		pipe_ctx->stream_res.tg->funcs->set_gsl_source_select(
			pipe_ctx->stream_res.tg, group_idx,	enable ? 4 : 0);
	} else
		BREAK_TO_DEBUGGER();
}

void dcn20_set_flip_control_gsl(
		struct pipe_ctx *pipe_ctx,
		bool flip_immediate)
{
	if (pipe_ctx && pipe_ctx->plane_res.hubp->funcs->hubp_set_flip_control_surface_gsl)
		pipe_ctx->plane_res.hubp->funcs->hubp_set_flip_control_surface_gsl(
				pipe_ctx->plane_res.hubp, flip_immediate);

}

void dcn20_enable_power_gating_plane(
	struct dce_hwseq *hws,
	bool enable)
{
	bool force_on = true; /* disable power gating */

	if (enable)
		force_on = false;

	/* DCHUBP0/1/2/3/4/5 */
	REG_UPDATE(DOMAIN0_PG_CONFIG, DOMAIN0_POWER_FORCEON, force_on);
	REG_UPDATE(DOMAIN2_PG_CONFIG, DOMAIN2_POWER_FORCEON, force_on);
	REG_UPDATE(DOMAIN4_PG_CONFIG, DOMAIN4_POWER_FORCEON, force_on);
	REG_UPDATE(DOMAIN6_PG_CONFIG, DOMAIN6_POWER_FORCEON, force_on);
	if (REG(DOMAIN8_PG_CONFIG))
		REG_UPDATE(DOMAIN8_PG_CONFIG, DOMAIN8_POWER_FORCEON, force_on);
	if (REG(DOMAIN10_PG_CONFIG))
		REG_UPDATE(DOMAIN10_PG_CONFIG, DOMAIN8_POWER_FORCEON, force_on);

	/* DPP0/1/2/3/4/5 */
	REG_UPDATE(DOMAIN1_PG_CONFIG, DOMAIN1_POWER_FORCEON, force_on);
	REG_UPDATE(DOMAIN3_PG_CONFIG, DOMAIN3_POWER_FORCEON, force_on);
	REG_UPDATE(DOMAIN5_PG_CONFIG, DOMAIN5_POWER_FORCEON, force_on);
	REG_UPDATE(DOMAIN7_PG_CONFIG, DOMAIN7_POWER_FORCEON, force_on);
	if (REG(DOMAIN9_PG_CONFIG))
		REG_UPDATE(DOMAIN9_PG_CONFIG, DOMAIN9_POWER_FORCEON, force_on);
	if (REG(DOMAIN11_PG_CONFIG))
		REG_UPDATE(DOMAIN11_PG_CONFIG, DOMAIN9_POWER_FORCEON, force_on);

	/* DCS0/1/2/3/4/5 */
	REG_UPDATE(DOMAIN16_PG_CONFIG, DOMAIN16_POWER_FORCEON, force_on);
	REG_UPDATE(DOMAIN17_PG_CONFIG, DOMAIN17_POWER_FORCEON, force_on);
	REG_UPDATE(DOMAIN18_PG_CONFIG, DOMAIN18_POWER_FORCEON, force_on);
	if (REG(DOMAIN19_PG_CONFIG))
		REG_UPDATE(DOMAIN19_PG_CONFIG, DOMAIN19_POWER_FORCEON, force_on);
	if (REG(DOMAIN20_PG_CONFIG))
		REG_UPDATE(DOMAIN20_PG_CONFIG, DOMAIN20_POWER_FORCEON, force_on);
	if (REG(DOMAIN21_PG_CONFIG))
		REG_UPDATE(DOMAIN21_PG_CONFIG, DOMAIN21_POWER_FORCEON, force_on);
}

void dcn20_dccg_init(struct dce_hwseq *hws)
{
	/*
	 * set MICROSECOND_TIME_BASE_DIV
	 * 100Mhz refclk -> 0x120264
	 * 27Mhz refclk -> 0x12021b
	 * 48Mhz refclk -> 0x120230
	 *
	 */
	REG_WRITE(MICROSECOND_TIME_BASE_DIV, 0x120264);

	/*
	 * set MILLISECOND_TIME_BASE_DIV
	 * 100Mhz refclk -> 0x1186a0
	 * 27Mhz refclk -> 0x106978
	 * 48Mhz refclk -> 0x10bb80
	 *
	 */
	REG_WRITE(MILLISECOND_TIME_BASE_DIV, 0x1186a0);

	/* This value is dependent on the hardware pipeline delay so set once per SOC */
	REG_WRITE(DISPCLK_FREQ_CHANGE_CNTL, 0xe01003c);
}

void dcn20_disable_vga(
	struct dce_hwseq *hws)
{
	REG_WRITE(D1VGA_CONTROL, 0);
	REG_WRITE(D2VGA_CONTROL, 0);
	REG_WRITE(D3VGA_CONTROL, 0);
	REG_WRITE(D4VGA_CONTROL, 0);
	REG_WRITE(D5VGA_CONTROL, 0);
	REG_WRITE(D6VGA_CONTROL, 0);
}

void dcn20_program_triple_buffer(
	const struct dc *dc,
	struct pipe_ctx *pipe_ctx,
	bool enable_triple_buffer)
{
	if (pipe_ctx->plane_res.hubp && pipe_ctx->plane_res.hubp->funcs) {
		pipe_ctx->plane_res.hubp->funcs->hubp_enable_tripleBuffer(
			pipe_ctx->plane_res.hubp,
			enable_triple_buffer);
	}
}

/* Blank pixel data during initialization */
void dcn20_init_blank(
		struct dc *dc,
		struct timing_generator *tg)
{
	struct dce_hwseq *hws = dc->hwseq;
	enum dc_color_space color_space;
	struct tg_color black_color = {0};
	struct output_pixel_processor *opp = NULL;
	struct output_pixel_processor *bottom_opp = NULL;
	uint32_t num_opps, opp_id_src0, opp_id_src1;
	uint32_t otg_active_width, otg_active_height;

	/* program opp dpg blank color */
	color_space = COLOR_SPACE_SRGB;
	color_space_to_black_color(dc, color_space, &black_color);

	/* get the OTG active size */
	tg->funcs->get_otg_active_size(tg,
			&otg_active_width,
			&otg_active_height);

	/* get the OPTC source */
	tg->funcs->get_optc_source(tg, &num_opps, &opp_id_src0, &opp_id_src1);

	if (opp_id_src0 >= dc->res_pool->res_cap->num_opp) {
		ASSERT(false);
		return;
	}
	opp = dc->res_pool->opps[opp_id_src0];

	if (num_opps == 2) {
		otg_active_width = otg_active_width / 2;

		if (opp_id_src1 >= dc->res_pool->res_cap->num_opp) {
			ASSERT(false);
			return;
		}
		bottom_opp = dc->res_pool->opps[opp_id_src1];
	}

	opp->funcs->opp_set_disp_pattern_generator(
			opp,
			CONTROLLER_DP_TEST_PATTERN_SOLID_COLOR,
			CONTROLLER_DP_COLOR_SPACE_UDEFINED,
			COLOR_DEPTH_UNDEFINED,
			&black_color,
			otg_active_width,
			otg_active_height,
			0);

	if (num_opps == 2) {
		bottom_opp->funcs->opp_set_disp_pattern_generator(
				bottom_opp,
				CONTROLLER_DP_TEST_PATTERN_SOLID_COLOR,
				CONTROLLER_DP_COLOR_SPACE_UDEFINED,
				COLOR_DEPTH_UNDEFINED,
				&black_color,
				otg_active_width,
				otg_active_height,
				0);
	}

	hws->funcs.wait_for_blank_complete(opp);
}

void dcn20_dsc_pg_control(
		struct dce_hwseq *hws,
		unsigned int dsc_inst,
		bool power_on)
{
	uint32_t power_gate = power_on ? 0 : 1;
	uint32_t pwr_status = power_on ? 0 : 2;
	uint32_t org_ip_request_cntl = 0;

	if (hws->ctx->dc->debug.disable_dsc_power_gate)
		return;

	if (REG(DOMAIN16_PG_CONFIG) == 0)
		return;

	REG_GET(DC_IP_REQUEST_CNTL, IP_REQUEST_EN, &org_ip_request_cntl);
	if (org_ip_request_cntl == 0)
		REG_SET(DC_IP_REQUEST_CNTL, 0, IP_REQUEST_EN, 1);

	switch (dsc_inst) {
	case 0: /* DSC0 */
		REG_UPDATE(DOMAIN16_PG_CONFIG,
				DOMAIN16_POWER_GATE, power_gate);

		REG_WAIT(DOMAIN16_PG_STATUS,
				DOMAIN16_PGFSM_PWR_STATUS, pwr_status,
				1, 1000);
		break;
	case 1: /* DSC1 */
		REG_UPDATE(DOMAIN17_PG_CONFIG,
				DOMAIN17_POWER_GATE, power_gate);

		REG_WAIT(DOMAIN17_PG_STATUS,
				DOMAIN17_PGFSM_PWR_STATUS, pwr_status,
				1, 1000);
		break;
	case 2: /* DSC2 */
		REG_UPDATE(DOMAIN18_PG_CONFIG,
				DOMAIN18_POWER_GATE, power_gate);

		REG_WAIT(DOMAIN18_PG_STATUS,
				DOMAIN18_PGFSM_PWR_STATUS, pwr_status,
				1, 1000);
		break;
	case 3: /* DSC3 */
		REG_UPDATE(DOMAIN19_PG_CONFIG,
				DOMAIN19_POWER_GATE, power_gate);

		REG_WAIT(DOMAIN19_PG_STATUS,
				DOMAIN19_PGFSM_PWR_STATUS, pwr_status,
				1, 1000);
		break;
	case 4: /* DSC4 */
		REG_UPDATE(DOMAIN20_PG_CONFIG,
				DOMAIN20_POWER_GATE, power_gate);

		REG_WAIT(DOMAIN20_PG_STATUS,
				DOMAIN20_PGFSM_PWR_STATUS, pwr_status,
				1, 1000);
		break;
	case 5: /* DSC5 */
		REG_UPDATE(DOMAIN21_PG_CONFIG,
				DOMAIN21_POWER_GATE, power_gate);

		REG_WAIT(DOMAIN21_PG_STATUS,
				DOMAIN21_PGFSM_PWR_STATUS, pwr_status,
				1, 1000);
		break;
	default:
		BREAK_TO_DEBUGGER();
		break;
	}

	if (org_ip_request_cntl == 0)
		REG_SET(DC_IP_REQUEST_CNTL, 0, IP_REQUEST_EN, 0);
}

void dcn20_dpp_pg_control(
		struct dce_hwseq *hws,
		unsigned int dpp_inst,
		bool power_on)
{
	uint32_t power_gate = power_on ? 0 : 1;
	uint32_t pwr_status = power_on ? 0 : 2;

	if (hws->ctx->dc->debug.disable_dpp_power_gate)
		return;
	if (REG(DOMAIN1_PG_CONFIG) == 0)
		return;

	switch (dpp_inst) {
	case 0: /* DPP0 */
		REG_UPDATE(DOMAIN1_PG_CONFIG,
				DOMAIN1_POWER_GATE, power_gate);

		REG_WAIT(DOMAIN1_PG_STATUS,
				DOMAIN1_PGFSM_PWR_STATUS, pwr_status,
				1, 1000);
		break;
	case 1: /* DPP1 */
		REG_UPDATE(DOMAIN3_PG_CONFIG,
				DOMAIN3_POWER_GATE, power_gate);

		REG_WAIT(DOMAIN3_PG_STATUS,
				DOMAIN3_PGFSM_PWR_STATUS, pwr_status,
				1, 1000);
		break;
	case 2: /* DPP2 */
		REG_UPDATE(DOMAIN5_PG_CONFIG,
				DOMAIN5_POWER_GATE, power_gate);

		REG_WAIT(DOMAIN5_PG_STATUS,
				DOMAIN5_PGFSM_PWR_STATUS, pwr_status,
				1, 1000);
		break;
	case 3: /* DPP3 */
		REG_UPDATE(DOMAIN7_PG_CONFIG,
				DOMAIN7_POWER_GATE, power_gate);

		REG_WAIT(DOMAIN7_PG_STATUS,
				DOMAIN7_PGFSM_PWR_STATUS, pwr_status,
				1, 1000);
		break;
	case 4: /* DPP4 */
		REG_UPDATE(DOMAIN9_PG_CONFIG,
				DOMAIN9_POWER_GATE, power_gate);

		REG_WAIT(DOMAIN9_PG_STATUS,
				DOMAIN9_PGFSM_PWR_STATUS, pwr_status,
				1, 1000);
		break;
	case 5: /* DPP5 */
		/*
		 * Do not power gate DPP5, should be left at HW default, power on permanently.
		 * PG on Pipe5 is De-featured, attempting to put it to PG state may result in hard
		 * reset.
		 * REG_UPDATE(DOMAIN11_PG_CONFIG,
		 *		DOMAIN11_POWER_GATE, power_gate);
		 *
		 * REG_WAIT(DOMAIN11_PG_STATUS,
		 *		DOMAIN11_PGFSM_PWR_STATUS, pwr_status,
		 * 		1, 1000);
		 */
		break;
	default:
		BREAK_TO_DEBUGGER();
		break;
	}
}


void dcn20_hubp_pg_control(
		struct dce_hwseq *hws,
		unsigned int hubp_inst,
		bool power_on)
{
	uint32_t power_gate = power_on ? 0 : 1;
	uint32_t pwr_status = power_on ? 0 : 2;

	if (hws->ctx->dc->debug.disable_hubp_power_gate)
		return;
	if (REG(DOMAIN0_PG_CONFIG) == 0)
		return;

	switch (hubp_inst) {
	case 0: /* DCHUBP0 */
		REG_UPDATE(DOMAIN0_PG_CONFIG,
				DOMAIN0_POWER_GATE, power_gate);

		REG_WAIT(DOMAIN0_PG_STATUS,
				DOMAIN0_PGFSM_PWR_STATUS, pwr_status,
				1, 1000);
		break;
	case 1: /* DCHUBP1 */
		REG_UPDATE(DOMAIN2_PG_CONFIG,
				DOMAIN2_POWER_GATE, power_gate);

		REG_WAIT(DOMAIN2_PG_STATUS,
				DOMAIN2_PGFSM_PWR_STATUS, pwr_status,
				1, 1000);
		break;
	case 2: /* DCHUBP2 */
		REG_UPDATE(DOMAIN4_PG_CONFIG,
				DOMAIN4_POWER_GATE, power_gate);

		REG_WAIT(DOMAIN4_PG_STATUS,
				DOMAIN4_PGFSM_PWR_STATUS, pwr_status,
				1, 1000);
		break;
	case 3: /* DCHUBP3 */
		REG_UPDATE(DOMAIN6_PG_CONFIG,
				DOMAIN6_POWER_GATE, power_gate);

		REG_WAIT(DOMAIN6_PG_STATUS,
				DOMAIN6_PGFSM_PWR_STATUS, pwr_status,
				1, 1000);
		break;
	case 4: /* DCHUBP4 */
		REG_UPDATE(DOMAIN8_PG_CONFIG,
				DOMAIN8_POWER_GATE, power_gate);

		REG_WAIT(DOMAIN8_PG_STATUS,
				DOMAIN8_PGFSM_PWR_STATUS, pwr_status,
				1, 1000);
		break;
	case 5: /* DCHUBP5 */
		/*
		 * Do not power gate DCHUB5, should be left at HW default, power on permanently.
		 * PG on Pipe5 is De-featured, attempting to put it to PG state may result in hard
		 * reset.
		 * REG_UPDATE(DOMAIN10_PG_CONFIG,
		 *		DOMAIN10_POWER_GATE, power_gate);
		 *
		 * REG_WAIT(DOMAIN10_PG_STATUS,
		 *		DOMAIN10_PGFSM_PWR_STATUS, pwr_status,
		 *		1, 1000);
		 */
		break;
	default:
		BREAK_TO_DEBUGGER();
		break;
	}
}


/* disable HW used by plane.
 * note:  cannot disable until disconnect is complete
 */
void dcn20_plane_atomic_disable(struct dc *dc, struct pipe_ctx *pipe_ctx)
{
	struct dce_hwseq *hws = dc->hwseq;
	struct hubp *hubp = pipe_ctx->plane_res.hubp;
	struct dpp *dpp = pipe_ctx->plane_res.dpp;

	dc->hwss.wait_for_mpcc_disconnect(dc, dc->res_pool, pipe_ctx);

	/* In flip immediate with pipe splitting case GSL is used for
	 * synchronization so we must disable it when the plane is disabled.
	 */
	if (pipe_ctx->stream_res.gsl_group != 0)
		dcn20_setup_gsl_group_as_lock(dc, pipe_ctx, false);

	dc->hwss.set_flip_control_gsl(pipe_ctx, false);

	hubp->funcs->hubp_clk_cntl(hubp, false);

	dpp->funcs->dpp_dppclk_control(dpp, false, false);

	hubp->power_gated = true;

	hws->funcs.plane_atomic_power_down(dc,
			pipe_ctx->plane_res.dpp,
			pipe_ctx->plane_res.hubp);

	pipe_ctx->stream = NULL;
	memset(&pipe_ctx->stream_res, 0, sizeof(pipe_ctx->stream_res));
	memset(&pipe_ctx->plane_res, 0, sizeof(pipe_ctx->plane_res));
	pipe_ctx->top_pipe = NULL;
	pipe_ctx->bottom_pipe = NULL;
	pipe_ctx->plane_state = NULL;
}


void dcn20_disable_plane(struct dc *dc, struct pipe_ctx *pipe_ctx)
{
	DC_LOGGER_INIT(dc->ctx->logger);

	if (!pipe_ctx->plane_res.hubp || pipe_ctx->plane_res.hubp->power_gated)
		return;

	dcn20_plane_atomic_disable(dc, pipe_ctx);

	DC_LOG_DC("Power down front end %d\n",
					pipe_ctx->pipe_idx);
}

void dcn20_disable_pixel_data(struct dc *dc, struct pipe_ctx *pipe_ctx, bool blank)
{
	dcn20_blank_pixel_data(dc, pipe_ctx, blank);
}

static int calc_mpc_flow_ctrl_cnt(const struct dc_stream_state *stream,
		int opp_cnt)
{
	bool hblank_halved = optc2_is_two_pixels_per_containter(&stream->timing);
	int flow_ctrl_cnt;

	if (opp_cnt >= 2)
		hblank_halved = true;

	flow_ctrl_cnt = stream->timing.h_total - stream->timing.h_addressable -
			stream->timing.h_border_left -
			stream->timing.h_border_right;

	if (hblank_halved)
		flow_ctrl_cnt /= 2;

	/* ODM combine 4:1 case */
	if (opp_cnt == 4)
		flow_ctrl_cnt /= 2;

	return flow_ctrl_cnt;
}

enum dc_status dcn20_enable_stream_timing(
		struct pipe_ctx *pipe_ctx,
		struct dc_state *context,
		struct dc *dc)
{
	struct dce_hwseq *hws = dc->hwseq;
	struct dc_stream_state *stream = pipe_ctx->stream;
	struct drr_params params = {0};
	unsigned int event_triggers = 0;
	struct pipe_ctx *odm_pipe;
	int opp_cnt = 1;
	int opp_inst[MAX_PIPES] = { pipe_ctx->stream_res.opp->inst };
	bool interlace = stream->timing.flags.INTERLACE;
	int i;
	struct mpc_dwb_flow_control flow_control;
	struct mpc *mpc = dc->res_pool->mpc;
	bool rate_control_2x_pclk = (interlace || optc2_is_two_pixels_per_containter(&stream->timing));
	unsigned int k1_div = PIXEL_RATE_DIV_NA;
	unsigned int k2_div = PIXEL_RATE_DIV_NA;

	if (hws->funcs.calculate_dccg_k1_k2_values && dc->res_pool->dccg->funcs->set_pixel_rate_div) {
		hws->funcs.calculate_dccg_k1_k2_values(pipe_ctx, &k1_div, &k2_div);

		dc->res_pool->dccg->funcs->set_pixel_rate_div(
			dc->res_pool->dccg,
			pipe_ctx->stream_res.tg->inst,
			k1_div, k2_div);
	}
	/* by upper caller loop, pipe0 is parent pipe and be called first.
	 * back end is set up by for pipe0. Other children pipe share back end
	 * with pipe 0. No program is needed.
	 */
	if (pipe_ctx->top_pipe != NULL)
		return DC_OK;

	/* TODO check if timing_changed, disable stream if timing changed */

	for (odm_pipe = pipe_ctx->next_odm_pipe; odm_pipe; odm_pipe = odm_pipe->next_odm_pipe) {
		opp_inst[opp_cnt] = odm_pipe->stream_res.opp->inst;
		opp_cnt++;
	}

	if (opp_cnt > 1)
		pipe_ctx->stream_res.tg->funcs->set_odm_combine(
				pipe_ctx->stream_res.tg,
				opp_inst, opp_cnt,
				&pipe_ctx->stream->timing);

	/* HW program guide assume display already disable
	 * by unplug sequence. OTG assume stop.
	 */
	pipe_ctx->stream_res.tg->funcs->enable_optc_clock(pipe_ctx->stream_res.tg, true);

	if (false == pipe_ctx->clock_source->funcs->program_pix_clk(
			pipe_ctx->clock_source,
			&pipe_ctx->stream_res.pix_clk_params,
			dp_get_link_encoding_format(&pipe_ctx->link_config.dp_link_settings),
			&pipe_ctx->pll_settings)) {
		BREAK_TO_DEBUGGER();
		return DC_ERROR_UNEXPECTED;
	}

	if (dc_is_hdmi_tmds_signal(stream->signal)) {
		stream->link->phy_state.symclk_ref_cnts.otg = 1;
		if (stream->link->phy_state.symclk_state == SYMCLK_OFF_TX_OFF)
			stream->link->phy_state.symclk_state = SYMCLK_ON_TX_OFF;
		else
			stream->link->phy_state.symclk_state = SYMCLK_ON_TX_ON;
	}

	if (dc->hwseq->funcs.PLAT_58856_wa && (!dc_is_dp_signal(stream->signal)))
		dc->hwseq->funcs.PLAT_58856_wa(context, pipe_ctx);

	pipe_ctx->stream_res.tg->funcs->program_timing(
			pipe_ctx->stream_res.tg,
			&stream->timing,
			pipe_ctx->pipe_dlg_param.vready_offset,
			pipe_ctx->pipe_dlg_param.vstartup_start,
			pipe_ctx->pipe_dlg_param.vupdate_offset,
			pipe_ctx->pipe_dlg_param.vupdate_width,
			pipe_ctx->stream->signal,
			true);

	rate_control_2x_pclk = rate_control_2x_pclk || opp_cnt > 1;
	flow_control.flow_ctrl_mode = 0;
	flow_control.flow_ctrl_cnt0 = 0x80;
	flow_control.flow_ctrl_cnt1 = calc_mpc_flow_ctrl_cnt(stream, opp_cnt);
	if (mpc->funcs->set_out_rate_control) {
		for (i = 0; i < opp_cnt; ++i) {
			mpc->funcs->set_out_rate_control(
					mpc, opp_inst[i],
					true,
					rate_control_2x_pclk,
					&flow_control);
		}
	}

	for (odm_pipe = pipe_ctx->next_odm_pipe; odm_pipe; odm_pipe = odm_pipe->next_odm_pipe)
		odm_pipe->stream_res.opp->funcs->opp_pipe_clock_control(
				odm_pipe->stream_res.opp,
				true);

	pipe_ctx->stream_res.opp->funcs->opp_pipe_clock_control(
			pipe_ctx->stream_res.opp,
			true);

	hws->funcs.blank_pixel_data(dc, pipe_ctx, true);

	/* VTG is  within DCHUB command block. DCFCLK is always on */
	if (false == pipe_ctx->stream_res.tg->funcs->enable_crtc(pipe_ctx->stream_res.tg)) {
		BREAK_TO_DEBUGGER();
		return DC_ERROR_UNEXPECTED;
	}

	hws->funcs.wait_for_blank_complete(pipe_ctx->stream_res.opp);

	params.vertical_total_min = stream->adjust.v_total_min;
	params.vertical_total_max = stream->adjust.v_total_max;
	params.vertical_total_mid = stream->adjust.v_total_mid;
	params.vertical_total_mid_frame_num = stream->adjust.v_total_mid_frame_num;
	if (pipe_ctx->stream_res.tg->funcs->set_drr)
		pipe_ctx->stream_res.tg->funcs->set_drr(
			pipe_ctx->stream_res.tg, &params);

	// DRR should set trigger event to monitor surface update event
	if (stream->adjust.v_total_min != 0 && stream->adjust.v_total_max != 0)
		event_triggers = 0x80;
	/* Event triggers and num frames initialized for DRR, but can be
	 * later updated for PSR use. Note DRR trigger events are generated
	 * regardless of whether num frames met.
	 */
	if (pipe_ctx->stream_res.tg->funcs->set_static_screen_control)
		pipe_ctx->stream_res.tg->funcs->set_static_screen_control(
				pipe_ctx->stream_res.tg, event_triggers, 2);

	/* TODO program crtc source select for non-virtual signal*/
	/* TODO program FMT */
	/* TODO setup link_enc */
	/* TODO set stream attributes */
	/* TODO program audio */
	/* TODO enable stream if timing changed */
	/* TODO unblank stream if DP */

	if (pipe_ctx->stream && pipe_ctx->stream->mall_stream_config.type == SUBVP_PHANTOM) {
		if (pipe_ctx->stream_res.tg && pipe_ctx->stream_res.tg->funcs->phantom_crtc_post_enable)
			pipe_ctx->stream_res.tg->funcs->phantom_crtc_post_enable(pipe_ctx->stream_res.tg);
	}
	return DC_OK;
}

void dcn20_program_output_csc(struct dc *dc,
		struct pipe_ctx *pipe_ctx,
		enum dc_color_space colorspace,
		uint16_t *matrix,
		int opp_id)
{
	struct mpc *mpc = dc->res_pool->mpc;
	enum mpc_output_csc_mode ocsc_mode = MPC_OUTPUT_CSC_COEF_A;
	int mpcc_id = pipe_ctx->plane_res.hubp->inst;

	if (mpc->funcs->power_on_mpc_mem_pwr)
		mpc->funcs->power_on_mpc_mem_pwr(mpc, mpcc_id, true);

	if (pipe_ctx->stream->csc_color_matrix.enable_adjustment == true) {
		if (mpc->funcs->set_output_csc != NULL)
			mpc->funcs->set_output_csc(mpc,
					opp_id,
					matrix,
					ocsc_mode);
	} else {
		if (mpc->funcs->set_ocsc_default != NULL)
			mpc->funcs->set_ocsc_default(mpc,
					opp_id,
					colorspace,
					ocsc_mode);
	}
}

bool dcn20_set_output_transfer_func(struct dc *dc, struct pipe_ctx *pipe_ctx,
				const struct dc_stream_state *stream)
{
	int mpcc_id = pipe_ctx->plane_res.hubp->inst;
	struct mpc *mpc = pipe_ctx->stream_res.opp->ctx->dc->res_pool->mpc;
	struct pwl_params *params = NULL;
	/*
	 * program OGAM only for the top pipe
	 * if there is a pipe split then fix diagnostic is required:
	 * how to pass OGAM parameter for stream.
	 * if programming for all pipes is required then remove condition
	 * pipe_ctx->top_pipe == NULL ,but then fix the diagnostic.
	 */
	if (mpc->funcs->power_on_mpc_mem_pwr)
		mpc->funcs->power_on_mpc_mem_pwr(mpc, mpcc_id, true);
	if (pipe_ctx->top_pipe == NULL
			&& mpc->funcs->set_output_gamma && stream->out_transfer_func) {
		if (stream->out_transfer_func->type == TF_TYPE_HWPWL)
			params = &stream->out_transfer_func->pwl;
		else if (pipe_ctx->stream->out_transfer_func->type ==
			TF_TYPE_DISTRIBUTED_POINTS &&
			cm_helper_translate_curve_to_hw_format(
			stream->out_transfer_func,
			&mpc->blender_params, false))
			params = &mpc->blender_params;
		/*
		 * there is no ROM
		 */
		if (stream->out_transfer_func->type == TF_TYPE_PREDEFINED)
			BREAK_TO_DEBUGGER();
	}
	/*
	 * if above if is not executed then 'params' equal to 0 and set in bypass
	 */
	mpc->funcs->set_output_gamma(mpc, mpcc_id, params);

	return true;
}

bool dcn20_set_blend_lut(
	struct pipe_ctx *pipe_ctx, const struct dc_plane_state *plane_state)
{
	struct dpp *dpp_base = pipe_ctx->plane_res.dpp;
	bool result = true;
	struct pwl_params *blend_lut = NULL;

	if (plane_state->blend_tf) {
		if (plane_state->blend_tf->type == TF_TYPE_HWPWL)
			blend_lut = &plane_state->blend_tf->pwl;
		else if (plane_state->blend_tf->type == TF_TYPE_DISTRIBUTED_POINTS) {
			cm_helper_translate_curve_to_hw_format(
					plane_state->blend_tf,
					&dpp_base->regamma_params, false);
			blend_lut = &dpp_base->regamma_params;
		}
	}
	result = dpp_base->funcs->dpp_program_blnd_lut(dpp_base, blend_lut);

	return result;
}

bool dcn20_set_shaper_3dlut(
	struct pipe_ctx *pipe_ctx, const struct dc_plane_state *plane_state)
{
	struct dpp *dpp_base = pipe_ctx->plane_res.dpp;
	bool result = true;
	struct pwl_params *shaper_lut = NULL;

	if (plane_state->in_shaper_func) {
		if (plane_state->in_shaper_func->type == TF_TYPE_HWPWL)
			shaper_lut = &plane_state->in_shaper_func->pwl;
		else if (plane_state->in_shaper_func->type == TF_TYPE_DISTRIBUTED_POINTS) {
			cm_helper_translate_curve_to_hw_format(
					plane_state->in_shaper_func,
					&dpp_base->shaper_params, true);
			shaper_lut = &dpp_base->shaper_params;
		}
	}

	result = dpp_base->funcs->dpp_program_shaper_lut(dpp_base, shaper_lut);
	if (plane_state->lut3d_func &&
		plane_state->lut3d_func->state.bits.initialized == 1)
		result = dpp_base->funcs->dpp_program_3dlut(dpp_base,
								&plane_state->lut3d_func->lut_3d);
	else
		result = dpp_base->funcs->dpp_program_3dlut(dpp_base, NULL);

	return result;
}

bool dcn20_set_input_transfer_func(struct dc *dc,
				struct pipe_ctx *pipe_ctx,
				const struct dc_plane_state *plane_state)
{
	struct dce_hwseq *hws = dc->hwseq;
	struct dpp *dpp_base = pipe_ctx->plane_res.dpp;
	const struct dc_transfer_func *tf = NULL;
	bool result = true;
	bool use_degamma_ram = false;

	if (dpp_base == NULL || plane_state == NULL)
		return false;

	hws->funcs.set_shaper_3dlut(pipe_ctx, plane_state);
	hws->funcs.set_blend_lut(pipe_ctx, plane_state);

	if (plane_state->in_transfer_func)
		tf = plane_state->in_transfer_func;


	if (tf == NULL) {
		dpp_base->funcs->dpp_set_degamma(dpp_base,
				IPP_DEGAMMA_MODE_BYPASS);
		return true;
	}

	if (tf->type == TF_TYPE_HWPWL || tf->type == TF_TYPE_DISTRIBUTED_POINTS)
		use_degamma_ram = true;

	if (use_degamma_ram == true) {
		if (tf->type == TF_TYPE_HWPWL)
			dpp_base->funcs->dpp_program_degamma_pwl(dpp_base,
					&tf->pwl);
		else if (tf->type == TF_TYPE_DISTRIBUTED_POINTS) {
			cm_helper_translate_curve_to_degamma_hw_format(tf,
					&dpp_base->degamma_params);
			dpp_base->funcs->dpp_program_degamma_pwl(dpp_base,
				&dpp_base->degamma_params);
		}
		return true;
	}
	/* handle here the optimized cases when de-gamma ROM could be used.
	 *
	 */
	if (tf->type == TF_TYPE_PREDEFINED) {
		switch (tf->tf) {
		case TRANSFER_FUNCTION_SRGB:
			dpp_base->funcs->dpp_set_degamma(dpp_base,
					IPP_DEGAMMA_MODE_HW_sRGB);
			break;
		case TRANSFER_FUNCTION_BT709:
			dpp_base->funcs->dpp_set_degamma(dpp_base,
					IPP_DEGAMMA_MODE_HW_xvYCC);
			break;
		case TRANSFER_FUNCTION_LINEAR:
			dpp_base->funcs->dpp_set_degamma(dpp_base,
					IPP_DEGAMMA_MODE_BYPASS);
			break;
		case TRANSFER_FUNCTION_PQ:
			dpp_base->funcs->dpp_set_degamma(dpp_base, IPP_DEGAMMA_MODE_USER_PWL);
			cm_helper_translate_curve_to_degamma_hw_format(tf, &dpp_base->degamma_params);
			dpp_base->funcs->dpp_program_degamma_pwl(dpp_base, &dpp_base->degamma_params);
			result = true;
			break;
		default:
			result = false;
			break;
		}
	} else if (tf->type == TF_TYPE_BYPASS)
		dpp_base->funcs->dpp_set_degamma(dpp_base,
				IPP_DEGAMMA_MODE_BYPASS);
	else {
		/*
		 * if we are here, we did not handle correctly.
		 * fix is required for this use case
		 */
		BREAK_TO_DEBUGGER();
		dpp_base->funcs->dpp_set_degamma(dpp_base,
				IPP_DEGAMMA_MODE_BYPASS);
	}

	return result;
}

void dcn20_update_odm(struct dc *dc, struct dc_state *context, struct pipe_ctx *pipe_ctx)
{
	struct pipe_ctx *odm_pipe;
	int opp_cnt = 1;
	int opp_inst[MAX_PIPES] = { pipe_ctx->stream_res.opp->inst };

	for (odm_pipe = pipe_ctx->next_odm_pipe; odm_pipe; odm_pipe = odm_pipe->next_odm_pipe) {
		opp_inst[opp_cnt] = odm_pipe->stream_res.opp->inst;
		opp_cnt++;
	}

	if (opp_cnt > 1)
		pipe_ctx->stream_res.tg->funcs->set_odm_combine(
				pipe_ctx->stream_res.tg,
				opp_inst, opp_cnt,
				&pipe_ctx->stream->timing);
	else
		pipe_ctx->stream_res.tg->funcs->set_odm_bypass(
				pipe_ctx->stream_res.tg, &pipe_ctx->stream->timing);
}

void dcn20_blank_pixel_data(
		struct dc *dc,
		struct pipe_ctx *pipe_ctx,
		bool blank)
{
	struct tg_color black_color = {0};
	struct stream_resource *stream_res = &pipe_ctx->stream_res;
	struct dc_stream_state *stream = pipe_ctx->stream;
	enum dc_color_space color_space = stream->output_color_space;
	enum controller_dp_test_pattern test_pattern = CONTROLLER_DP_TEST_PATTERN_SOLID_COLOR;
	enum controller_dp_color_space test_pattern_color_space = CONTROLLER_DP_COLOR_SPACE_UDEFINED;
	struct pipe_ctx *odm_pipe;
	int odm_cnt = 1;

	int width = stream->timing.h_addressable + stream->timing.h_border_left + stream->timing.h_border_right;
	int height = stream->timing.v_addressable + stream->timing.v_border_bottom + stream->timing.v_border_top;

	if (stream->link->test_pattern_enabled)
		return;

	/* get opp dpg blank color */
	color_space_to_black_color(dc, color_space, &black_color);

	for (odm_pipe = pipe_ctx->next_odm_pipe; odm_pipe; odm_pipe = odm_pipe->next_odm_pipe)
		odm_cnt++;

	width = width / odm_cnt;

	if (blank) {
		dc->hwss.set_abm_immediate_disable(pipe_ctx);

		if (dc->debug.visual_confirm != VISUAL_CONFIRM_DISABLE) {
			test_pattern = CONTROLLER_DP_TEST_PATTERN_COLORSQUARES;
			test_pattern_color_space = CONTROLLER_DP_COLOR_SPACE_RGB;
		}
	} else {
		test_pattern = CONTROLLER_DP_TEST_PATTERN_VIDEOMODE;
	}

	dc->hwss.set_disp_pattern_generator(dc,
			pipe_ctx,
			test_pattern,
			test_pattern_color_space,
			stream->timing.display_color_depth,
			&black_color,
			width,
			height,
			0);

	for (odm_pipe = pipe_ctx->next_odm_pipe; odm_pipe; odm_pipe = odm_pipe->next_odm_pipe) {
		dc->hwss.set_disp_pattern_generator(dc,
				odm_pipe,
				dc->debug.visual_confirm != VISUAL_CONFIRM_DISABLE && blank ?
						CONTROLLER_DP_TEST_PATTERN_COLORRAMP : test_pattern,
				test_pattern_color_space,
				stream->timing.display_color_depth,
				&black_color,
				width,
				height,
				0);
	}

	if (!blank)
		if (stream_res->abm) {
			dc->hwss.set_pipe(pipe_ctx);
			stream_res->abm->funcs->set_abm_level(stream_res->abm, stream->abm_level);
		}
}


static void dcn20_power_on_plane(
	struct dce_hwseq *hws,
	struct pipe_ctx *pipe_ctx)
{
	DC_LOGGER_INIT(hws->ctx->logger);
	if (REG(DC_IP_REQUEST_CNTL)) {
		REG_SET(DC_IP_REQUEST_CNTL, 0,
				IP_REQUEST_EN, 1);

		if (hws->funcs.dpp_pg_control)
			hws->funcs.dpp_pg_control(hws, pipe_ctx->plane_res.dpp->inst, true);

		if (hws->funcs.hubp_pg_control)
			hws->funcs.hubp_pg_control(hws, pipe_ctx->plane_res.hubp->inst, true);

		REG_SET(DC_IP_REQUEST_CNTL, 0,
				IP_REQUEST_EN, 0);
		DC_LOG_DEBUG(
				"Un-gated front end for pipe %d\n", pipe_ctx->plane_res.hubp->inst);
	}
}

static void dcn20_enable_plane(struct dc *dc, struct pipe_ctx *pipe_ctx,
			       struct dc_state *context)
{
	//if (dc->debug.sanity_checks) {
	//	dcn10_verify_allow_pstate_change_high(dc);
	//}
	dcn20_power_on_plane(dc->hwseq, pipe_ctx);

	/* enable DCFCLK current DCHUB */
	pipe_ctx->plane_res.hubp->funcs->hubp_clk_cntl(pipe_ctx->plane_res.hubp, true);

	/* initialize HUBP on power up */
	pipe_ctx->plane_res.hubp->funcs->hubp_init(pipe_ctx->plane_res.hubp);

	/* make sure OPP_PIPE_CLOCK_EN = 1 */
	pipe_ctx->stream_res.opp->funcs->opp_pipe_clock_control(
			pipe_ctx->stream_res.opp,
			true);

/* TODO: enable/disable in dm as per update type.
	if (plane_state) {
		DC_LOG_DC(dc->ctx->logger,
				"Pipe:%d 0x%x: addr hi:0x%x, "
				"addr low:0x%x, "
				"src: %d, %d, %d,"
				" %d; dst: %d, %d, %d, %d;\n",
				pipe_ctx->pipe_idx,
				plane_state,
				plane_state->address.grph.addr.high_part,
				plane_state->address.grph.addr.low_part,
				plane_state->src_rect.x,
				plane_state->src_rect.y,
				plane_state->src_rect.width,
				plane_state->src_rect.height,
				plane_state->dst_rect.x,
				plane_state->dst_rect.y,
				plane_state->dst_rect.width,
				plane_state->dst_rect.height);

		DC_LOG_DC(dc->ctx->logger,
				"Pipe %d: width, height, x, y         format:%d\n"
				"viewport:%d, %d, %d, %d\n"
				"recout:  %d, %d, %d, %d\n",
				pipe_ctx->pipe_idx,
				plane_state->format,
				pipe_ctx->plane_res.scl_data.viewport.width,
				pipe_ctx->plane_res.scl_data.viewport.height,
				pipe_ctx->plane_res.scl_data.viewport.x,
				pipe_ctx->plane_res.scl_data.viewport.y,
				pipe_ctx->plane_res.scl_data.recout.width,
				pipe_ctx->plane_res.scl_data.recout.height,
				pipe_ctx->plane_res.scl_data.recout.x,
				pipe_ctx->plane_res.scl_data.recout.y);
		print_rq_dlg_ttu(dc, pipe_ctx);
	}
*/
	if (dc->vm_pa_config.valid) {
		struct vm_system_aperture_param apt;

		apt.sys_default.quad_part = 0;

		apt.sys_low.quad_part = dc->vm_pa_config.system_aperture.start_addr;
		apt.sys_high.quad_part = dc->vm_pa_config.system_aperture.end_addr;

		// Program system aperture settings
		pipe_ctx->plane_res.hubp->funcs->hubp_set_vm_system_aperture_settings(pipe_ctx->plane_res.hubp, &apt);
	}

	if (!pipe_ctx->top_pipe
		&& pipe_ctx->plane_state
		&& pipe_ctx->plane_state->flip_int_enabled
		&& pipe_ctx->plane_res.hubp->funcs->hubp_set_flip_int)
			pipe_ctx->plane_res.hubp->funcs->hubp_set_flip_int(pipe_ctx->plane_res.hubp);

//	if (dc->debug.sanity_checks) {
//		dcn10_verify_allow_pstate_change_high(dc);
//	}
}

void dcn20_pipe_control_lock(
	struct dc *dc,
	struct pipe_ctx *pipe,
	bool lock)
{
	struct pipe_ctx *temp_pipe;
	bool flip_immediate = false;

	/* use TG master update lock to lock everything on the TG
	 * therefore only top pipe need to lock
	 */
	if (!pipe || pipe->top_pipe)
		return;

	if (pipe->plane_state != NULL)
		flip_immediate = pipe->plane_state->flip_immediate;

	if  (pipe->stream_res.gsl_group > 0) {
	    temp_pipe = pipe->bottom_pipe;
	    while (!flip_immediate && temp_pipe) {
		    if (temp_pipe->plane_state != NULL)
			    flip_immediate = temp_pipe->plane_state->flip_immediate;
		    temp_pipe = temp_pipe->bottom_pipe;
	    }
	}

	if (flip_immediate && lock) {
		const int TIMEOUT_FOR_FLIP_PENDING = 100000;
		int i;

		temp_pipe = pipe;
		while (temp_pipe) {
			if (temp_pipe->plane_state && temp_pipe->plane_state->flip_immediate) {
				for (i = 0; i < TIMEOUT_FOR_FLIP_PENDING; ++i) {
					if (!temp_pipe->plane_res.hubp->funcs->hubp_is_flip_pending(temp_pipe->plane_res.hubp))
						break;
					udelay(1);
				}

				/* no reason it should take this long for immediate flips */
				ASSERT(i != TIMEOUT_FOR_FLIP_PENDING);
			}
			temp_pipe = temp_pipe->bottom_pipe;
		}
	}

	/* In flip immediate and pipe splitting case, we need to use GSL
	 * for synchronization. Only do setup on locking and on flip type change.
	 */
	if (lock && (pipe->bottom_pipe != NULL || !flip_immediate))
		if ((flip_immediate && pipe->stream_res.gsl_group == 0) ||
		    (!flip_immediate && pipe->stream_res.gsl_group > 0))
			dcn20_setup_gsl_group_as_lock(dc, pipe, flip_immediate);

	if (pipe->plane_state != NULL)
		flip_immediate = pipe->plane_state->flip_immediate;

	temp_pipe = pipe->bottom_pipe;
	while (flip_immediate && temp_pipe) {
	    if (temp_pipe->plane_state != NULL)
		flip_immediate = temp_pipe->plane_state->flip_immediate;
	    temp_pipe = temp_pipe->bottom_pipe;
	}

	if (!lock && pipe->stream_res.gsl_group > 0 && pipe->plane_state &&
		!flip_immediate)
	    dcn20_setup_gsl_group_as_lock(dc, pipe, false);

	if (pipe->stream && should_use_dmub_lock(pipe->stream->link)) {
		union dmub_hw_lock_flags hw_locks = { 0 };
		struct dmub_hw_lock_inst_flags inst_flags = { 0 };

		hw_locks.bits.lock_pipe = 1;
		inst_flags.otg_inst =  pipe->stream_res.tg->inst;

		if (pipe->plane_state != NULL)
			hw_locks.bits.triple_buffer_lock = pipe->plane_state->triplebuffer_flips;

		dmub_hw_lock_mgr_cmd(dc->ctx->dmub_srv,
					lock,
					&hw_locks,
					&inst_flags);
	} else if (pipe->plane_state != NULL && pipe->plane_state->triplebuffer_flips) {
		if (lock)
			pipe->stream_res.tg->funcs->triplebuffer_lock(pipe->stream_res.tg);
		else
			pipe->stream_res.tg->funcs->triplebuffer_unlock(pipe->stream_res.tg);
	} else {
		if (lock)
			pipe->stream_res.tg->funcs->lock(pipe->stream_res.tg);
		else
			pipe->stream_res.tg->funcs->unlock(pipe->stream_res.tg);
	}
}

static void dcn20_detect_pipe_changes(struct pipe_ctx *old_pipe, struct pipe_ctx *new_pipe)
{
	new_pipe->update_flags.raw = 0;

	/* Exit on unchanged, unused pipe */
	if (!old_pipe->plane_state && !new_pipe->plane_state)
		return;
	/* Detect pipe enable/disable */
	if (!old_pipe->plane_state && new_pipe->plane_state) {
		new_pipe->update_flags.bits.enable = 1;
		new_pipe->update_flags.bits.mpcc = 1;
		new_pipe->update_flags.bits.dppclk = 1;
		new_pipe->update_flags.bits.hubp_interdependent = 1;
		new_pipe->update_flags.bits.hubp_rq_dlg_ttu = 1;
		new_pipe->update_flags.bits.gamut_remap = 1;
		new_pipe->update_flags.bits.scaler = 1;
		new_pipe->update_flags.bits.viewport = 1;
		new_pipe->update_flags.bits.det_size = 1;
		if (!new_pipe->top_pipe && !new_pipe->prev_odm_pipe) {
			new_pipe->update_flags.bits.odm = 1;
			new_pipe->update_flags.bits.global_sync = 1;
		}
		return;
	}

	/* For SubVP we need to unconditionally enable because any phantom pipes are
	 * always removed then newly added for every full updates whenever SubVP is in use.
	 * The remove-add sequence of the phantom pipe always results in the pipe
	 * being blanked in enable_stream_timing (DPG).
	 */
	if (new_pipe->stream && new_pipe->stream->mall_stream_config.type == SUBVP_PHANTOM)
		new_pipe->update_flags.bits.enable = 1;

	/* Phantom pipes are effectively disabled, if the pipe was previously phantom
	 * we have to enable
	 */
	if (old_pipe->plane_state && old_pipe->plane_state->is_phantom &&
			new_pipe->plane_state && !new_pipe->plane_state->is_phantom)
		new_pipe->update_flags.bits.enable = 1;

	if (old_pipe->plane_state && !new_pipe->plane_state) {
		new_pipe->update_flags.bits.disable = 1;
		return;
	}

	/* Detect plane change */
	if (old_pipe->plane_state != new_pipe->plane_state) {
		new_pipe->update_flags.bits.plane_changed = true;
	}

	/* Detect top pipe only changes */
	if (!new_pipe->top_pipe && !new_pipe->prev_odm_pipe) {
		/* Detect odm changes */
		if ((old_pipe->next_odm_pipe && new_pipe->next_odm_pipe
			&& old_pipe->next_odm_pipe->pipe_idx != new_pipe->next_odm_pipe->pipe_idx)
				|| (!old_pipe->next_odm_pipe && new_pipe->next_odm_pipe)
				|| (old_pipe->next_odm_pipe && !new_pipe->next_odm_pipe)
				|| old_pipe->stream_res.opp != new_pipe->stream_res.opp)
			new_pipe->update_flags.bits.odm = 1;

		/* Detect global sync changes */
		if (old_pipe->pipe_dlg_param.vready_offset != new_pipe->pipe_dlg_param.vready_offset
				|| old_pipe->pipe_dlg_param.vstartup_start != new_pipe->pipe_dlg_param.vstartup_start
				|| old_pipe->pipe_dlg_param.vupdate_offset != new_pipe->pipe_dlg_param.vupdate_offset
				|| old_pipe->pipe_dlg_param.vupdate_width != new_pipe->pipe_dlg_param.vupdate_width)
			new_pipe->update_flags.bits.global_sync = 1;
	}

	if (old_pipe->det_buffer_size_kb != new_pipe->det_buffer_size_kb)
		new_pipe->update_flags.bits.det_size = 1;

	/*
	 * Detect opp / tg change, only set on change, not on enable
	 * Assume mpcc inst = pipe index, if not this code needs to be updated
	 * since mpcc is what is affected by these. In fact all of our sequence
	 * makes this assumption at the moment with how hubp reset is matched to
	 * same index mpcc reset.
	 */
	if (old_pipe->stream_res.opp != new_pipe->stream_res.opp)
		new_pipe->update_flags.bits.opp_changed = 1;
	if (old_pipe->stream_res.tg != new_pipe->stream_res.tg)
		new_pipe->update_flags.bits.tg_changed = 1;

	/*
	 * Detect mpcc blending changes, only dpp inst and opp matter here,
	 * mpccs getting removed/inserted update connected ones during their own
	 * programming
	 */
	if (old_pipe->plane_res.dpp != new_pipe->plane_res.dpp
			|| old_pipe->stream_res.opp != new_pipe->stream_res.opp)
		new_pipe->update_flags.bits.mpcc = 1;

	/* Detect dppclk change */
	if (old_pipe->plane_res.bw.dppclk_khz != new_pipe->plane_res.bw.dppclk_khz)
		new_pipe->update_flags.bits.dppclk = 1;

	/* Check for scl update */
	if (memcmp(&old_pipe->plane_res.scl_data, &new_pipe->plane_res.scl_data, sizeof(struct scaler_data)))
			new_pipe->update_flags.bits.scaler = 1;
	/* Check for vp update */
	if (memcmp(&old_pipe->plane_res.scl_data.viewport, &new_pipe->plane_res.scl_data.viewport, sizeof(struct rect))
			|| memcmp(&old_pipe->plane_res.scl_data.viewport_c,
				&new_pipe->plane_res.scl_data.viewport_c, sizeof(struct rect)))
		new_pipe->update_flags.bits.viewport = 1;

	/* Detect dlg/ttu/rq updates */
	{
		struct _vcs_dpi_display_dlg_regs_st old_dlg_attr = old_pipe->dlg_regs;
		struct _vcs_dpi_display_ttu_regs_st old_ttu_attr = old_pipe->ttu_regs;
		struct _vcs_dpi_display_dlg_regs_st *new_dlg_attr = &new_pipe->dlg_regs;
		struct _vcs_dpi_display_ttu_regs_st *new_ttu_attr = &new_pipe->ttu_regs;

		/* Detect pipe interdependent updates */
		if (old_dlg_attr.dst_y_prefetch != new_dlg_attr->dst_y_prefetch ||
				old_dlg_attr.vratio_prefetch != new_dlg_attr->vratio_prefetch ||
				old_dlg_attr.vratio_prefetch_c != new_dlg_attr->vratio_prefetch_c ||
				old_dlg_attr.dst_y_per_vm_vblank != new_dlg_attr->dst_y_per_vm_vblank ||
				old_dlg_attr.dst_y_per_row_vblank != new_dlg_attr->dst_y_per_row_vblank ||
				old_dlg_attr.dst_y_per_vm_flip != new_dlg_attr->dst_y_per_vm_flip ||
				old_dlg_attr.dst_y_per_row_flip != new_dlg_attr->dst_y_per_row_flip ||
				old_dlg_attr.refcyc_per_meta_chunk_vblank_l != new_dlg_attr->refcyc_per_meta_chunk_vblank_l ||
				old_dlg_attr.refcyc_per_meta_chunk_vblank_c != new_dlg_attr->refcyc_per_meta_chunk_vblank_c ||
				old_dlg_attr.refcyc_per_meta_chunk_flip_l != new_dlg_attr->refcyc_per_meta_chunk_flip_l ||
				old_dlg_attr.refcyc_per_line_delivery_pre_l != new_dlg_attr->refcyc_per_line_delivery_pre_l ||
				old_dlg_attr.refcyc_per_line_delivery_pre_c != new_dlg_attr->refcyc_per_line_delivery_pre_c ||
				old_ttu_attr.refcyc_per_req_delivery_pre_l != new_ttu_attr->refcyc_per_req_delivery_pre_l ||
				old_ttu_attr.refcyc_per_req_delivery_pre_c != new_ttu_attr->refcyc_per_req_delivery_pre_c ||
				old_ttu_attr.refcyc_per_req_delivery_pre_cur0 != new_ttu_attr->refcyc_per_req_delivery_pre_cur0 ||
				old_ttu_attr.refcyc_per_req_delivery_pre_cur1 != new_ttu_attr->refcyc_per_req_delivery_pre_cur1 ||
				old_ttu_attr.min_ttu_vblank != new_ttu_attr->min_ttu_vblank ||
				old_ttu_attr.qos_level_flip != new_ttu_attr->qos_level_flip) {
			old_dlg_attr.dst_y_prefetch = new_dlg_attr->dst_y_prefetch;
			old_dlg_attr.vratio_prefetch = new_dlg_attr->vratio_prefetch;
			old_dlg_attr.vratio_prefetch_c = new_dlg_attr->vratio_prefetch_c;
			old_dlg_attr.dst_y_per_vm_vblank = new_dlg_attr->dst_y_per_vm_vblank;
			old_dlg_attr.dst_y_per_row_vblank = new_dlg_attr->dst_y_per_row_vblank;
			old_dlg_attr.dst_y_per_vm_flip = new_dlg_attr->dst_y_per_vm_flip;
			old_dlg_attr.dst_y_per_row_flip = new_dlg_attr->dst_y_per_row_flip;
			old_dlg_attr.refcyc_per_meta_chunk_vblank_l = new_dlg_attr->refcyc_per_meta_chunk_vblank_l;
			old_dlg_attr.refcyc_per_meta_chunk_vblank_c = new_dlg_attr->refcyc_per_meta_chunk_vblank_c;
			old_dlg_attr.refcyc_per_meta_chunk_flip_l = new_dlg_attr->refcyc_per_meta_chunk_flip_l;
			old_dlg_attr.refcyc_per_line_delivery_pre_l = new_dlg_attr->refcyc_per_line_delivery_pre_l;
			old_dlg_attr.refcyc_per_line_delivery_pre_c = new_dlg_attr->refcyc_per_line_delivery_pre_c;
			old_ttu_attr.refcyc_per_req_delivery_pre_l = new_ttu_attr->refcyc_per_req_delivery_pre_l;
			old_ttu_attr.refcyc_per_req_delivery_pre_c = new_ttu_attr->refcyc_per_req_delivery_pre_c;
			old_ttu_attr.refcyc_per_req_delivery_pre_cur0 = new_ttu_attr->refcyc_per_req_delivery_pre_cur0;
			old_ttu_attr.refcyc_per_req_delivery_pre_cur1 = new_ttu_attr->refcyc_per_req_delivery_pre_cur1;
			old_ttu_attr.min_ttu_vblank = new_ttu_attr->min_ttu_vblank;
			old_ttu_attr.qos_level_flip = new_ttu_attr->qos_level_flip;
			new_pipe->update_flags.bits.hubp_interdependent = 1;
		}
		/* Detect any other updates to ttu/rq/dlg */
		if (memcmp(&old_dlg_attr, &new_pipe->dlg_regs, sizeof(old_dlg_attr)) ||
				memcmp(&old_ttu_attr, &new_pipe->ttu_regs, sizeof(old_ttu_attr)) ||
				memcmp(&old_pipe->rq_regs, &new_pipe->rq_regs, sizeof(old_pipe->rq_regs)))
			new_pipe->update_flags.bits.hubp_rq_dlg_ttu = 1;
	}
}

static void dcn20_update_dchubp_dpp(
	struct dc *dc,
	struct pipe_ctx *pipe_ctx,
	struct dc_state *context)
{
	struct dce_hwseq *hws = dc->hwseq;
	struct hubp *hubp = pipe_ctx->plane_res.hubp;
	struct dpp *dpp = pipe_ctx->plane_res.dpp;
	struct dc_plane_state *plane_state = pipe_ctx->plane_state;
	struct dccg *dccg = dc->res_pool->dccg;
	bool viewport_changed = false;

	if (pipe_ctx->update_flags.bits.dppclk)
		dpp->funcs->dpp_dppclk_control(dpp, false, true);

	if (pipe_ctx->update_flags.bits.enable)
		dccg->funcs->update_dpp_dto(dccg, dpp->inst, pipe_ctx->plane_res.bw.dppclk_khz);

	/* TODO: Need input parameter to tell current DCHUB pipe tie to which OTG
	 * VTG is within DCHUBBUB which is commond block share by each pipe HUBP.
	 * VTG is 1:1 mapping with OTG. Each pipe HUBP will select which VTG
	 */
	if (pipe_ctx->update_flags.bits.hubp_rq_dlg_ttu) {
		hubp->funcs->hubp_vtg_sel(hubp, pipe_ctx->stream_res.tg->inst);

		hubp->funcs->hubp_setup(
			hubp,
			&pipe_ctx->dlg_regs,
			&pipe_ctx->ttu_regs,
			&pipe_ctx->rq_regs,
			&pipe_ctx->pipe_dlg_param);

		if (hubp->funcs->set_unbounded_requesting)
			hubp->funcs->set_unbounded_requesting(hubp, pipe_ctx->unbounded_req);
	}
	if (pipe_ctx->update_flags.bits.hubp_interdependent)
		hubp->funcs->hubp_setup_interdependent(
			hubp,
			&pipe_ctx->dlg_regs,
			&pipe_ctx->ttu_regs);

	if (pipe_ctx->update_flags.bits.enable ||
			pipe_ctx->update_flags.bits.plane_changed ||
			plane_state->update_flags.bits.bpp_change ||
			plane_state->update_flags.bits.input_csc_change ||
			plane_state->update_flags.bits.color_space_change ||
			plane_state->update_flags.bits.coeff_reduction_change) {
		struct dc_bias_and_scale bns_params = {0};

		// program the input csc
		dpp->funcs->dpp_setup(dpp,
				plane_state->format,
				EXPANSION_MODE_ZERO,
				plane_state->input_csc_color_matrix,
				plane_state->color_space,
				NULL);

		if (dpp->funcs->dpp_program_bias_and_scale) {
			//TODO :for CNVC set scale and bias registers if necessary
			build_prescale_params(&bns_params, plane_state);
			dpp->funcs->dpp_program_bias_and_scale(dpp, &bns_params);
		}
	}

	if (pipe_ctx->update_flags.bits.mpcc
			|| pipe_ctx->update_flags.bits.plane_changed
			|| plane_state->update_flags.bits.global_alpha_change
			|| plane_state->update_flags.bits.per_pixel_alpha_change) {
		// MPCC inst is equal to pipe index in practice
		int mpcc_inst = hubp->inst;
		int opp_inst;
		int opp_count = dc->res_pool->pipe_count;

		for (opp_inst = 0; opp_inst < opp_count; opp_inst++) {
			if (dc->res_pool->opps[opp_inst]->mpcc_disconnect_pending[mpcc_inst]) {
				dc->res_pool->mpc->funcs->wait_for_idle(dc->res_pool->mpc, mpcc_inst);
				dc->res_pool->opps[opp_inst]->mpcc_disconnect_pending[mpcc_inst] = false;
				break;
			}
		}
		hws->funcs.update_mpcc(dc, pipe_ctx);
	}

	if (pipe_ctx->update_flags.bits.scaler ||
			plane_state->update_flags.bits.scaling_change ||
			plane_state->update_flags.bits.position_change ||
			plane_state->update_flags.bits.per_pixel_alpha_change ||
			pipe_ctx->stream->update_flags.bits.scaling) {
		pipe_ctx->plane_res.scl_data.lb_params.alpha_en = pipe_ctx->plane_state->per_pixel_alpha;
		ASSERT(pipe_ctx->plane_res.scl_data.lb_params.depth == LB_PIXEL_DEPTH_36BPP);
		/* scaler configuration */
		pipe_ctx->plane_res.dpp->funcs->dpp_set_scaler(
				pipe_ctx->plane_res.dpp, &pipe_ctx->plane_res.scl_data);
	}

	if (pipe_ctx->update_flags.bits.viewport ||
			(context == dc->current_state && plane_state->update_flags.bits.position_change) ||
			(context == dc->current_state && plane_state->update_flags.bits.scaling_change) ||
			(context == dc->current_state && pipe_ctx->stream->update_flags.bits.scaling)) {

		hubp->funcs->mem_program_viewport(
			hubp,
			&pipe_ctx->plane_res.scl_data.viewport,
			&pipe_ctx->plane_res.scl_data.viewport_c);
		viewport_changed = true;
	}

	/* Any updates are handled in dc interface, just need to apply existing for plane enable */
	if ((pipe_ctx->update_flags.bits.enable || pipe_ctx->update_flags.bits.opp_changed ||
			pipe_ctx->update_flags.bits.scaler || viewport_changed == true) &&
			pipe_ctx->stream->cursor_attributes.address.quad_part != 0) {
		dc->hwss.set_cursor_position(pipe_ctx);
		dc->hwss.set_cursor_attribute(pipe_ctx);

		if (dc->hwss.set_cursor_sdr_white_level)
			dc->hwss.set_cursor_sdr_white_level(pipe_ctx);
	}

	/* Any updates are handled in dc interface, just need
	 * to apply existing for plane enable / opp change */
	if (pipe_ctx->update_flags.bits.enable || pipe_ctx->update_flags.bits.opp_changed
			|| pipe_ctx->update_flags.bits.plane_changed
			|| pipe_ctx->stream->update_flags.bits.gamut_remap
			|| pipe_ctx->stream->update_flags.bits.out_csc) {
		/* dpp/cm gamut remap*/
		dc->hwss.program_gamut_remap(pipe_ctx);

		/*call the dcn2 method which uses mpc csc*/
		dc->hwss.program_output_csc(dc,
				pipe_ctx,
				pipe_ctx->stream->output_color_space,
				pipe_ctx->stream->csc_color_matrix.matrix,
				hubp->opp_id);
	}

	if (pipe_ctx->update_flags.bits.enable ||
			pipe_ctx->update_flags.bits.plane_changed ||
			pipe_ctx->update_flags.bits.opp_changed ||
			plane_state->update_flags.bits.pixel_format_change ||
			plane_state->update_flags.bits.horizontal_mirror_change ||
			plane_state->update_flags.bits.rotation_change ||
			plane_state->update_flags.bits.swizzle_change ||
			plane_state->update_flags.bits.dcc_change ||
			plane_state->update_flags.bits.bpp_change ||
			plane_state->update_flags.bits.scaling_change ||
			plane_state->update_flags.bits.plane_size_change) {
		struct plane_size size = plane_state->plane_size;

		size.surface_size = pipe_ctx->plane_res.scl_data.viewport;
		hubp->funcs->hubp_program_surface_config(
			hubp,
			plane_state->format,
			&plane_state->tiling_info,
			&size,
			plane_state->rotation,
			&plane_state->dcc,
			plane_state->horizontal_mirror,
			0);
		hubp->power_gated = false;
	}

	if (pipe_ctx->update_flags.bits.enable ||
		pipe_ctx->update_flags.bits.plane_changed ||
		plane_state->update_flags.bits.addr_update)
		hws->funcs.update_plane_addr(dc, pipe_ctx);

	if (pipe_ctx->update_flags.bits.enable)
		hubp->funcs->set_blank(hubp, false);
	/* If the stream paired with this plane is phantom, the plane is also phantom */
	if (pipe_ctx->stream && pipe_ctx->stream->mall_stream_config.type == SUBVP_PHANTOM
			&& hubp->funcs->phantom_hubp_post_enable)
		hubp->funcs->phantom_hubp_post_enable(hubp);
}


static void dcn20_program_pipe(
		struct dc *dc,
		struct pipe_ctx *pipe_ctx,
		struct dc_state *context)
{
	struct dce_hwseq *hws = dc->hwseq;
	/* Only need to unblank on top pipe */

	if ((pipe_ctx->update_flags.bits.enable || pipe_ctx->stream->update_flags.bits.abm_level)
			&& !pipe_ctx->top_pipe && !pipe_ctx->prev_odm_pipe)
		hws->funcs.blank_pixel_data(dc, pipe_ctx, !pipe_ctx->plane_state->visible);

	/* Only update TG on top pipe */
	if (pipe_ctx->update_flags.bits.global_sync && !pipe_ctx->top_pipe
			&& !pipe_ctx->prev_odm_pipe) {
		pipe_ctx->stream_res.tg->funcs->program_global_sync(
				pipe_ctx->stream_res.tg,
				pipe_ctx->pipe_dlg_param.vready_offset,
				pipe_ctx->pipe_dlg_param.vstartup_start,
				pipe_ctx->pipe_dlg_param.vupdate_offset,
				pipe_ctx->pipe_dlg_param.vupdate_width);

		if (pipe_ctx->stream->mall_stream_config.type != SUBVP_PHANTOM) {
			pipe_ctx->stream_res.tg->funcs->wait_for_state(
				pipe_ctx->stream_res.tg, CRTC_STATE_VBLANK);
			pipe_ctx->stream_res.tg->funcs->wait_for_state(
				pipe_ctx->stream_res.tg, CRTC_STATE_VACTIVE);
		}

		pipe_ctx->stream_res.tg->funcs->set_vtg_params(
				pipe_ctx->stream_res.tg, &pipe_ctx->stream->timing, true);

		if (hws->funcs.setup_vupdate_interrupt)
			hws->funcs.setup_vupdate_interrupt(dc, pipe_ctx);
	}

	if (pipe_ctx->update_flags.bits.odm)
		hws->funcs.update_odm(dc, context, pipe_ctx);

	if (pipe_ctx->update_flags.bits.enable) {
		dcn20_enable_plane(dc, pipe_ctx, context);
		if (dc->res_pool->hubbub->funcs->force_wm_propagate_to_pipes)
			dc->res_pool->hubbub->funcs->force_wm_propagate_to_pipes(dc->res_pool->hubbub);
	}

	if (dc->res_pool->hubbub->funcs->program_det_size && pipe_ctx->update_flags.bits.det_size)
		dc->res_pool->hubbub->funcs->program_det_size(
			dc->res_pool->hubbub, pipe_ctx->plane_res.hubp->inst, pipe_ctx->det_buffer_size_kb);

	if (pipe_ctx->update_flags.raw || pipe_ctx->plane_state->update_flags.raw || pipe_ctx->stream->update_flags.raw)
		dcn20_update_dchubp_dpp(dc, pipe_ctx, context);

	if (pipe_ctx->update_flags.bits.enable
			|| pipe_ctx->plane_state->update_flags.bits.hdr_mult)
		hws->funcs.set_hdr_multiplier(pipe_ctx);

	if (pipe_ctx->update_flags.bits.enable ||
			pipe_ctx->plane_state->update_flags.bits.in_transfer_func_change ||
			pipe_ctx->plane_state->update_flags.bits.gamma_change)
		hws->funcs.set_input_transfer_func(dc, pipe_ctx, pipe_ctx->plane_state);

	/* dcn10_translate_regamma_to_hw_format takes 750us to finish
	 * only do gamma programming for powering on, internal memcmp to avoid
	 * updating on slave planes
	 */
	if (pipe_ctx->update_flags.bits.enable || pipe_ctx->stream->update_flags.bits.out_tf)
		hws->funcs.set_output_transfer_func(dc, pipe_ctx, pipe_ctx->stream);

	/* If the pipe has been enabled or has a different opp, we
	 * should reprogram the fmt. This deals with cases where
	 * interation between mpc and odm combine on different streams
	 * causes a different pipe to be chosen to odm combine with.
	 */
	if (pipe_ctx->update_flags.bits.enable
	    || pipe_ctx->update_flags.bits.opp_changed) {

		pipe_ctx->stream_res.opp->funcs->opp_set_dyn_expansion(
			pipe_ctx->stream_res.opp,
			COLOR_SPACE_YCBCR601,
			pipe_ctx->stream->timing.display_color_depth,
			pipe_ctx->stream->signal);

		pipe_ctx->stream_res.opp->funcs->opp_program_fmt(
			pipe_ctx->stream_res.opp,
			&pipe_ctx->stream->bit_depth_params,
			&pipe_ctx->stream->clamping);
	}
}

void dcn20_program_front_end_for_ctx(
		struct dc *dc,
		struct dc_state *context)
{
	int i;
	struct dce_hwseq *hws = dc->hwseq;
	DC_LOGGER_INIT(dc->ctx->logger);

	/* Carry over GSL groups in case the context is changing. */
	for (i = 0; i < dc->res_pool->pipe_count; i++) {
		struct pipe_ctx *pipe_ctx = &context->res_ctx.pipe_ctx[i];
		struct pipe_ctx *old_pipe_ctx = &dc->current_state->res_ctx.pipe_ctx[i];

		if (pipe_ctx->stream == old_pipe_ctx->stream)
			pipe_ctx->stream_res.gsl_group = old_pipe_ctx->stream_res.gsl_group;
	}

	if (dc->hwss.program_triplebuffer != NULL && dc->debug.enable_tri_buf) {
		for (i = 0; i < dc->res_pool->pipe_count; i++) {
			struct pipe_ctx *pipe_ctx = &context->res_ctx.pipe_ctx[i];

			if (!pipe_ctx->top_pipe && !pipe_ctx->prev_odm_pipe && pipe_ctx->plane_state) {
				ASSERT(!pipe_ctx->plane_state->triplebuffer_flips);
				/*turn off triple buffer for full update*/
				dc->hwss.program_triplebuffer(
						dc, pipe_ctx, pipe_ctx->plane_state->triplebuffer_flips);
			}
		}
	}

	/* Set pipe update flags and lock pipes */
	for (i = 0; i < dc->res_pool->pipe_count; i++)
		dcn20_detect_pipe_changes(&dc->current_state->res_ctx.pipe_ctx[i],
				&context->res_ctx.pipe_ctx[i]);

	/* OTG blank before disabling all front ends */
	for (i = 0; i < dc->res_pool->pipe_count; i++)
		if (context->res_ctx.pipe_ctx[i].update_flags.bits.disable
				&& !context->res_ctx.pipe_ctx[i].top_pipe
				&& !context->res_ctx.pipe_ctx[i].prev_odm_pipe
				&& context->res_ctx.pipe_ctx[i].stream)
			hws->funcs.blank_pixel_data(dc, &context->res_ctx.pipe_ctx[i], true);


	/* Disconnect mpcc */
	for (i = 0; i < dc->res_pool->pipe_count; i++)
		if (context->res_ctx.pipe_ctx[i].update_flags.bits.disable
				|| context->res_ctx.pipe_ctx[i].update_flags.bits.opp_changed) {
			struct hubbub *hubbub = dc->res_pool->hubbub;

			/* Phantom pipe DET should be 0, but if a pipe in use is being transitioned to phantom
			 * then we want to do the programming here (effectively it's being disabled). If we do
			 * the programming later the DET won't be updated until the OTG for the phantom pipe is
			 * turned on (i.e. in an MCLK switch) which can come in too late and cause issues with
			 * DET allocation.
			 */
			if (hubbub->funcs->program_det_size && (context->res_ctx.pipe_ctx[i].update_flags.bits.disable ||
					(context->res_ctx.pipe_ctx[i].plane_state && context->res_ctx.pipe_ctx[i].plane_state->is_phantom)))
				hubbub->funcs->program_det_size(hubbub, dc->current_state->res_ctx.pipe_ctx[i].plane_res.hubp->inst, 0);
			hws->funcs.plane_atomic_disconnect(dc, &dc->current_state->res_ctx.pipe_ctx[i]);
			DC_LOG_DC("Reset mpcc for pipe %d\n", dc->current_state->res_ctx.pipe_ctx[i].pipe_idx);
		}

	/*
	 * Program all updated pipes, order matters for mpcc setup. Start with
	 * top pipe and program all pipes that follow in order
	 */
	for (i = 0; i < dc->res_pool->pipe_count; i++) {
		struct pipe_ctx *pipe = &context->res_ctx.pipe_ctx[i];

		if (pipe->plane_state && !pipe->top_pipe) {
			while (pipe) {
				if (hws->funcs.program_pipe)
					hws->funcs.program_pipe(dc, pipe, context);
				else {
					/* Don't program phantom pipes in the regular front end programming sequence.
					 * There is an MPO transition case where a pipe being used by a video plane is
					 * transitioned directly to be a phantom pipe when closing the MPO video. However
					 * the phantom pipe will program a new HUBP_VTG_SEL (update takes place right away),
					 * but the MPO still exists until the double buffered update of the main pipe so we
					 * will get a frame of underflow if the phantom pipe is programmed here.
					 */
					if (pipe->stream && pipe->stream->mall_stream_config.type != SUBVP_PHANTOM)
						dcn20_program_pipe(dc, pipe, context);
				}

				pipe = pipe->bottom_pipe;
			}
		}
		/* Program secondary blending tree and writeback pipes */
		pipe = &context->res_ctx.pipe_ctx[i];
		if (!pipe->top_pipe && !pipe->prev_odm_pipe
				&& pipe->stream && pipe->stream->num_wb_info > 0
				&& (pipe->update_flags.raw || (pipe->plane_state && pipe->plane_state->update_flags.raw)
					|| pipe->stream->update_flags.raw)
				&& hws->funcs.program_all_writeback_pipes_in_tree)
			hws->funcs.program_all_writeback_pipes_in_tree(dc, pipe->stream, context);

		/* Avoid underflow by check of pipe line read when adding 2nd plane. */
		if (hws->wa.wait_hubpret_read_start_during_mpo_transition &&
			!pipe->top_pipe &&
			pipe->stream &&
			pipe->plane_res.hubp->funcs->hubp_wait_pipe_read_start &&
			dc->current_state->stream_status[0].plane_count == 1 &&
			context->stream_status[0].plane_count > 1) {
			pipe->plane_res.hubp->funcs->hubp_wait_pipe_read_start(pipe->plane_res.hubp);
		}
	}
}

void dcn20_post_unlock_program_front_end(
		struct dc *dc,
		struct dc_state *context)
{
	int i;
	const unsigned int TIMEOUT_FOR_PIPE_ENABLE_MS = 100;
	struct dce_hwseq *hwseq = dc->hwseq;

	DC_LOGGER_INIT(dc->ctx->logger);

	for (i = 0; i < dc->res_pool->pipe_count; i++)
		if (context->res_ctx.pipe_ctx[i].update_flags.bits.disable)
			dc->hwss.disable_plane(dc, &dc->current_state->res_ctx.pipe_ctx[i]);

	/*
	 * If we are enabling a pipe, we need to wait for pending clear as this is a critical
	 * part of the enable operation otherwise, DM may request an immediate flip which
	 * will cause HW to perform an "immediate enable" (as opposed to "vsync enable") which
	 * is unsupported on DCN.
	 */
	for (i = 0; i < dc->res_pool->pipe_count; i++) {
		struct pipe_ctx *pipe = &context->res_ctx.pipe_ctx[i];
		// Don't check flip pending on phantom pipes
		if (pipe->plane_state && !pipe->top_pipe && pipe->update_flags.bits.enable &&
				pipe->stream->mall_stream_config.type != SUBVP_PHANTOM) {
			struct hubp *hubp = pipe->plane_res.hubp;
			int j = 0;

			for (j = 0; j < TIMEOUT_FOR_PIPE_ENABLE_MS*1000
					&& hubp->funcs->hubp_is_flip_pending(hubp); j++)
<<<<<<< HEAD
				mdelay(1);
=======
				udelay(1);
>>>>>>> 163a7fbf
		}
	}

	for (i = 0; i < dc->res_pool->pipe_count; i++) {
		struct pipe_ctx *pipe = &context->res_ctx.pipe_ctx[i];
		struct pipe_ctx *old_pipe = &dc->current_state->res_ctx.pipe_ctx[i];

		/* If an active, non-phantom pipe is being transitioned into a phantom
		 * pipe, wait for the double buffer update to complete first before we do
		 * phantom pipe programming (HUBP_VTG_SEL updates right away so that can
		 * cause issues).
		 */
		if (pipe->stream && pipe->stream->mall_stream_config.type == SUBVP_PHANTOM &&
				old_pipe->stream && old_pipe->stream->mall_stream_config.type != SUBVP_PHANTOM) {
			old_pipe->stream_res.tg->funcs->wait_for_state(
					old_pipe->stream_res.tg,
					CRTC_STATE_VBLANK);
			old_pipe->stream_res.tg->funcs->wait_for_state(
					old_pipe->stream_res.tg,
					CRTC_STATE_VACTIVE);
		}
	}

	for (i = 0; i < dc->res_pool->pipe_count; i++) {
		struct pipe_ctx *pipe = &context->res_ctx.pipe_ctx[i];

		if (pipe->plane_state && !pipe->top_pipe) {
			/* Program phantom pipe here to prevent a frame of underflow in the MPO transition
			 * case (if a pipe being used for a video plane transitions to a phantom pipe, it
			 * can underflow due to HUBP_VTG_SEL programming if done in the regular front end
			 * programming sequence).
			 */
			while (pipe) {
				if (pipe->stream && pipe->stream->mall_stream_config.type == SUBVP_PHANTOM) {
					if (dc->hwss.update_phantom_vp_position)
						dc->hwss.update_phantom_vp_position(dc, context, pipe);
					dcn20_program_pipe(dc, pipe, context);
				}
				pipe = pipe->bottom_pipe;
			}
		}
	}

	/* Only program the MALL registers after all the main and phantom pipes
	 * are done programming.
	 */
	if (hwseq->funcs.program_mall_pipe_config)
		hwseq->funcs.program_mall_pipe_config(dc, context);

	/* WA to apply WM setting*/
	if (hwseq->wa.DEGVIDCN21)
		dc->res_pool->hubbub->funcs->apply_DEDCN21_147_wa(dc->res_pool->hubbub);


	/* WA for stutter underflow during MPO transitions when adding 2nd plane */
	if (hwseq->wa.disallow_self_refresh_during_multi_plane_transition) {

		if (dc->current_state->stream_status[0].plane_count == 1 &&
				context->stream_status[0].plane_count > 1) {

			struct timing_generator *tg = dc->res_pool->timing_generators[0];

			dc->res_pool->hubbub->funcs->allow_self_refresh_control(dc->res_pool->hubbub, false);

			hwseq->wa_state.disallow_self_refresh_during_multi_plane_transition_applied = true;
			hwseq->wa_state.disallow_self_refresh_during_multi_plane_transition_applied_on_frame = tg->funcs->get_frame_count(tg);
		}
	}
}

void dcn20_prepare_bandwidth(
		struct dc *dc,
		struct dc_state *context)
{
	struct hubbub *hubbub = dc->res_pool->hubbub;
	unsigned int compbuf_size_kb = 0;
	unsigned int cache_wm_a = context->bw_ctx.bw.dcn.watermarks.a.cstate_pstate.pstate_change_ns;
	unsigned int i;

	dc->clk_mgr->funcs->update_clocks(
			dc->clk_mgr,
			context,
			false);

	for (i = 0; i < dc->res_pool->pipe_count; i++) {
		struct pipe_ctx *pipe = &context->res_ctx.pipe_ctx[i];

		// At optimize don't restore the original watermark value
		if (pipe->stream && pipe->stream->mall_stream_config.type != SUBVP_NONE) {
			context->bw_ctx.bw.dcn.watermarks.a.cstate_pstate.pstate_change_ns = 4U * 1000U * 1000U * 1000U;
			break;
		}
	}

	/* program dchubbub watermarks */
	dc->wm_optimized_required = hubbub->funcs->program_watermarks(hubbub,
					&context->bw_ctx.bw.dcn.watermarks,
					dc->res_pool->ref_clocks.dchub_ref_clock_inKhz / 1000,
					false);

	// Restore the real watermark so we can commit the value to DMCUB
	// DMCUB uses the "original" watermark value in SubVP MCLK switch
	context->bw_ctx.bw.dcn.watermarks.a.cstate_pstate.pstate_change_ns = cache_wm_a;

	/* decrease compbuf size */
	if (hubbub->funcs->program_compbuf_size) {
		if (context->bw_ctx.dml.ip.min_comp_buffer_size_kbytes)
			compbuf_size_kb = context->bw_ctx.dml.ip.min_comp_buffer_size_kbytes;
		else
			compbuf_size_kb = context->bw_ctx.bw.dcn.compbuf_size_kb;

		hubbub->funcs->program_compbuf_size(hubbub, compbuf_size_kb, false);
	}
}

void dcn20_optimize_bandwidth(
		struct dc *dc,
		struct dc_state *context)
{
	struct hubbub *hubbub = dc->res_pool->hubbub;
	int i;

	for (i = 0; i < dc->res_pool->pipe_count; i++) {
		struct pipe_ctx *pipe = &context->res_ctx.pipe_ctx[i];

		// At optimize don't need  to restore the original watermark value
		if (pipe->stream && pipe->stream->mall_stream_config.type != SUBVP_NONE) {
			context->bw_ctx.bw.dcn.watermarks.a.cstate_pstate.pstate_change_ns = 4U * 1000U * 1000U * 1000U;
			break;
		}
	}

	/* program dchubbub watermarks */
	hubbub->funcs->program_watermarks(hubbub,
					&context->bw_ctx.bw.dcn.watermarks,
					dc->res_pool->ref_clocks.dchub_ref_clock_inKhz / 1000,
					true);

	if (dc->clk_mgr->dc_mode_softmax_enabled)
		if (dc->clk_mgr->clks.dramclk_khz > dc->clk_mgr->bw_params->dc_mode_softmax_memclk * 1000 &&
				context->bw_ctx.bw.dcn.clk.dramclk_khz <= dc->clk_mgr->bw_params->dc_mode_softmax_memclk * 1000)
			dc->clk_mgr->funcs->set_max_memclk(dc->clk_mgr, dc->clk_mgr->bw_params->dc_mode_softmax_memclk);

	/* increase compbuf size */
	if (hubbub->funcs->program_compbuf_size)
		hubbub->funcs->program_compbuf_size(hubbub, context->bw_ctx.bw.dcn.compbuf_size_kb, true);

	dc->clk_mgr->funcs->update_clocks(
			dc->clk_mgr,
			context,
			true);
	if (dc_extended_blank_supported(dc) && context->bw_ctx.bw.dcn.clk.zstate_support == DCN_ZSTATE_SUPPORT_ALLOW) {
		for (i = 0; i < dc->res_pool->pipe_count; ++i) {
			struct pipe_ctx *pipe_ctx = &context->res_ctx.pipe_ctx[i];

			if (pipe_ctx->stream && pipe_ctx->plane_res.hubp->funcs->program_extended_blank
				&& pipe_ctx->stream->adjust.v_total_min == pipe_ctx->stream->adjust.v_total_max
				&& pipe_ctx->stream->adjust.v_total_max > pipe_ctx->stream->timing.v_total)
					pipe_ctx->plane_res.hubp->funcs->program_extended_blank(pipe_ctx->plane_res.hubp,
						pipe_ctx->dlg_regs.optimized_min_dst_y_next_start);
		}
	}
}

bool dcn20_update_bandwidth(
		struct dc *dc,
		struct dc_state *context)
{
	int i;
	struct dce_hwseq *hws = dc->hwseq;

	/* recalculate DML parameters */
	if (!dc->res_pool->funcs->validate_bandwidth(dc, context, false))
		return false;

	/* apply updated bandwidth parameters */
	dc->hwss.prepare_bandwidth(dc, context);

	/* update hubp configs for all pipes */
	for (i = 0; i < dc->res_pool->pipe_count; i++) {
		struct pipe_ctx *pipe_ctx = &context->res_ctx.pipe_ctx[i];

		if (pipe_ctx->plane_state == NULL)
			continue;

		if (pipe_ctx->top_pipe == NULL) {
			bool blank = !is_pipe_tree_visible(pipe_ctx);

			pipe_ctx->stream_res.tg->funcs->program_global_sync(
					pipe_ctx->stream_res.tg,
					pipe_ctx->pipe_dlg_param.vready_offset,
					pipe_ctx->pipe_dlg_param.vstartup_start,
					pipe_ctx->pipe_dlg_param.vupdate_offset,
					pipe_ctx->pipe_dlg_param.vupdate_width);

			pipe_ctx->stream_res.tg->funcs->set_vtg_params(
					pipe_ctx->stream_res.tg, &pipe_ctx->stream->timing, false);

			if (pipe_ctx->prev_odm_pipe == NULL)
				hws->funcs.blank_pixel_data(dc, pipe_ctx, blank);

			if (hws->funcs.setup_vupdate_interrupt)
				hws->funcs.setup_vupdate_interrupt(dc, pipe_ctx);
		}

		pipe_ctx->plane_res.hubp->funcs->hubp_setup(
				pipe_ctx->plane_res.hubp,
					&pipe_ctx->dlg_regs,
					&pipe_ctx->ttu_regs,
					&pipe_ctx->rq_regs,
					&pipe_ctx->pipe_dlg_param);
	}

	return true;
}

void dcn20_enable_writeback(
		struct dc *dc,
		struct dc_writeback_info *wb_info,
		struct dc_state *context)
{
	struct dwbc *dwb;
	struct mcif_wb *mcif_wb;
	struct timing_generator *optc;

	ASSERT(wb_info->dwb_pipe_inst < MAX_DWB_PIPES);
	ASSERT(wb_info->wb_enabled);
	dwb = dc->res_pool->dwbc[wb_info->dwb_pipe_inst];
	mcif_wb = dc->res_pool->mcif_wb[wb_info->dwb_pipe_inst];

	/* set the OPTC source mux */
	optc = dc->res_pool->timing_generators[dwb->otg_inst];
	optc->funcs->set_dwb_source(optc, wb_info->dwb_pipe_inst);
	/* set MCIF_WB buffer and arbitration configuration */
	mcif_wb->funcs->config_mcif_buf(mcif_wb, &wb_info->mcif_buf_params, wb_info->dwb_params.dest_height);
	mcif_wb->funcs->config_mcif_arb(mcif_wb, &context->bw_ctx.bw.dcn.bw_writeback.mcif_wb_arb[wb_info->dwb_pipe_inst]);
	/* Enable MCIF_WB */
	mcif_wb->funcs->enable_mcif(mcif_wb);
	/* Enable DWB */
	dwb->funcs->enable(dwb, &wb_info->dwb_params);
	/* TODO: add sequence to enable/disable warmup */
}

void dcn20_disable_writeback(
		struct dc *dc,
		unsigned int dwb_pipe_inst)
{
	struct dwbc *dwb;
	struct mcif_wb *mcif_wb;

	ASSERT(dwb_pipe_inst < MAX_DWB_PIPES);
	dwb = dc->res_pool->dwbc[dwb_pipe_inst];
	mcif_wb = dc->res_pool->mcif_wb[dwb_pipe_inst];

	dwb->funcs->disable(dwb);
	mcif_wb->funcs->disable_mcif(mcif_wb);
}

bool dcn20_wait_for_blank_complete(
		struct output_pixel_processor *opp)
{
	int counter;

	for (counter = 0; counter < 1000; counter++) {
		if (opp->funcs->dpg_is_blanked(opp))
			break;

		udelay(100);
	}

	if (counter == 1000) {
		dm_error("DC: failed to blank crtc!\n");
		return false;
	}

	return true;
}

bool dcn20_dmdata_status_done(struct pipe_ctx *pipe_ctx)
{
	struct hubp *hubp = pipe_ctx->plane_res.hubp;

	if (!hubp)
		return false;
	return hubp->funcs->dmdata_status_done(hubp);
}

void dcn20_disable_stream_gating(struct dc *dc, struct pipe_ctx *pipe_ctx)
{
	struct dce_hwseq *hws = dc->hwseq;

	if (pipe_ctx->stream_res.dsc) {
		struct pipe_ctx *odm_pipe = pipe_ctx->next_odm_pipe;

		hws->funcs.dsc_pg_control(hws, pipe_ctx->stream_res.dsc->inst, true);
		while (odm_pipe) {
			hws->funcs.dsc_pg_control(hws, odm_pipe->stream_res.dsc->inst, true);
			odm_pipe = odm_pipe->next_odm_pipe;
		}
	}
}

void dcn20_enable_stream_gating(struct dc *dc, struct pipe_ctx *pipe_ctx)
{
	struct dce_hwseq *hws = dc->hwseq;

	if (pipe_ctx->stream_res.dsc) {
		struct pipe_ctx *odm_pipe = pipe_ctx->next_odm_pipe;

		hws->funcs.dsc_pg_control(hws, pipe_ctx->stream_res.dsc->inst, false);
		while (odm_pipe) {
			hws->funcs.dsc_pg_control(hws, odm_pipe->stream_res.dsc->inst, false);
			odm_pipe = odm_pipe->next_odm_pipe;
		}
	}
}

void dcn20_set_dmdata_attributes(struct pipe_ctx *pipe_ctx)
{
	struct dc_dmdata_attributes attr = { 0 };
	struct hubp *hubp = pipe_ctx->plane_res.hubp;

	attr.dmdata_mode = DMDATA_HW_MODE;
	attr.dmdata_size =
		dc_is_hdmi_signal(pipe_ctx->stream->signal) ? 32 : 36;
	attr.address.quad_part =
			pipe_ctx->stream->dmdata_address.quad_part;
	attr.dmdata_dl_delta = 0;
	attr.dmdata_qos_mode = 0;
	attr.dmdata_qos_level = 0;
	attr.dmdata_repeat = 1; /* always repeat */
	attr.dmdata_updated = 1;
	attr.dmdata_sw_data = NULL;

	hubp->funcs->dmdata_set_attributes(hubp, &attr);
}

void dcn20_init_vm_ctx(
		struct dce_hwseq *hws,
		struct dc *dc,
		struct dc_virtual_addr_space_config *va_config,
		int vmid)
{
	struct dcn_hubbub_virt_addr_config config;

	if (vmid == 0) {
		ASSERT(0); /* VMID cannot be 0 for vm context */
		return;
	}

	config.page_table_start_addr = va_config->page_table_start_addr;
	config.page_table_end_addr = va_config->page_table_end_addr;
	config.page_table_block_size = va_config->page_table_block_size_in_bytes;
	config.page_table_depth = va_config->page_table_depth;
	config.page_table_base_addr = va_config->page_table_base_addr;

	dc->res_pool->hubbub->funcs->init_vm_ctx(dc->res_pool->hubbub, &config, vmid);
}

int dcn20_init_sys_ctx(struct dce_hwseq *hws, struct dc *dc, struct dc_phy_addr_space_config *pa_config)
{
	struct dcn_hubbub_phys_addr_config config;

	config.system_aperture.fb_top = pa_config->system_aperture.fb_top;
	config.system_aperture.fb_offset = pa_config->system_aperture.fb_offset;
	config.system_aperture.fb_base = pa_config->system_aperture.fb_base;
	config.system_aperture.agp_top = pa_config->system_aperture.agp_top;
	config.system_aperture.agp_bot = pa_config->system_aperture.agp_bot;
	config.system_aperture.agp_base = pa_config->system_aperture.agp_base;
	config.gart_config.page_table_start_addr = pa_config->gart_config.page_table_start_addr;
	config.gart_config.page_table_end_addr = pa_config->gart_config.page_table_end_addr;
	config.gart_config.page_table_base_addr = pa_config->gart_config.page_table_base_addr;
	config.page_table_default_page_addr = pa_config->page_table_default_page_addr;

	return dc->res_pool->hubbub->funcs->init_dchub_sys_ctx(dc->res_pool->hubbub, &config);
}

static bool patch_address_for_sbs_tb_stereo(
		struct pipe_ctx *pipe_ctx, PHYSICAL_ADDRESS_LOC *addr)
{
	struct dc_plane_state *plane_state = pipe_ctx->plane_state;
	bool sec_split = pipe_ctx->top_pipe &&
			pipe_ctx->top_pipe->plane_state == pipe_ctx->plane_state;
	if (sec_split && plane_state->address.type == PLN_ADDR_TYPE_GRPH_STEREO &&
			(pipe_ctx->stream->timing.timing_3d_format ==
			TIMING_3D_FORMAT_SIDE_BY_SIDE ||
			pipe_ctx->stream->timing.timing_3d_format ==
			TIMING_3D_FORMAT_TOP_AND_BOTTOM)) {
		*addr = plane_state->address.grph_stereo.left_addr;
		plane_state->address.grph_stereo.left_addr =
				plane_state->address.grph_stereo.right_addr;
		return true;
	}

	if (pipe_ctx->stream->view_format != VIEW_3D_FORMAT_NONE &&
			plane_state->address.type != PLN_ADDR_TYPE_GRPH_STEREO) {
		plane_state->address.type = PLN_ADDR_TYPE_GRPH_STEREO;
		plane_state->address.grph_stereo.right_addr =
				plane_state->address.grph_stereo.left_addr;
		plane_state->address.grph_stereo.right_meta_addr =
				plane_state->address.grph_stereo.left_meta_addr;
	}
	return false;
}

void dcn20_update_plane_addr(const struct dc *dc, struct pipe_ctx *pipe_ctx)
{
	bool addr_patched = false;
	PHYSICAL_ADDRESS_LOC addr;
	struct dc_plane_state *plane_state = pipe_ctx->plane_state;

	if (plane_state == NULL)
		return;

	addr_patched = patch_address_for_sbs_tb_stereo(pipe_ctx, &addr);

	// Call Helper to track VMID use
	vm_helper_mark_vmid_used(dc->vm_helper, plane_state->address.vmid, pipe_ctx->plane_res.hubp->inst);

	pipe_ctx->plane_res.hubp->funcs->hubp_program_surface_flip_and_addr(
			pipe_ctx->plane_res.hubp,
			&plane_state->address,
			plane_state->flip_immediate);

	plane_state->status.requested_address = plane_state->address;

	if (plane_state->flip_immediate)
		plane_state->status.current_address = plane_state->address;

	if (addr_patched)
		pipe_ctx->plane_state->address.grph_stereo.left_addr = addr;
}

void dcn20_unblank_stream(struct pipe_ctx *pipe_ctx,
		struct dc_link_settings *link_settings)
{
	struct encoder_unblank_param params = {0};
	struct dc_stream_state *stream = pipe_ctx->stream;
	struct dc_link *link = stream->link;
	struct dce_hwseq *hws = link->dc->hwseq;
	struct pipe_ctx *odm_pipe;

	params.opp_cnt = 1;
	for (odm_pipe = pipe_ctx->next_odm_pipe; odm_pipe; odm_pipe = odm_pipe->next_odm_pipe) {
		params.opp_cnt++;
	}
	/* only 3 items below are used by unblank */
	params.timing = pipe_ctx->stream->timing;

	params.link_settings.link_rate = link_settings->link_rate;

	if (is_dp_128b_132b_signal(pipe_ctx)) {
		/* TODO - DP2.0 HW: Set ODM mode in dp hpo encoder here */
		pipe_ctx->stream_res.hpo_dp_stream_enc->funcs->dp_unblank(
				pipe_ctx->stream_res.hpo_dp_stream_enc,
				pipe_ctx->stream_res.tg->inst);
	} else if (dc_is_dp_signal(pipe_ctx->stream->signal)) {
		if (optc2_is_two_pixels_per_containter(&stream->timing) || params.opp_cnt > 1)
			params.timing.pix_clk_100hz /= 2;
		pipe_ctx->stream_res.stream_enc->funcs->dp_set_odm_combine(
				pipe_ctx->stream_res.stream_enc, params.opp_cnt > 1);
		pipe_ctx->stream_res.stream_enc->funcs->dp_unblank(link, pipe_ctx->stream_res.stream_enc, &params);
	}

	if (link->local_sink && link->local_sink->sink_signal == SIGNAL_TYPE_EDP) {
		hws->funcs.edp_backlight_control(link, true);
	}
}

void dcn20_setup_vupdate_interrupt(struct dc *dc, struct pipe_ctx *pipe_ctx)
{
	struct timing_generator *tg = pipe_ctx->stream_res.tg;
	int start_line = dc->hwss.get_vupdate_offset_from_vsync(pipe_ctx);

	if (start_line < 0)
		start_line = 0;

	if (tg->funcs->setup_vertical_interrupt2)
		tg->funcs->setup_vertical_interrupt2(tg, start_line);
}

static void dcn20_reset_back_end_for_pipe(
		struct dc *dc,
		struct pipe_ctx *pipe_ctx,
		struct dc_state *context)
{
	int i;
	struct dc_link *link = pipe_ctx->stream->link;
	const struct link_hwss *link_hwss = get_link_hwss(link, &pipe_ctx->link_res);

	DC_LOGGER_INIT(dc->ctx->logger);
	if (pipe_ctx->stream_res.stream_enc == NULL) {
		pipe_ctx->stream = NULL;
		return;
	}

	if (!IS_FPGA_MAXIMUS_DC(dc->ctx->dce_environment)) {
		/* DPMS may already disable or */
		/* dpms_off status is incorrect due to fastboot
		 * feature. When system resume from S4 with second
		 * screen only, the dpms_off would be true but
		 * VBIOS lit up eDP, so check link status too.
		 */
		if (!pipe_ctx->stream->dpms_off || link->link_status.link_active)
			core_link_disable_stream(pipe_ctx);
		else if (pipe_ctx->stream_res.audio)
			dc->hwss.disable_audio_stream(pipe_ctx);

		/* free acquired resources */
		if (pipe_ctx->stream_res.audio) {
			/*disable az_endpoint*/
			pipe_ctx->stream_res.audio->funcs->az_disable(pipe_ctx->stream_res.audio);

			/*free audio*/
			if (dc->caps.dynamic_audio == true) {
				/*we have to dynamic arbitrate the audio endpoints*/
				/*we free the resource, need reset is_audio_acquired*/
				update_audio_usage(&dc->current_state->res_ctx, dc->res_pool,
						pipe_ctx->stream_res.audio, false);
				pipe_ctx->stream_res.audio = NULL;
			}
		}
	}
	else if (pipe_ctx->stream_res.dsc) {
		dp_set_dsc_enable(pipe_ctx, false);
	}

	/* by upper caller loop, parent pipe: pipe0, will be reset last.
	 * back end share by all pipes and will be disable only when disable
	 * parent pipe.
	 */
	if (pipe_ctx->top_pipe == NULL) {

		dc->hwss.set_abm_immediate_disable(pipe_ctx);

		pipe_ctx->stream_res.tg->funcs->disable_crtc(pipe_ctx->stream_res.tg);

		pipe_ctx->stream_res.tg->funcs->enable_optc_clock(pipe_ctx->stream_res.tg, false);
		if (pipe_ctx->stream_res.tg->funcs->set_odm_bypass)
			pipe_ctx->stream_res.tg->funcs->set_odm_bypass(
					pipe_ctx->stream_res.tg, &pipe_ctx->stream->timing);

		if (pipe_ctx->stream_res.tg->funcs->set_drr)
			pipe_ctx->stream_res.tg->funcs->set_drr(
					pipe_ctx->stream_res.tg, NULL);
		/* TODO - convert symclk_ref_cnts for otg to a bit map to solve
		 * the case where the same symclk is shared across multiple otg
		 * instances
		 */
		link->phy_state.symclk_ref_cnts.otg = 0;
		if (link->phy_state.symclk_state == SYMCLK_ON_TX_OFF) {
			link_hwss->disable_link_output(link,
					&pipe_ctx->link_res, pipe_ctx->stream->signal);
			link->phy_state.symclk_state = SYMCLK_OFF_TX_OFF;
		}
	}

	for (i = 0; i < dc->res_pool->pipe_count; i++)
		if (&dc->current_state->res_ctx.pipe_ctx[i] == pipe_ctx)
			break;

	if (i == dc->res_pool->pipe_count)
		return;

	pipe_ctx->stream = NULL;
	DC_LOG_DEBUG("Reset back end for pipe %d, tg:%d\n",
					pipe_ctx->pipe_idx, pipe_ctx->stream_res.tg->inst);
}

void dcn20_reset_hw_ctx_wrap(
		struct dc *dc,
		struct dc_state *context)
{
	int i;
	struct dce_hwseq *hws = dc->hwseq;

	/* Reset Back End*/
	for (i = dc->res_pool->pipe_count - 1; i >= 0 ; i--) {
		struct pipe_ctx *pipe_ctx_old =
			&dc->current_state->res_ctx.pipe_ctx[i];
		struct pipe_ctx *pipe_ctx = &context->res_ctx.pipe_ctx[i];

		if (!pipe_ctx_old->stream)
			continue;

		if (pipe_ctx_old->top_pipe || pipe_ctx_old->prev_odm_pipe)
			continue;

		if (!pipe_ctx->stream ||
				pipe_need_reprogram(pipe_ctx_old, pipe_ctx)) {
			struct clock_source *old_clk = pipe_ctx_old->clock_source;

			dcn20_reset_back_end_for_pipe(dc, pipe_ctx_old, dc->current_state);
			if (hws->funcs.enable_stream_gating)
				hws->funcs.enable_stream_gating(dc, pipe_ctx_old);
			if (old_clk)
				old_clk->funcs->cs_power_down(old_clk);
		}
	}
}

void dcn20_update_visual_confirm_color(struct dc *dc, struct pipe_ctx *pipe_ctx, struct tg_color *color, int mpcc_id)
{
	struct mpc *mpc = dc->res_pool->mpc;

	// input to MPCC is always RGB, by default leave black_color at 0
	if (dc->debug.visual_confirm == VISUAL_CONFIRM_HDR)
		get_hdr_visual_confirm_color(pipe_ctx, color);
	else if (dc->debug.visual_confirm == VISUAL_CONFIRM_SURFACE)
		get_surface_visual_confirm_color(pipe_ctx, color);
	else if (dc->debug.visual_confirm == VISUAL_CONFIRM_MPCTREE)
		get_mpctree_visual_confirm_color(pipe_ctx, color);
	else if (dc->debug.visual_confirm == VISUAL_CONFIRM_SWIZZLE)
		get_surface_tile_visual_confirm_color(pipe_ctx, color);
	else if (dc->debug.visual_confirm == VISUAL_CONFIRM_SUBVP)
		get_subvp_visual_confirm_color(dc, pipe_ctx, color);

	if (mpc->funcs->set_bg_color) {
		memcpy(&pipe_ctx->plane_state->visual_confirm_color, color, sizeof(struct tg_color));
		mpc->funcs->set_bg_color(mpc, color, mpcc_id);
	}
}

void dcn20_update_mpcc(struct dc *dc, struct pipe_ctx *pipe_ctx)
{
	struct hubp *hubp = pipe_ctx->plane_res.hubp;
	struct mpcc_blnd_cfg blnd_cfg = {0};
	bool per_pixel_alpha = pipe_ctx->plane_state->per_pixel_alpha;
	int mpcc_id;
	struct mpcc *new_mpcc;
	struct mpc *mpc = dc->res_pool->mpc;
	struct mpc_tree *mpc_tree_params = &(pipe_ctx->stream_res.opp->mpc_tree_params);

	blnd_cfg.overlap_only = false;
	blnd_cfg.global_gain = 0xff;

	if (per_pixel_alpha) {
		blnd_cfg.pre_multiplied_alpha = pipe_ctx->plane_state->pre_multiplied_alpha;
		if (pipe_ctx->plane_state->global_alpha) {
			blnd_cfg.alpha_mode = MPCC_ALPHA_BLEND_MODE_PER_PIXEL_ALPHA_COMBINED_GLOBAL_GAIN;
			blnd_cfg.global_gain = pipe_ctx->plane_state->global_alpha_value;
		} else {
			blnd_cfg.alpha_mode = MPCC_ALPHA_BLEND_MODE_PER_PIXEL_ALPHA;
		}
	} else {
		blnd_cfg.pre_multiplied_alpha = false;
		blnd_cfg.alpha_mode = MPCC_ALPHA_BLEND_MODE_GLOBAL_ALPHA;
	}

	if (pipe_ctx->plane_state->global_alpha)
		blnd_cfg.global_alpha = pipe_ctx->plane_state->global_alpha_value;
	else
		blnd_cfg.global_alpha = 0xff;

	blnd_cfg.background_color_bpc = 4;
	blnd_cfg.bottom_gain_mode = 0;
	blnd_cfg.top_gain = 0x1f000;
	blnd_cfg.bottom_inside_gain = 0x1f000;
	blnd_cfg.bottom_outside_gain = 0x1f000;

	if (pipe_ctx->plane_state->format
			== SURFACE_PIXEL_FORMAT_GRPH_RGBE_ALPHA)
		blnd_cfg.pre_multiplied_alpha = false;

	/*
	 * TODO: remove hack
	 * Note: currently there is a bug in init_hw such that
	 * on resume from hibernate, BIOS sets up MPCC0, and
	 * we do mpcc_remove but the mpcc cannot go to idle
	 * after remove. This cause us to pick mpcc1 here,
	 * which causes a pstate hang for yet unknown reason.
	 */
	mpcc_id = hubp->inst;

	/* If there is no full update, don't need to touch MPC tree*/
	if (!pipe_ctx->plane_state->update_flags.bits.full_update &&
		!pipe_ctx->update_flags.bits.mpcc) {
		mpc->funcs->update_blending(mpc, &blnd_cfg, mpcc_id);
		dc->hwss.update_visual_confirm_color(dc, pipe_ctx, &blnd_cfg.black_color, mpcc_id);
		return;
	}

	/* check if this MPCC is already being used */
	new_mpcc = mpc->funcs->get_mpcc_for_dpp(mpc_tree_params, mpcc_id);
	/* remove MPCC if being used */
	if (new_mpcc != NULL)
		mpc->funcs->remove_mpcc(mpc, mpc_tree_params, new_mpcc);
	else
		if (dc->debug.sanity_checks)
			mpc->funcs->assert_mpcc_idle_before_connect(
					dc->res_pool->mpc, mpcc_id);

	/* Call MPC to insert new plane */
	new_mpcc = mpc->funcs->insert_plane(dc->res_pool->mpc,
			mpc_tree_params,
			&blnd_cfg,
			NULL,
			NULL,
			hubp->inst,
			mpcc_id);
	dc->hwss.update_visual_confirm_color(dc, pipe_ctx, &blnd_cfg.black_color, mpcc_id);

	ASSERT(new_mpcc != NULL);
	hubp->opp_id = pipe_ctx->stream_res.opp->inst;
	hubp->mpcc_id = mpcc_id;
}

void dcn20_enable_stream(struct pipe_ctx *pipe_ctx)
{
	enum dc_lane_count lane_count =
		pipe_ctx->stream->link->cur_link_settings.lane_count;

	struct dc_crtc_timing *timing = &pipe_ctx->stream->timing;
	struct dc_link *link = pipe_ctx->stream->link;

	uint32_t active_total_with_borders;
	uint32_t early_control = 0;
	struct timing_generator *tg = pipe_ctx->stream_res.tg;
	const struct link_hwss *link_hwss = get_link_hwss(link, &pipe_ctx->link_res);
	struct dc *dc = pipe_ctx->stream->ctx->dc;

	if (is_dp_128b_132b_signal(pipe_ctx)) {
		if (dc->hwseq->funcs.setup_hpo_hw_control)
			dc->hwseq->funcs.setup_hpo_hw_control(dc->hwseq, true);
	}

	link_hwss->setup_stream_encoder(pipe_ctx);

	if (pipe_ctx->plane_state && pipe_ctx->plane_state->flip_immediate != 1) {
		if (dc->hwss.program_dmdata_engine)
			dc->hwss.program_dmdata_engine(pipe_ctx);
	}

	dc->hwss.update_info_frame(pipe_ctx);

	if (dc_is_dp_signal(pipe_ctx->stream->signal))
		dp_source_sequence_trace(link, DPCD_SOURCE_SEQ_AFTER_UPDATE_INFO_FRAME);

	/* enable early control to avoid corruption on DP monitor*/
	active_total_with_borders =
			timing->h_addressable
				+ timing->h_border_left
				+ timing->h_border_right;

	if (lane_count != 0)
		early_control = active_total_with_borders % lane_count;

	if (early_control == 0)
		early_control = lane_count;

	tg->funcs->set_early_control(tg, early_control);

	if (dc->hwseq->funcs.set_pixels_per_cycle)
		dc->hwseq->funcs.set_pixels_per_cycle(pipe_ctx);

	/* enable audio only within mode set */
	if (pipe_ctx->stream_res.audio != NULL) {
		if (is_dp_128b_132b_signal(pipe_ctx))
			pipe_ctx->stream_res.hpo_dp_stream_enc->funcs->dp_audio_enable(pipe_ctx->stream_res.hpo_dp_stream_enc);
		else if (dc_is_dp_signal(pipe_ctx->stream->signal))
			pipe_ctx->stream_res.stream_enc->funcs->dp_audio_enable(pipe_ctx->stream_res.stream_enc);
	}
}

void dcn20_program_dmdata_engine(struct pipe_ctx *pipe_ctx)
{
	struct dc_stream_state    *stream     = pipe_ctx->stream;
	struct hubp               *hubp       = pipe_ctx->plane_res.hubp;
	bool                       enable     = false;
	struct stream_encoder     *stream_enc = pipe_ctx->stream_res.stream_enc;
	enum dynamic_metadata_mode mode       = dc_is_dp_signal(stream->signal)
							? dmdata_dp
							: dmdata_hdmi;

	/* if using dynamic meta, don't set up generic infopackets */
	if (pipe_ctx->stream->dmdata_address.quad_part != 0) {
		pipe_ctx->stream_res.encoder_info_frame.hdrsmd.valid = false;
		enable = true;
	}

	if (!hubp)
		return;

	if (!stream_enc || !stream_enc->funcs->set_dynamic_metadata)
		return;

	stream_enc->funcs->set_dynamic_metadata(stream_enc, enable,
						hubp->inst, mode);
}

void dcn20_fpga_init_hw(struct dc *dc)
{
	int i, j;
	struct dce_hwseq *hws = dc->hwseq;
	struct resource_pool *res_pool = dc->res_pool;
	struct dc_state  *context = dc->current_state;

	if (dc->clk_mgr && dc->clk_mgr->funcs->init_clocks)
		dc->clk_mgr->funcs->init_clocks(dc->clk_mgr);

	// Initialize the dccg
	if (res_pool->dccg->funcs->dccg_init)
		res_pool->dccg->funcs->dccg_init(res_pool->dccg);

	//Enable ability to power gate / don't force power on permanently
	hws->funcs.enable_power_gating_plane(hws, true);

	// Specific to FPGA dccg and registers
	REG_WRITE(RBBMIF_TIMEOUT_DIS, 0xFFFFFFFF);
	REG_WRITE(RBBMIF_TIMEOUT_DIS_2, 0xFFFFFFFF);

	hws->funcs.dccg_init(hws);

	REG_UPDATE(DCHUBBUB_GLOBAL_TIMER_CNTL, DCHUBBUB_GLOBAL_TIMER_REFDIV, 2);
	REG_UPDATE(DCHUBBUB_GLOBAL_TIMER_CNTL, DCHUBBUB_GLOBAL_TIMER_ENABLE, 1);
	if (REG(REFCLK_CNTL))
		REG_WRITE(REFCLK_CNTL, 0);
	//


	/* Blank pixel data with OPP DPG */
	for (i = 0; i < dc->res_pool->timing_generator_count; i++) {
		struct timing_generator *tg = dc->res_pool->timing_generators[i];

		if (tg->funcs->is_tg_enabled(tg))
			dcn20_init_blank(dc, tg);
	}

	for (i = 0; i < res_pool->timing_generator_count; i++) {
		struct timing_generator *tg = dc->res_pool->timing_generators[i];

		if (tg->funcs->is_tg_enabled(tg))
			tg->funcs->lock(tg);
	}

	for (i = 0; i < dc->res_pool->pipe_count; i++) {
		struct dpp *dpp = res_pool->dpps[i];

		dpp->funcs->dpp_reset(dpp);
	}

	/* Reset all MPCC muxes */
	res_pool->mpc->funcs->mpc_init(res_pool->mpc);

	/* initialize OPP mpc_tree parameter */
	for (i = 0; i < dc->res_pool->res_cap->num_opp; i++) {
		res_pool->opps[i]->mpc_tree_params.opp_id = res_pool->opps[i]->inst;
		res_pool->opps[i]->mpc_tree_params.opp_list = NULL;
		for (j = 0; j < MAX_PIPES; j++)
			res_pool->opps[i]->mpcc_disconnect_pending[j] = false;
	}

	for (i = 0; i < dc->res_pool->pipe_count; i++) {
		struct timing_generator *tg = dc->res_pool->timing_generators[i];
		struct pipe_ctx *pipe_ctx = &context->res_ctx.pipe_ctx[i];
		struct hubp *hubp = dc->res_pool->hubps[i];
		struct dpp *dpp = dc->res_pool->dpps[i];

		pipe_ctx->stream_res.tg = tg;
		pipe_ctx->pipe_idx = i;

		pipe_ctx->plane_res.hubp = hubp;
		pipe_ctx->plane_res.dpp = dpp;
		pipe_ctx->plane_res.mpcc_inst = dpp->inst;
		hubp->mpcc_id = dpp->inst;
		hubp->opp_id = OPP_ID_INVALID;
		hubp->power_gated = false;
		pipe_ctx->stream_res.opp = NULL;

		hubp->funcs->hubp_init(hubp);

		//dc->res_pool->opps[i]->mpc_tree_params.opp_id = dc->res_pool->opps[i]->inst;
		//dc->res_pool->opps[i]->mpc_tree_params.opp_list = NULL;
		dc->res_pool->opps[i]->mpcc_disconnect_pending[pipe_ctx->plane_res.mpcc_inst] = true;
		pipe_ctx->stream_res.opp = dc->res_pool->opps[i];
		/*to do*/
		hws->funcs.plane_atomic_disconnect(dc, pipe_ctx);
	}

	/* initialize DWB pointer to MCIF_WB */
	for (i = 0; i < res_pool->res_cap->num_dwb; i++)
		res_pool->dwbc[i]->mcif = res_pool->mcif_wb[i];

	for (i = 0; i < dc->res_pool->timing_generator_count; i++) {
		struct timing_generator *tg = dc->res_pool->timing_generators[i];

		if (tg->funcs->is_tg_enabled(tg))
			tg->funcs->unlock(tg);
	}

	for (i = 0; i < dc->res_pool->pipe_count; i++) {
		struct pipe_ctx *pipe_ctx = &context->res_ctx.pipe_ctx[i];

		dc->hwss.disable_plane(dc, pipe_ctx);

		pipe_ctx->stream_res.tg = NULL;
		pipe_ctx->plane_res.hubp = NULL;
	}

	for (i = 0; i < dc->res_pool->timing_generator_count; i++) {
		struct timing_generator *tg = dc->res_pool->timing_generators[i];

		tg->funcs->tg_init(tg);
	}

	if (dc->res_pool->hubbub->funcs->init_crb)
		dc->res_pool->hubbub->funcs->init_crb(dc->res_pool->hubbub);
}
#ifndef TRIM_FSFT
bool dcn20_optimize_timing_for_fsft(struct dc *dc,
		struct dc_crtc_timing *timing,
		unsigned int max_input_rate_in_khz)
{
	unsigned int old_v_front_porch;
	unsigned int old_v_total;
	unsigned int max_input_rate_in_100hz;
	unsigned long long new_v_total;

	max_input_rate_in_100hz = max_input_rate_in_khz * 10;
	if (max_input_rate_in_100hz < timing->pix_clk_100hz)
		return false;

	old_v_total = timing->v_total;
	old_v_front_porch = timing->v_front_porch;

	timing->fast_transport_output_rate_100hz = timing->pix_clk_100hz;
	timing->pix_clk_100hz = max_input_rate_in_100hz;

	new_v_total = div_u64((unsigned long long)old_v_total * max_input_rate_in_100hz, timing->pix_clk_100hz);

	timing->v_total = new_v_total;
	timing->v_front_porch = old_v_front_porch + (timing->v_total - old_v_total);
	return true;
}
#endif

void dcn20_set_disp_pattern_generator(const struct dc *dc,
		struct pipe_ctx *pipe_ctx,
		enum controller_dp_test_pattern test_pattern,
		enum controller_dp_color_space color_space,
		enum dc_color_depth color_depth,
		const struct tg_color *solid_color,
		int width, int height, int offset)
{
	pipe_ctx->stream_res.opp->funcs->opp_set_disp_pattern_generator(pipe_ctx->stream_res.opp, test_pattern,
			color_space, color_depth, solid_color, width, height, offset);
}<|MERGE_RESOLUTION|>--- conflicted
+++ resolved
@@ -1846,11 +1846,7 @@
 
 			for (j = 0; j < TIMEOUT_FOR_PIPE_ENABLE_MS*1000
 					&& hubp->funcs->hubp_is_flip_pending(hubp); j++)
-<<<<<<< HEAD
-				mdelay(1);
-=======
 				udelay(1);
->>>>>>> 163a7fbf
 		}
 	}
 
