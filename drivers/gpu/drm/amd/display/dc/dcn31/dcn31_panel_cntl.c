--- conflicted
+++ resolved
@@ -173,9 +173,6 @@
 		break;
 	}
 
-<<<<<<< HEAD
-	dcn31_panel_cntl->base.pwrseq_inst = pwrseq_inst;
-=======
 	if (dcn31_panel_cntl->base.ctx->dc->config.support_edp0_on_dp1)
 		//If supported, power sequencer mapping shall follow the DIG instance
 		dcn31_panel_cntl->base.pwrseq_inst = pwrseq_inst;
@@ -184,5 +181,4 @@
 		 * so first pwrseq will be assigned to first panel instance (legacy behavior)
 		 */
 		dcn31_panel_cntl->base.pwrseq_inst = dcn31_panel_cntl->base.inst;
->>>>>>> 0c383648
 }