// SPDX-License-Identifier: GPL-2.0 OR BSD-3-Clause
/*
 * PWM controller driver for Amlogic Meson SoCs.
 *
 * This PWM is only a set of Gates, Dividers and Counters:
 * PWM output is achieved by calculating a clock that permits calculating
 * two periods (low and high). The counter then has to be set to switch after
 * N cycles for the first half period.
 * The hardware has no "polarity" setting. This driver reverses the period
 * cycles (the low length is inverted with the high length) for
 * PWM_POLARITY_INVERSED. This means that .get_state cannot read the polarity
 * from the hardware.
 * Setting the duty cycle will disable and re-enable the PWM output.
 * Disabling the PWM stops the output immediately (without waiting for the
 * current period to complete first).
 *
 * The public S912 (GXM) datasheet contains some documentation for this PWM
 * controller starting on page 543:
 * https://dl.khadas.com/Hardware/VIM2/Datasheet/S912_Datasheet_V0.220170314publicversion-Wesion.pdf
 * An updated version of this IP block is found in S922X (G12B) SoCs. The
 * datasheet contains the description for this IP block revision starting at
 * page 1084:
 * https://dn.odroid.com/S922X/ODROID-N2/Datasheet/S922X_Public_Datasheet_V0.2.pdf
 *
 * Copyright (c) 2016 BayLibre, SAS.
 * Author: Neil Armstrong <narmstrong@baylibre.com>
 * Copyright (C) 2014 Amlogic, Inc.
 */

#include <linux/bitfield.h>
#include <linux/bits.h>
#include <linux/clk.h>
#include <linux/clk-provider.h>
#include <linux/err.h>
#include <linux/io.h>
#include <linux/kernel.h>
#include <linux/math64.h>
#include <linux/module.h>
#include <linux/of.h>
#include <linux/platform_device.h>
#include <linux/pwm.h>
#include <linux/slab.h>
#include <linux/spinlock.h>

#define REG_PWM_A		0x0
#define REG_PWM_B		0x4
#define PWM_LOW_MASK		GENMASK(15, 0)
#define PWM_HIGH_MASK		GENMASK(31, 16)

#define REG_MISC_AB		0x8
#define MISC_B_CLK_EN_SHIFT	23
#define MISC_A_CLK_EN_SHIFT	15
#define MISC_CLK_DIV_WIDTH	7
#define MISC_B_CLK_DIV_SHIFT	16
#define MISC_A_CLK_DIV_SHIFT	8
#define MISC_B_CLK_SEL_SHIFT	6
#define MISC_A_CLK_SEL_SHIFT	4
#define MISC_CLK_SEL_MASK	0x3
#define MISC_B_EN		BIT(1)
#define MISC_A_EN		BIT(0)

#define MESON_NUM_PWMS		2
#define MESON_NUM_MUX_PARENTS	4

static struct meson_pwm_channel_data {
	u8		reg_offset;
	u8		clk_sel_shift;
	u8		clk_div_shift;
	u8		clk_en_shift;
	u32		pwm_en_mask;
} meson_pwm_per_channel_data[MESON_NUM_PWMS] = {
	{
		.reg_offset	= REG_PWM_A,
		.clk_sel_shift	= MISC_A_CLK_SEL_SHIFT,
		.clk_div_shift	= MISC_A_CLK_DIV_SHIFT,
		.clk_en_shift	= MISC_A_CLK_EN_SHIFT,
		.pwm_en_mask	= MISC_A_EN,
	},
	{
		.reg_offset	= REG_PWM_B,
		.clk_sel_shift	= MISC_B_CLK_SEL_SHIFT,
		.clk_div_shift	= MISC_B_CLK_DIV_SHIFT,
		.clk_en_shift	= MISC_B_CLK_EN_SHIFT,
		.pwm_en_mask	= MISC_B_EN,
	}
};

struct meson_pwm_channel {
	unsigned long rate;
	unsigned int hi;
	unsigned int lo;

	struct clk_mux mux;
	struct clk_divider div;
	struct clk_gate gate;
	struct clk *clk;
};

struct meson_pwm_data {
	const char *const parent_names[MESON_NUM_MUX_PARENTS];
<<<<<<< HEAD
=======
	int (*channels_init)(struct pwm_chip *chip);
>>>>>>> 0c383648
};

struct meson_pwm {
	const struct meson_pwm_data *data;
	struct meson_pwm_channel channels[MESON_NUM_PWMS];
	void __iomem *base;
	/*
	 * Protects register (write) access to the REG_MISC_AB register
	 * that is shared between the two PWMs.
	 */
	spinlock_t lock;
};

static inline struct meson_pwm *to_meson_pwm(struct pwm_chip *chip)
{
	return pwmchip_get_drvdata(chip);
}

static int meson_pwm_request(struct pwm_chip *chip, struct pwm_device *pwm)
{
	struct meson_pwm *meson = to_meson_pwm(chip);
	struct meson_pwm_channel *channel = &meson->channels[pwm->hwpwm];
	struct device *dev = pwmchip_parent(chip);
	int err;

	err = clk_prepare_enable(channel->clk);
	if (err < 0) {
		dev_err(dev, "failed to enable clock %s: %d\n",
			__clk_get_name(channel->clk), err);
		return err;
	}

	return 0;
}

static void meson_pwm_free(struct pwm_chip *chip, struct pwm_device *pwm)
{
	struct meson_pwm *meson = to_meson_pwm(chip);
	struct meson_pwm_channel *channel = &meson->channels[pwm->hwpwm];

	clk_disable_unprepare(channel->clk);
}

static int meson_pwm_calc(struct pwm_chip *chip, struct pwm_device *pwm,
			  const struct pwm_state *state)
{
	struct meson_pwm *meson = to_meson_pwm(chip);
	struct meson_pwm_channel *channel = &meson->channels[pwm->hwpwm];
	unsigned int cnt, duty_cnt;
	long fin_freq;
	u64 duty, period, freq;

	duty = state->duty_cycle;
	period = state->period;

	/*
	 * Note this is wrong. The result is an output wave that isn't really
	 * inverted and so is wrongly identified by .get_state as normal.
	 * Fixing this needs some care however as some machines might rely on
	 * this.
	 */
	if (state->polarity == PWM_POLARITY_INVERSED)
		duty = period - duty;

	freq = div64_u64(NSEC_PER_SEC * 0xffffULL, period);
	if (freq > ULONG_MAX)
		freq = ULONG_MAX;

	fin_freq = clk_round_rate(channel->clk, freq);
<<<<<<< HEAD
	if (fin_freq == 0) {
		dev_err(pwmchip_parent(chip), "invalid source clock frequency\n");
		return -EINVAL;
	}

	dev_dbg(pwmchip_parent(chip), "fin_freq: %lu Hz\n", fin_freq);
=======
	if (fin_freq <= 0) {
		dev_err(pwmchip_parent(chip),
			"invalid source clock frequency %llu\n", freq);
		return fin_freq ? fin_freq : -EINVAL;
	}

	dev_dbg(pwmchip_parent(chip), "fin_freq: %ld Hz\n", fin_freq);
>>>>>>> 0c383648

	cnt = mul_u64_u64_div_u64(fin_freq, period, NSEC_PER_SEC);
	if (cnt > 0xffff) {
		dev_err(pwmchip_parent(chip), "unable to get period cnt\n");
		return -EINVAL;
	}

	dev_dbg(pwmchip_parent(chip), "period=%llu cnt=%u\n", period, cnt);

	if (duty == period) {
		channel->hi = cnt;
		channel->lo = 0;
	} else if (duty == 0) {
		channel->hi = 0;
		channel->lo = cnt;
	} else {
		duty_cnt = mul_u64_u64_div_u64(fin_freq, duty, NSEC_PER_SEC);

		dev_dbg(pwmchip_parent(chip), "duty=%llu duty_cnt=%u\n", duty, duty_cnt);

		channel->hi = duty_cnt;
		channel->lo = cnt - duty_cnt;
	}

	channel->rate = fin_freq;

	return 0;
}

static void meson_pwm_enable(struct pwm_chip *chip, struct pwm_device *pwm)
{
	struct meson_pwm *meson = to_meson_pwm(chip);
	struct meson_pwm_channel *channel = &meson->channels[pwm->hwpwm];
	struct meson_pwm_channel_data *channel_data;
	unsigned long flags;
	u32 value;
	int err;

	channel_data = &meson_pwm_per_channel_data[pwm->hwpwm];

	err = clk_set_rate(channel->clk, channel->rate);
	if (err)
		dev_err(pwmchip_parent(chip), "setting clock rate failed\n");

	spin_lock_irqsave(&meson->lock, flags);

	value = FIELD_PREP(PWM_HIGH_MASK, channel->hi) |
		FIELD_PREP(PWM_LOW_MASK, channel->lo);
	writel(value, meson->base + channel_data->reg_offset);

	value = readl(meson->base + REG_MISC_AB);
	value |= channel_data->pwm_en_mask;
	writel(value, meson->base + REG_MISC_AB);

	spin_unlock_irqrestore(&meson->lock, flags);
}

static void meson_pwm_disable(struct pwm_chip *chip, struct pwm_device *pwm)
{
	struct meson_pwm *meson = to_meson_pwm(chip);
	unsigned long flags;
	u32 value;

	spin_lock_irqsave(&meson->lock, flags);

	value = readl(meson->base + REG_MISC_AB);
	value &= ~meson_pwm_per_channel_data[pwm->hwpwm].pwm_en_mask;
	writel(value, meson->base + REG_MISC_AB);

	spin_unlock_irqrestore(&meson->lock, flags);
}

static int meson_pwm_apply(struct pwm_chip *chip, struct pwm_device *pwm,
			   const struct pwm_state *state)
{
	struct meson_pwm *meson = to_meson_pwm(chip);
	struct meson_pwm_channel *channel = &meson->channels[pwm->hwpwm];
	int err = 0;

	if (!state->enabled) {
		if (state->polarity == PWM_POLARITY_INVERSED) {
			/*
			 * This IP block revision doesn't have an "always high"
			 * setting which we can use for "inverted disabled".
			 * Instead we achieve this by setting mux parent with
			 * highest rate and minimum divider value, resulting
			 * in the shortest possible duration for one "count"
			 * and "period == duty_cycle". This results in a signal
			 * which is LOW for one "count", while being HIGH for
			 * the rest of the (so the signal is HIGH for slightly
			 * less than 100% of the period, but this is the best
			 * we can achieve).
			 */
			channel->rate = ULONG_MAX;
			channel->hi = ~0;
			channel->lo = 0;

			meson_pwm_enable(chip, pwm);
		} else {
			meson_pwm_disable(chip, pwm);
		}
	} else {
		err = meson_pwm_calc(chip, pwm, state);
		if (err < 0)
			return err;

		meson_pwm_enable(chip, pwm);
	}

	return 0;
}

static u64 meson_pwm_cnt_to_ns(struct pwm_chip *chip, struct pwm_device *pwm,
			       u32 cnt)
{
	struct meson_pwm *meson = to_meson_pwm(chip);
	struct meson_pwm_channel *channel;
	unsigned long fin_freq;

	/* to_meson_pwm() can only be used after .get_state() is called */
	channel = &meson->channels[pwm->hwpwm];

	fin_freq = clk_get_rate(channel->clk);
	if (fin_freq == 0)
		return 0;

	return div64_ul(NSEC_PER_SEC * (u64)cnt, fin_freq);
}

static int meson_pwm_get_state(struct pwm_chip *chip, struct pwm_device *pwm,
			       struct pwm_state *state)
{
	struct meson_pwm *meson = to_meson_pwm(chip);
	struct meson_pwm_channel_data *channel_data;
	struct meson_pwm_channel *channel;
	u32 value;

	channel = &meson->channels[pwm->hwpwm];
	channel_data = &meson_pwm_per_channel_data[pwm->hwpwm];

	value = readl(meson->base + REG_MISC_AB);
	state->enabled = value & channel_data->pwm_en_mask;

	value = readl(meson->base + channel_data->reg_offset);
	channel->lo = FIELD_GET(PWM_LOW_MASK, value);
	channel->hi = FIELD_GET(PWM_HIGH_MASK, value);

	state->period = meson_pwm_cnt_to_ns(chip, pwm, channel->lo + channel->hi);
	state->duty_cycle = meson_pwm_cnt_to_ns(chip, pwm, channel->hi);

	state->polarity = PWM_POLARITY_NORMAL;

	return 0;
}

static const struct pwm_ops meson_pwm_ops = {
	.request = meson_pwm_request,
	.free = meson_pwm_free,
	.apply = meson_pwm_apply,
	.get_state = meson_pwm_get_state,
<<<<<<< HEAD
};

static const struct meson_pwm_data pwm_meson8b_data = {
	.parent_names = { "xtal", NULL, "fclk_div4", "fclk_div3" },
};

/*
 * Only the 2 first inputs of the GXBB AO PWMs are valid
 * The last 2 are grounded
 */
static const struct meson_pwm_data pwm_gxbb_ao_data = {
	.parent_names = { "xtal", "clk81", NULL, NULL },
};

static const struct meson_pwm_data pwm_axg_ee_data = {
	.parent_names = { "xtal", "fclk_div5", "fclk_div4", "fclk_div3" },
};

static const struct meson_pwm_data pwm_axg_ao_data = {
	.parent_names = { "xtal", "axg_ao_clk81", "fclk_div4", "fclk_div5" },
};

static const struct meson_pwm_data pwm_g12a_ao_ab_data = {
	.parent_names = { "xtal", "g12a_ao_clk81", "fclk_div4", "fclk_div5" },
};

static const struct meson_pwm_data pwm_g12a_ao_cd_data = {
	.parent_names = { "xtal", "g12a_ao_clk81", NULL, NULL },
};

static const struct of_device_id meson_pwm_matches[] = {
	{
		.compatible = "amlogic,meson8b-pwm",
		.data = &pwm_meson8b_data
	},
	{
		.compatible = "amlogic,meson-gxbb-pwm",
		.data = &pwm_meson8b_data
	},
	{
		.compatible = "amlogic,meson-gxbb-ao-pwm",
		.data = &pwm_gxbb_ao_data
	},
	{
		.compatible = "amlogic,meson-axg-ee-pwm",
		.data = &pwm_axg_ee_data
	},
	{
		.compatible = "amlogic,meson-axg-ao-pwm",
		.data = &pwm_axg_ao_data
	},
	{
		.compatible = "amlogic,meson-g12a-ee-pwm",
		.data = &pwm_meson8b_data
	},
	{
		.compatible = "amlogic,meson-g12a-ao-pwm-ab",
		.data = &pwm_g12a_ao_ab_data
	},
	{
		.compatible = "amlogic,meson-g12a-ao-pwm-cd",
		.data = &pwm_g12a_ao_cd_data
	},
	{},
=======
>>>>>>> 0c383648
};

<<<<<<< HEAD
static int meson_pwm_init_channels(struct pwm_chip *chip)
{
	struct meson_pwm *meson = to_meson_pwm(chip);
	struct clk_parent_data mux_parent_data[MESON_NUM_MUX_PARENTS] = {};
=======
static int meson_pwm_init_clocks_meson8b(struct pwm_chip *chip,
					 struct clk_parent_data *mux_parent_data)
{
	struct meson_pwm *meson = to_meson_pwm(chip);
>>>>>>> 0c383648
	struct device *dev = pwmchip_parent(chip);
	unsigned int i;
	char name[255];
	int err;

<<<<<<< HEAD
	for (i = 0; i < MESON_NUM_MUX_PARENTS; i++) {
		mux_parent_data[i].index = -1;
		mux_parent_data[i].name = meson->data->parent_names[i];
	}

	for (i = 0; i < chip->npwm; i++) {
=======
	for (i = 0; i < MESON_NUM_PWMS; i++) {
>>>>>>> 0c383648
		struct meson_pwm_channel *channel = &meson->channels[i];
		struct clk_parent_data div_parent = {}, gate_parent = {};
		struct clk_init_data init = {};

		snprintf(name, sizeof(name), "%s#mux%u", dev_name(dev), i);

		init.name = name;
		init.ops = &clk_mux_ops;
		init.flags = 0;
		init.parent_data = mux_parent_data;
		init.num_parents = MESON_NUM_MUX_PARENTS;

		channel->mux.reg = meson->base + REG_MISC_AB;
		channel->mux.shift =
				meson_pwm_per_channel_data[i].clk_sel_shift;
		channel->mux.mask = MISC_CLK_SEL_MASK;
		channel->mux.flags = 0;
		channel->mux.lock = &meson->lock;
		channel->mux.table = NULL;
		channel->mux.hw.init = &init;

		err = devm_clk_hw_register(dev, &channel->mux.hw);
		if (err)
			return dev_err_probe(dev, err,
					     "failed to register %s\n", name);

		snprintf(name, sizeof(name), "%s#div%u", dev_name(dev), i);

		init.name = name;
		init.ops = &clk_divider_ops;
		init.flags = CLK_SET_RATE_PARENT;
		div_parent.index = -1;
		div_parent.hw = &channel->mux.hw;
		init.parent_data = &div_parent;
		init.num_parents = 1;

		channel->div.reg = meson->base + REG_MISC_AB;
		channel->div.shift = meson_pwm_per_channel_data[i].clk_div_shift;
		channel->div.width = MISC_CLK_DIV_WIDTH;
		channel->div.hw.init = &init;
		channel->div.flags = 0;
		channel->div.lock = &meson->lock;

		err = devm_clk_hw_register(dev, &channel->div.hw);
		if (err)
			return dev_err_probe(dev, err,
					     "failed to register %s\n", name);

		snprintf(name, sizeof(name), "%s#gate%u", dev_name(dev), i);

		init.name = name;
		init.ops = &clk_gate_ops;
		init.flags = CLK_SET_RATE_PARENT | CLK_IGNORE_UNUSED;
		gate_parent.index = -1;
		gate_parent.hw = &channel->div.hw;
		init.parent_data = &gate_parent;
		init.num_parents = 1;

		channel->gate.reg = meson->base + REG_MISC_AB;
		channel->gate.bit_idx = meson_pwm_per_channel_data[i].clk_en_shift;
		channel->gate.hw.init = &init;
		channel->gate.flags = 0;
		channel->gate.lock = &meson->lock;

		err = devm_clk_hw_register(dev, &channel->gate.hw);
		if (err)
			return dev_err_probe(dev, err, "failed to register %s\n", name);

		channel->clk = devm_clk_hw_get_clk(dev, &channel->gate.hw, NULL);
		if (IS_ERR(channel->clk))
			return dev_err_probe(dev, PTR_ERR(channel->clk),
					     "failed to register %s\n", name);
	}

	return 0;
}

static int meson_pwm_init_channels_meson8b_legacy(struct pwm_chip *chip)
{
	struct clk_parent_data mux_parent_data[MESON_NUM_MUX_PARENTS] = {};
	struct meson_pwm *meson = to_meson_pwm(chip);
	int i;

	dev_warn_once(pwmchip_parent(chip),
		      "using obsolete compatible, please consider updating dt\n");

	for (i = 0; i < MESON_NUM_MUX_PARENTS; i++) {
		mux_parent_data[i].index = -1;
		mux_parent_data[i].name = meson->data->parent_names[i];
	}

	return meson_pwm_init_clocks_meson8b(chip, mux_parent_data);
}

static int meson_pwm_init_channels_meson8b_v2(struct pwm_chip *chip)
{
	struct clk_parent_data mux_parent_data[MESON_NUM_MUX_PARENTS] = {};
	int i;

	/*
	 * NOTE: Instead of relying on the hard coded names in the driver
	 * as the legacy version, this relies on DT to provide the list of
	 * clocks.
	 * For once, using input numbers actually makes more sense than names.
	 * Also DT requires clock-names to be explicitly ordered, so there is
	 * no point bothering with clock names in this case.
	 */
	for (i = 0; i < MESON_NUM_MUX_PARENTS; i++)
		mux_parent_data[i].index = i;

	return meson_pwm_init_clocks_meson8b(chip, mux_parent_data);
}

static const struct meson_pwm_data pwm_meson8b_data = {
	.parent_names = { "xtal", NULL, "fclk_div4", "fclk_div3" },
	.channels_init = meson_pwm_init_channels_meson8b_legacy,
};

/*
 * Only the 2 first inputs of the GXBB AO PWMs are valid
 * The last 2 are grounded
 */
static const struct meson_pwm_data pwm_gxbb_ao_data = {
	.parent_names = { "xtal", "clk81", NULL, NULL },
	.channels_init = meson_pwm_init_channels_meson8b_legacy,
};

static const struct meson_pwm_data pwm_axg_ee_data = {
	.parent_names = { "xtal", "fclk_div5", "fclk_div4", "fclk_div3" },
	.channels_init = meson_pwm_init_channels_meson8b_legacy,
};

static const struct meson_pwm_data pwm_axg_ao_data = {
	.parent_names = { "xtal", "axg_ao_clk81", "fclk_div4", "fclk_div5" },
	.channels_init = meson_pwm_init_channels_meson8b_legacy,
};

static const struct meson_pwm_data pwm_g12a_ao_ab_data = {
	.parent_names = { "xtal", "g12a_ao_clk81", "fclk_div4", "fclk_div5" },
	.channels_init = meson_pwm_init_channels_meson8b_legacy,
};

static const struct meson_pwm_data pwm_g12a_ao_cd_data = {
	.parent_names = { "xtal", "g12a_ao_clk81", NULL, NULL },
	.channels_init = meson_pwm_init_channels_meson8b_legacy,
};

static const struct meson_pwm_data pwm_meson8_v2_data = {
	.channels_init = meson_pwm_init_channels_meson8b_v2,
};

static const struct of_device_id meson_pwm_matches[] = {
	{
		.compatible = "amlogic,meson8-pwm-v2",
		.data = &pwm_meson8_v2_data
	},
	/* The following compatibles are obsolete */
	{
		.compatible = "amlogic,meson8b-pwm",
		.data = &pwm_meson8b_data
	},
	{
		.compatible = "amlogic,meson-gxbb-pwm",
		.data = &pwm_meson8b_data
	},
	{
		.compatible = "amlogic,meson-gxbb-ao-pwm",
		.data = &pwm_gxbb_ao_data
	},
	{
		.compatible = "amlogic,meson-axg-ee-pwm",
		.data = &pwm_axg_ee_data
	},
	{
		.compatible = "amlogic,meson-axg-ao-pwm",
		.data = &pwm_axg_ao_data
	},
	{
		.compatible = "amlogic,meson-g12a-ee-pwm",
		.data = &pwm_meson8b_data
	},
	{
		.compatible = "amlogic,meson-g12a-ao-pwm-ab",
		.data = &pwm_g12a_ao_ab_data
	},
	{
		.compatible = "amlogic,meson-g12a-ao-pwm-cd",
		.data = &pwm_g12a_ao_cd_data
	},
	{},
};
MODULE_DEVICE_TABLE(of, meson_pwm_matches);

static int meson_pwm_probe(struct platform_device *pdev)
{
	struct pwm_chip *chip;
	struct meson_pwm *meson;
	int err;

	chip = devm_pwmchip_alloc(&pdev->dev, MESON_NUM_PWMS, sizeof(*meson));
	if (IS_ERR(chip))
		return PTR_ERR(chip);
	meson = to_meson_pwm(chip);

	meson->base = devm_platform_ioremap_resource(pdev, 0);
	if (IS_ERR(meson->base))
		return PTR_ERR(meson->base);

	spin_lock_init(&meson->lock);
	chip->ops = &meson_pwm_ops;

	meson->data = of_device_get_match_data(&pdev->dev);

<<<<<<< HEAD
	err = meson_pwm_init_channels(chip);
=======
	err = meson->data->channels_init(chip);
>>>>>>> 0c383648
	if (err < 0)
		return err;

	err = devm_pwmchip_add(&pdev->dev, chip);
	if (err < 0)
		return dev_err_probe(&pdev->dev, err,
				     "failed to register PWM chip\n");

	return 0;
}

static struct platform_driver meson_pwm_driver = {
	.driver = {
		.name = "meson-pwm",
		.of_match_table = meson_pwm_matches,
	},
	.probe = meson_pwm_probe,
};
module_platform_driver(meson_pwm_driver);

MODULE_DESCRIPTION("Amlogic Meson PWM Generator driver");
MODULE_AUTHOR("Neil Armstrong <narmstrong@baylibre.com>");
MODULE_LICENSE("Dual BSD/GPL");<|MERGE_RESOLUTION|>--- conflicted
+++ resolved
@@ -98,10 +98,7 @@
 
 struct meson_pwm_data {
 	const char *const parent_names[MESON_NUM_MUX_PARENTS];
-<<<<<<< HEAD
-=======
 	int (*channels_init)(struct pwm_chip *chip);
->>>>>>> 0c383648
 };
 
 struct meson_pwm {
@@ -171,14 +168,6 @@
 		freq = ULONG_MAX;
 
 	fin_freq = clk_round_rate(channel->clk, freq);
-<<<<<<< HEAD
-	if (fin_freq == 0) {
-		dev_err(pwmchip_parent(chip), "invalid source clock frequency\n");
-		return -EINVAL;
-	}
-
-	dev_dbg(pwmchip_parent(chip), "fin_freq: %lu Hz\n", fin_freq);
-=======
 	if (fin_freq <= 0) {
 		dev_err(pwmchip_parent(chip),
 			"invalid source clock frequency %llu\n", freq);
@@ -186,7 +175,6 @@
 	}
 
 	dev_dbg(pwmchip_parent(chip), "fin_freq: %ld Hz\n", fin_freq);
->>>>>>> 0c383648
 
 	cnt = mul_u64_u64_div_u64(fin_freq, period, NSEC_PER_SEC);
 	if (cnt > 0xffff) {
@@ -347,101 +335,18 @@
 	.free = meson_pwm_free,
 	.apply = meson_pwm_apply,
 	.get_state = meson_pwm_get_state,
-<<<<<<< HEAD
-};
-
-static const struct meson_pwm_data pwm_meson8b_data = {
-	.parent_names = { "xtal", NULL, "fclk_div4", "fclk_div3" },
-};
-
-/*
- * Only the 2 first inputs of the GXBB AO PWMs are valid
- * The last 2 are grounded
- */
-static const struct meson_pwm_data pwm_gxbb_ao_data = {
-	.parent_names = { "xtal", "clk81", NULL, NULL },
-};
-
-static const struct meson_pwm_data pwm_axg_ee_data = {
-	.parent_names = { "xtal", "fclk_div5", "fclk_div4", "fclk_div3" },
-};
-
-static const struct meson_pwm_data pwm_axg_ao_data = {
-	.parent_names = { "xtal", "axg_ao_clk81", "fclk_div4", "fclk_div5" },
-};
-
-static const struct meson_pwm_data pwm_g12a_ao_ab_data = {
-	.parent_names = { "xtal", "g12a_ao_clk81", "fclk_div4", "fclk_div5" },
-};
-
-static const struct meson_pwm_data pwm_g12a_ao_cd_data = {
-	.parent_names = { "xtal", "g12a_ao_clk81", NULL, NULL },
-};
-
-static const struct of_device_id meson_pwm_matches[] = {
-	{
-		.compatible = "amlogic,meson8b-pwm",
-		.data = &pwm_meson8b_data
-	},
-	{
-		.compatible = "amlogic,meson-gxbb-pwm",
-		.data = &pwm_meson8b_data
-	},
-	{
-		.compatible = "amlogic,meson-gxbb-ao-pwm",
-		.data = &pwm_gxbb_ao_data
-	},
-	{
-		.compatible = "amlogic,meson-axg-ee-pwm",
-		.data = &pwm_axg_ee_data
-	},
-	{
-		.compatible = "amlogic,meson-axg-ao-pwm",
-		.data = &pwm_axg_ao_data
-	},
-	{
-		.compatible = "amlogic,meson-g12a-ee-pwm",
-		.data = &pwm_meson8b_data
-	},
-	{
-		.compatible = "amlogic,meson-g12a-ao-pwm-ab",
-		.data = &pwm_g12a_ao_ab_data
-	},
-	{
-		.compatible = "amlogic,meson-g12a-ao-pwm-cd",
-		.data = &pwm_g12a_ao_cd_data
-	},
-	{},
-=======
->>>>>>> 0c383648
-};
-
-<<<<<<< HEAD
-static int meson_pwm_init_channels(struct pwm_chip *chip)
-{
-	struct meson_pwm *meson = to_meson_pwm(chip);
-	struct clk_parent_data mux_parent_data[MESON_NUM_MUX_PARENTS] = {};
-=======
+};
+
 static int meson_pwm_init_clocks_meson8b(struct pwm_chip *chip,
 					 struct clk_parent_data *mux_parent_data)
 {
 	struct meson_pwm *meson = to_meson_pwm(chip);
->>>>>>> 0c383648
 	struct device *dev = pwmchip_parent(chip);
 	unsigned int i;
 	char name[255];
 	int err;
 
-<<<<<<< HEAD
-	for (i = 0; i < MESON_NUM_MUX_PARENTS; i++) {
-		mux_parent_data[i].index = -1;
-		mux_parent_data[i].name = meson->data->parent_names[i];
-	}
-
-	for (i = 0; i < chip->npwm; i++) {
-=======
 	for (i = 0; i < MESON_NUM_PWMS; i++) {
->>>>>>> 0c383648
 		struct meson_pwm_channel *channel = &meson->channels[i];
 		struct clk_parent_data div_parent = {}, gate_parent = {};
 		struct clk_init_data init = {};
@@ -655,11 +560,7 @@
 
 	meson->data = of_device_get_match_data(&pdev->dev);
 
-<<<<<<< HEAD
-	err = meson_pwm_init_channels(chip);
-=======
 	err = meson->data->channels_init(chip);
->>>>>>> 0c383648
 	if (err < 0)
 		return err;
 
