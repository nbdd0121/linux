--- conflicted
+++ resolved
@@ -1,12 +1,8 @@
-<<<<<<< HEAD
 /* SPDX-License-Identifier: GPL-2.0 */
-=======
-/* SPDX-License-Identifier: GPL-2.0-only */
 /*
  * Copyright (c) 2016 MediaTek Inc.
  * Author: PoChun Lin <pochun.lin@mediatek.com>
  */
->>>>>>> d1fdb6d8
 
 #ifndef _VENC_VPU_IF_H_
 #define _VENC_VPU_IF_H_
