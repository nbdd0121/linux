--- conflicted
+++ resolved
@@ -754,11 +754,7 @@
 		return -ENODEV;
 	}
 
-<<<<<<< HEAD
-	if (!cpu_has_apic)
-=======
 	if (!cpu_has_apic) 
->>>>>>> 9cfda2c9
 		return -ENODEV;
 
 	/*
