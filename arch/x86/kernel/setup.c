// SPDX-License-Identifier: GPL-2.0-only
/*
 *  Copyright (C) 1995  Linus Torvalds
 *
 * This file contains the setup_arch() code, which handles the architecture-dependent
 * parts of early kernel initialization.
 */
#include <linux/acpi.h>
#include <linux/console.h>
#include <linux/cpu.h>
#include <linux/crash_dump.h>
#include <linux/dma-map-ops.h>
#include <linux/efi.h>
#include <linux/ima.h>
#include <linux/init_ohci1394_dma.h>
#include <linux/initrd.h>
#include <linux/iscsi_ibft.h>
#include <linux/memblock.h>
#include <linux/panic_notifier.h>
#include <linux/pci.h>
#include <linux/root_dev.h>
#include <linux/hugetlb.h>
#include <linux/tboot.h>
#include <linux/usb/xhci-dbgp.h>
#include <linux/static_call.h>
#include <linux/swiotlb.h>
#include <linux/random.h>

#include <uapi/linux/mount.h>

#include <xen/xen.h>

#include <asm/apic.h>
#include <asm/efi.h>
#include <asm/numa.h>
#include <asm/bios_ebda.h>
#include <asm/bugs.h>
#include <asm/cacheinfo.h>
#include <asm/coco.h>
#include <asm/cpu.h>
#include <asm/efi.h>
#include <asm/gart.h>
#include <asm/hypervisor.h>
#include <asm/io_apic.h>
#include <asm/kasan.h>
#include <asm/kaslr.h>
#include <asm/mce.h>
#include <asm/memtype.h>
#include <asm/mtrr.h>
#include <asm/realmode.h>
#include <asm/olpc_ofw.h>
#include <asm/pci-direct.h>
#include <asm/prom.h>
#include <asm/proto.h>
#include <asm/thermal.h>
#include <asm/unwind.h>
#include <asm/vsyscall.h>
#include <linux/vmalloc.h>

/*
 * max_low_pfn_mapped: highest directly mapped pfn < 4 GB
 * max_pfn_mapped:     highest directly mapped pfn > 4 GB
 *
 * The direct mapping only covers E820_TYPE_RAM regions, so the ranges and gaps are
 * represented by pfn_mapped[].
 */
unsigned long max_low_pfn_mapped;
unsigned long max_pfn_mapped;

#ifdef CONFIG_DMI
RESERVE_BRK(dmi_alloc, 65536);
#endif


unsigned long _brk_start = (unsigned long)__brk_base;
unsigned long _brk_end   = (unsigned long)__brk_base;

struct boot_params boot_params;

/*
 * These are the four main kernel memory regions, we put them into
 * the resource tree so that kdump tools and other debugging tools
 * recover it:
 */

static struct resource rodata_resource = {
	.name	= "Kernel rodata",
	.start	= 0,
	.end	= 0,
	.flags	= IORESOURCE_BUSY | IORESOURCE_SYSTEM_RAM
};

static struct resource data_resource = {
	.name	= "Kernel data",
	.start	= 0,
	.end	= 0,
	.flags	= IORESOURCE_BUSY | IORESOURCE_SYSTEM_RAM
};

static struct resource code_resource = {
	.name	= "Kernel code",
	.start	= 0,
	.end	= 0,
	.flags	= IORESOURCE_BUSY | IORESOURCE_SYSTEM_RAM
};

static struct resource bss_resource = {
	.name	= "Kernel bss",
	.start	= 0,
	.end	= 0,
	.flags	= IORESOURCE_BUSY | IORESOURCE_SYSTEM_RAM
};


#ifdef CONFIG_X86_32
/* CPU data as detected by the assembly code in head_32.S */
struct cpuinfo_x86 new_cpu_data;

struct apm_info apm_info;
EXPORT_SYMBOL(apm_info);

#if defined(CONFIG_X86_SPEEDSTEP_SMI) || \
	defined(CONFIG_X86_SPEEDSTEP_SMI_MODULE)
struct ist_info ist_info;
EXPORT_SYMBOL(ist_info);
#else
struct ist_info ist_info;
#endif

#endif

struct cpuinfo_x86 boot_cpu_data __read_mostly;
EXPORT_SYMBOL(boot_cpu_data);

#if !defined(CONFIG_X86_PAE) || defined(CONFIG_X86_64)
__visible unsigned long mmu_cr4_features __ro_after_init;
#else
__visible unsigned long mmu_cr4_features __ro_after_init = X86_CR4_PAE;
#endif

#ifdef CONFIG_IMA
static phys_addr_t ima_kexec_buffer_phys;
static size_t ima_kexec_buffer_size;
#endif

/* Boot loader ID and version as integers, for the benefit of proc_dointvec */
int bootloader_type, bootloader_version;

/*
 * Setup options
 */
struct screen_info screen_info;
EXPORT_SYMBOL(screen_info);
struct edid_info edid_info;
EXPORT_SYMBOL_GPL(edid_info);

extern int root_mountflags;

unsigned long saved_video_mode;

#define RAMDISK_IMAGE_START_MASK	0x07FF
#define RAMDISK_PROMPT_FLAG		0x8000
#define RAMDISK_LOAD_FLAG		0x4000

static char __initdata command_line[COMMAND_LINE_SIZE];
#ifdef CONFIG_CMDLINE_BOOL
static char __initdata builtin_cmdline[COMMAND_LINE_SIZE] = CONFIG_CMDLINE;
#endif

#if defined(CONFIG_EDD) || defined(CONFIG_EDD_MODULE)
struct edd edd;
#ifdef CONFIG_EDD_MODULE
EXPORT_SYMBOL(edd);
#endif
/**
 * copy_edd() - Copy the BIOS EDD information
 *              from boot_params into a safe place.
 *
 */
static inline void __init copy_edd(void)
{
     memcpy(edd.mbr_signature, boot_params.edd_mbr_sig_buffer,
	    sizeof(edd.mbr_signature));
     memcpy(edd.edd_info, boot_params.eddbuf, sizeof(edd.edd_info));
     edd.mbr_signature_nr = boot_params.edd_mbr_sig_buf_entries;
     edd.edd_info_nr = boot_params.eddbuf_entries;
}
#else
static inline void __init copy_edd(void)
{
}
#endif

void * __init extend_brk(size_t size, size_t align)
{
	size_t mask = align - 1;
	void *ret;

	BUG_ON(_brk_start == 0);
	BUG_ON(align & mask);

	_brk_end = (_brk_end + mask) & ~mask;
	BUG_ON((char *)(_brk_end + size) > __brk_limit);

	ret = (void *)_brk_end;
	_brk_end += size;

	memset(ret, 0, size);

	return ret;
}

#ifdef CONFIG_X86_32
static void __init cleanup_highmap(void)
{
}
#endif

static void __init reserve_brk(void)
{
	if (_brk_end > _brk_start)
		memblock_reserve(__pa_symbol(_brk_start),
				 _brk_end - _brk_start);

	/* Mark brk area as locked down and no longer taking any
	   new allocations */
	_brk_start = 0;
}

#ifdef CONFIG_BLK_DEV_INITRD

static u64 __init get_ramdisk_image(void)
{
	u64 ramdisk_image = boot_params.hdr.ramdisk_image;

	ramdisk_image |= (u64)boot_params.ext_ramdisk_image << 32;

	if (ramdisk_image == 0)
		ramdisk_image = phys_initrd_start;

	return ramdisk_image;
}
static u64 __init get_ramdisk_size(void)
{
	u64 ramdisk_size = boot_params.hdr.ramdisk_size;

	ramdisk_size |= (u64)boot_params.ext_ramdisk_size << 32;

	if (ramdisk_size == 0)
		ramdisk_size = phys_initrd_size;

	return ramdisk_size;
}

static void __init relocate_initrd(void)
{
	/* Assume only end is not page aligned */
	u64 ramdisk_image = get_ramdisk_image();
	u64 ramdisk_size  = get_ramdisk_size();
	u64 area_size     = PAGE_ALIGN(ramdisk_size);

	/* We need to move the initrd down into directly mapped mem */
	u64 relocated_ramdisk = memblock_phys_alloc_range(area_size, PAGE_SIZE, 0,
						      PFN_PHYS(max_pfn_mapped));
	if (!relocated_ramdisk)
		panic("Cannot find place for new RAMDISK of size %lld\n",
		      ramdisk_size);

	initrd_start = relocated_ramdisk + PAGE_OFFSET;
	initrd_end   = initrd_start + ramdisk_size;
	printk(KERN_INFO "Allocated new RAMDISK: [mem %#010llx-%#010llx]\n",
	       relocated_ramdisk, relocated_ramdisk + ramdisk_size - 1);

	copy_from_early_mem((void *)initrd_start, ramdisk_image, ramdisk_size);

	printk(KERN_INFO "Move RAMDISK from [mem %#010llx-%#010llx] to"
		" [mem %#010llx-%#010llx]\n",
		ramdisk_image, ramdisk_image + ramdisk_size - 1,
		relocated_ramdisk, relocated_ramdisk + ramdisk_size - 1);
}

static void __init early_reserve_initrd(void)
{
	/* Assume only end is not page aligned */
	u64 ramdisk_image = get_ramdisk_image();
	u64 ramdisk_size  = get_ramdisk_size();
	u64 ramdisk_end   = PAGE_ALIGN(ramdisk_image + ramdisk_size);

	if (!boot_params.hdr.type_of_loader ||
	    !ramdisk_image || !ramdisk_size)
		return;		/* No initrd provided by bootloader */

	memblock_reserve(ramdisk_image, ramdisk_end - ramdisk_image);
}

static void __init reserve_initrd(void)
{
	/* Assume only end is not page aligned */
	u64 ramdisk_image = get_ramdisk_image();
	u64 ramdisk_size  = get_ramdisk_size();
	u64 ramdisk_end   = PAGE_ALIGN(ramdisk_image + ramdisk_size);

	if (!boot_params.hdr.type_of_loader ||
	    !ramdisk_image || !ramdisk_size)
		return;		/* No initrd provided by bootloader */

	initrd_start = 0;

	printk(KERN_INFO "RAMDISK: [mem %#010llx-%#010llx]\n", ramdisk_image,
			ramdisk_end - 1);

	if (pfn_range_is_mapped(PFN_DOWN(ramdisk_image),
				PFN_DOWN(ramdisk_end))) {
		/* All are mapped, easy case */
		initrd_start = ramdisk_image + PAGE_OFFSET;
		initrd_end = initrd_start + ramdisk_size;
		return;
	}

	relocate_initrd();

	memblock_phys_free(ramdisk_image, ramdisk_end - ramdisk_image);
}

#else
static void __init early_reserve_initrd(void)
{
}
static void __init reserve_initrd(void)
{
}
#endif /* CONFIG_BLK_DEV_INITRD */

static void __init add_early_ima_buffer(u64 phys_addr)
{
#ifdef CONFIG_IMA
	struct ima_setup_data *data;

	data = early_memremap(phys_addr + sizeof(struct setup_data), sizeof(*data));
	if (!data) {
		pr_warn("setup: failed to memremap ima_setup_data entry\n");
		return;
	}

	if (data->size) {
		memblock_reserve(data->addr, data->size);
		ima_kexec_buffer_phys = data->addr;
		ima_kexec_buffer_size = data->size;
	}

	early_memunmap(data, sizeof(*data));
#else
	pr_warn("Passed IMA kexec data, but CONFIG_IMA not set. Ignoring.\n");
#endif
}

#if defined(CONFIG_HAVE_IMA_KEXEC) && !defined(CONFIG_OF_FLATTREE)
int __init ima_free_kexec_buffer(void)
{
	if (!ima_kexec_buffer_size)
		return -ENOENT;

	memblock_free_late(ima_kexec_buffer_phys,
			   ima_kexec_buffer_size);

	ima_kexec_buffer_phys = 0;
	ima_kexec_buffer_size = 0;

	return 0;
}

int __init ima_get_kexec_buffer(void **addr, size_t *size)
{
	if (!ima_kexec_buffer_size)
		return -ENOENT;

	*addr = __va(ima_kexec_buffer_phys);
	*size = ima_kexec_buffer_size;

	return 0;
}
#endif

static void __init parse_setup_data(void)
{
	struct setup_data *data;
	u64 pa_data, pa_next;

	pa_data = boot_params.hdr.setup_data;
	while (pa_data) {
		u32 data_len, data_type;

		data = early_memremap(pa_data, sizeof(*data));
		data_len = data->len + sizeof(struct setup_data);
		data_type = data->type;
		pa_next = data->next;
		early_memunmap(data, sizeof(*data));

		switch (data_type) {
		case SETUP_E820_EXT:
			e820__memory_setup_extended(pa_data, data_len);
			break;
		case SETUP_DTB:
			add_dtb(pa_data);
			break;
		case SETUP_EFI:
			parse_efi_setup(pa_data, data_len);
			break;
		case SETUP_IMA:
			add_early_ima_buffer(pa_data);
			break;
		case SETUP_RNG_SEED:
			data = early_memremap(pa_data, data_len);
			add_bootloader_randomness(data->data, data->len);
			/* Zero seed for forward secrecy. */
			memzero_explicit(data->data, data->len);
			/* Zero length in case we find ourselves back here by accident. */
			memzero_explicit(&data->len, sizeof(data->len));
			early_memunmap(data, data_len);
			break;
		default:
			break;
		}
		pa_data = pa_next;
	}
}

static void __init memblock_x86_reserve_range_setup_data(void)
{
	struct setup_indirect *indirect;
	struct setup_data *data;
	u64 pa_data, pa_next;
	u32 len;

	pa_data = boot_params.hdr.setup_data;
	while (pa_data) {
		data = early_memremap(pa_data, sizeof(*data));
		if (!data) {
			pr_warn("setup: failed to memremap setup_data entry\n");
			return;
		}

		len = sizeof(*data);
		pa_next = data->next;

		memblock_reserve(pa_data, sizeof(*data) + data->len);

		if (data->type == SETUP_INDIRECT) {
			len += data->len;
			early_memunmap(data, sizeof(*data));
			data = early_memremap(pa_data, len);
			if (!data) {
				pr_warn("setup: failed to memremap indirect setup_data\n");
				return;
			}

			indirect = (struct setup_indirect *)data->data;

			if (indirect->type != SETUP_INDIRECT)
				memblock_reserve(indirect->addr, indirect->len);
		}

		pa_data = pa_next;
		early_memunmap(data, len);
	}
}

static void __init arch_reserve_crashkernel(void)
{
	unsigned long long crash_base, crash_size, low_size = 0;
	char *cmdline = boot_command_line;
	bool high = false;
	int ret;

	if (!IS_ENABLED(CONFIG_CRASH_RESERVE))
		return;

	ret = parse_crashkernel(cmdline, memblock_phys_mem_size(),
				&crash_size, &crash_base,
				&low_size, &high);
	if (ret)
		return;

	if (xen_pv_domain()) {
		pr_info("Ignoring crashkernel for a Xen PV domain\n");
		return;
	}

	reserve_crashkernel_generic(cmdline, crash_size, crash_base,
				    low_size, high);
}

static struct resource standard_io_resources[] = {
	{ .name = "dma1", .start = 0x00, .end = 0x1f,
		.flags = IORESOURCE_BUSY | IORESOURCE_IO },
	{ .name = "pic1", .start = 0x20, .end = 0x21,
		.flags = IORESOURCE_BUSY | IORESOURCE_IO },
	{ .name = "timer0", .start = 0x40, .end = 0x43,
		.flags = IORESOURCE_BUSY | IORESOURCE_IO },
	{ .name = "timer1", .start = 0x50, .end = 0x53,
		.flags = IORESOURCE_BUSY | IORESOURCE_IO },
	{ .name = "keyboard", .start = 0x60, .end = 0x60,
		.flags = IORESOURCE_BUSY | IORESOURCE_IO },
	{ .name = "keyboard", .start = 0x64, .end = 0x64,
		.flags = IORESOURCE_BUSY | IORESOURCE_IO },
	{ .name = "dma page reg", .start = 0x80, .end = 0x8f,
		.flags = IORESOURCE_BUSY | IORESOURCE_IO },
	{ .name = "pic2", .start = 0xa0, .end = 0xa1,
		.flags = IORESOURCE_BUSY | IORESOURCE_IO },
	{ .name = "dma2", .start = 0xc0, .end = 0xdf,
		.flags = IORESOURCE_BUSY | IORESOURCE_IO },
	{ .name = "fpu", .start = 0xf0, .end = 0xff,
		.flags = IORESOURCE_BUSY | IORESOURCE_IO }
};

void __init reserve_standard_io_resources(void)
{
	int i;

	/* request I/O space for devices used on all i[345]86 PCs */
	for (i = 0; i < ARRAY_SIZE(standard_io_resources); i++)
		request_resource(&ioport_resource, &standard_io_resources[i]);

}

static bool __init snb_gfx_workaround_needed(void)
{
#ifdef CONFIG_PCI
	int i;
	u16 vendor, devid;
	static const __initconst u16 snb_ids[] = {
		0x0102,
		0x0112,
		0x0122,
		0x0106,
		0x0116,
		0x0126,
		0x010a,
	};

	/* Assume no if something weird is going on with PCI */
	if (!early_pci_allowed())
		return false;

	vendor = read_pci_config_16(0, 2, 0, PCI_VENDOR_ID);
	if (vendor != 0x8086)
		return false;

	devid = read_pci_config_16(0, 2, 0, PCI_DEVICE_ID);
	for (i = 0; i < ARRAY_SIZE(snb_ids); i++)
		if (devid == snb_ids[i])
			return true;
#endif

	return false;
}

/*
 * Sandy Bridge graphics has trouble with certain ranges, exclude
 * them from allocation.
 */
static void __init trim_snb_memory(void)
{
	static const __initconst unsigned long bad_pages[] = {
		0x20050000,
		0x20110000,
		0x20130000,
		0x20138000,
		0x40004000,
	};
	int i;

	if (!snb_gfx_workaround_needed())
		return;

	printk(KERN_DEBUG "reserving inaccessible SNB gfx pages\n");

	/*
	 * SandyBridge integrated graphics devices have a bug that prevents
	 * them from accessing certain memory ranges, namely anything below
	 * 1M and in the pages listed in bad_pages[] above.
	 *
	 * To avoid these pages being ever accessed by SNB gfx devices reserve
	 * bad_pages that have not already been reserved at boot time.
	 * All memory below the 1 MB mark is anyway reserved later during
	 * setup_arch(), so there is no need to reserve it here.
	 */

	for (i = 0; i < ARRAY_SIZE(bad_pages); i++) {
		if (memblock_reserve(bad_pages[i], PAGE_SIZE))
			printk(KERN_WARNING "failed to reserve 0x%08lx\n",
			       bad_pages[i]);
	}
}

static void __init trim_bios_range(void)
{
	/*
	 * A special case is the first 4Kb of memory;
	 * This is a BIOS owned area, not kernel ram, but generally
	 * not listed as such in the E820 table.
	 *
	 * This typically reserves additional memory (64KiB by default)
	 * since some BIOSes are known to corrupt low memory.  See the
	 * Kconfig help text for X86_RESERVE_LOW.
	 */
	e820__range_update(0, PAGE_SIZE, E820_TYPE_RAM, E820_TYPE_RESERVED);

	/*
	 * special case: Some BIOSes report the PC BIOS
	 * area (640Kb -> 1Mb) as RAM even though it is not.
	 * take them out.
	 */
	e820__range_remove(BIOS_BEGIN, BIOS_END - BIOS_BEGIN, E820_TYPE_RAM, 1);

	e820__update_table(e820_table);
}

/* called before trim_bios_range() to spare extra sanitize */
static void __init e820_add_kernel_range(void)
{
	u64 start = __pa_symbol(_text);
	u64 size = __pa_symbol(_end) - start;

	/*
	 * Complain if .text .data and .bss are not marked as E820_TYPE_RAM and
	 * attempt to fix it by adding the range. We may have a confused BIOS,
	 * or the user may have used memmap=exactmap or memmap=xxM$yyM to
	 * exclude kernel range. If we really are running on top non-RAM,
	 * we will crash later anyways.
	 */
	if (e820__mapped_all(start, start + size, E820_TYPE_RAM))
		return;

	pr_warn(".text .data .bss are not marked as E820_TYPE_RAM!\n");
	e820__range_remove(start, size, E820_TYPE_RAM, 0);
	e820__range_add(start, size, E820_TYPE_RAM);
}

static void __init early_reserve_memory(void)
{
	/*
	 * Reserve the memory occupied by the kernel between _text and
	 * __end_of_kernel_reserve symbols. Any kernel sections after the
	 * __end_of_kernel_reserve symbol must be explicitly reserved with a
	 * separate memblock_reserve() or they will be discarded.
	 */
	memblock_reserve(__pa_symbol(_text),
			 (unsigned long)__end_of_kernel_reserve - (unsigned long)_text);

	/*
	 * The first 4Kb of memory is a BIOS owned area, but generally it is
	 * not listed as such in the E820 table.
	 *
	 * Reserve the first 64K of memory since some BIOSes are known to
	 * corrupt low memory. After the real mode trampoline is allocated the
	 * rest of the memory below 640k is reserved.
	 *
	 * In addition, make sure page 0 is always reserved because on
	 * systems with L1TF its contents can be leaked to user processes.
	 */
	memblock_reserve(0, SZ_64K);

	early_reserve_initrd();

	memblock_x86_reserve_range_setup_data();

	reserve_bios_regions();
	trim_snb_memory();
}

/*
 * Dump out kernel offset information on panic.
 */
static int
dump_kernel_offset(struct notifier_block *self, unsigned long v, void *p)
{
	if (kaslr_enabled()) {
		pr_emerg("Kernel Offset: 0x%lx from 0x%lx (relocation range: 0x%lx-0x%lx)\n",
			 kaslr_offset(),
			 __START_KERNEL,
			 __START_KERNEL_map,
			 MODULES_VADDR-1);
	} else {
		pr_emerg("Kernel Offset: disabled\n");
	}

	return 0;
}

void x86_configure_nx(void)
{
	if (boot_cpu_has(X86_FEATURE_NX))
		__supported_pte_mask |= _PAGE_NX;
	else
		__supported_pte_mask &= ~_PAGE_NX;
}

static void __init x86_report_nx(void)
{
	if (!boot_cpu_has(X86_FEATURE_NX)) {
		printk(KERN_NOTICE "Notice: NX (Execute Disable) protection "
		       "missing in CPU!\n");
	} else {
#if defined(CONFIG_X86_64) || defined(CONFIG_X86_PAE)
		printk(KERN_INFO "NX (Execute Disable) protection: active\n");
#else
		/* 32bit non-PAE kernel, NX cannot be used */
		printk(KERN_NOTICE "Notice: NX (Execute Disable) protection "
		       "cannot be enabled: non-PAE kernel!\n");
#endif
	}
}

/*
 * Determine if we were loaded by an EFI loader.  If so, then we have also been
 * passed the efi memmap, systab, etc., so we should use these data structures
 * for initialization.  Note, the efi init code path is determined by the
 * global efi_enabled. This allows the same kernel image to be used on existing
 * systems (with a traditional BIOS) as well as on EFI systems.
 */
/*
 * setup_arch - architecture-specific boot-time initializations
 *
 * Note: On x86_64, fixmaps are ready for use even before this is called.
 */

void __init setup_arch(char **cmdline_p)
{
#ifdef CONFIG_X86_32
	memcpy(&boot_cpu_data, &new_cpu_data, sizeof(new_cpu_data));

	/*
	 * copy kernel address range established so far and switch
	 * to the proper swapper page table
	 */
	clone_pgd_range(swapper_pg_dir     + KERNEL_PGD_BOUNDARY,
			initial_page_table + KERNEL_PGD_BOUNDARY,
			KERNEL_PGD_PTRS);

	load_cr3(swapper_pg_dir);
	/*
	 * Note: Quark X1000 CPUs advertise PGE incorrectly and require
	 * a cr3 based tlb flush, so the following __flush_tlb_all()
	 * will not flush anything because the CPU quirk which clears
	 * X86_FEATURE_PGE has not been invoked yet. Though due to the
	 * load_cr3() above the TLB has been flushed already. The
	 * quirk is invoked before subsequent calls to __flush_tlb_all()
	 * so proper operation is guaranteed.
	 */
	__flush_tlb_all();
#else
	printk(KERN_INFO "Command line: %s\n", boot_command_line);
	boot_cpu_data.x86_phys_bits = MAX_PHYSMEM_BITS;
#endif

#ifdef CONFIG_CMDLINE_BOOL
#ifdef CONFIG_CMDLINE_OVERRIDE
	strscpy(boot_command_line, builtin_cmdline, COMMAND_LINE_SIZE);
#else
	if (builtin_cmdline[0]) {
		/* append boot loader cmdline to builtin */
		strlcat(builtin_cmdline, " ", COMMAND_LINE_SIZE);
		strlcat(builtin_cmdline, boot_command_line, COMMAND_LINE_SIZE);
		strscpy(boot_command_line, builtin_cmdline, COMMAND_LINE_SIZE);
	}
#endif
#endif

	strscpy(command_line, boot_command_line, COMMAND_LINE_SIZE);
	*cmdline_p = command_line;

	/*
	 * If we have OLPC OFW, we might end up relocating the fixmap due to
	 * reserve_top(), so do this before touching the ioremap area.
	 */
	olpc_ofw_detect();

	idt_setup_early_traps();
	early_cpu_init();
	jump_label_init();
	static_call_init();
	early_ioremap_init();

	setup_olpc_ofw_pgd();

	ROOT_DEV = old_decode_dev(boot_params.hdr.root_dev);
	screen_info = boot_params.screen_info;
	edid_info = boot_params.edid_info;
#ifdef CONFIG_X86_32
	apm_info.bios = boot_params.apm_bios_info;
	ist_info = boot_params.ist_info;
#endif
	saved_video_mode = boot_params.hdr.vid_mode;
	bootloader_type = boot_params.hdr.type_of_loader;
	if ((bootloader_type >> 4) == 0xe) {
		bootloader_type &= 0xf;
		bootloader_type |= (boot_params.hdr.ext_loader_type+0x10) << 4;
	}
	bootloader_version  = bootloader_type & 0xf;
	bootloader_version |= boot_params.hdr.ext_loader_ver << 4;

#ifdef CONFIG_BLK_DEV_RAM
	rd_image_start = boot_params.hdr.ram_size & RAMDISK_IMAGE_START_MASK;
#endif
#ifdef CONFIG_EFI
	if (!strncmp((char *)&boot_params.efi_info.efi_loader_signature,
		     EFI32_LOADER_SIGNATURE, 4)) {
		set_bit(EFI_BOOT, &efi.flags);
	} else if (!strncmp((char *)&boot_params.efi_info.efi_loader_signature,
		     EFI64_LOADER_SIGNATURE, 4)) {
		set_bit(EFI_BOOT, &efi.flags);
		set_bit(EFI_64BIT, &efi.flags);
	}
#endif

	x86_init.oem.arch_setup();

	/*
	 * Do some memory reservations *before* memory is added to memblock, so
	 * memblock allocations won't overwrite it.
	 *
	 * After this point, everything still needed from the boot loader or
	 * firmware or kernel text should be early reserved or marked not RAM in
	 * e820. All other memory is free game.
	 *
	 * This call needs to happen before e820__memory_setup() which calls the
	 * xen_memory_setup() on Xen dom0 which relies on the fact that those
	 * early reservations have happened already.
	 */
	early_reserve_memory();

	iomem_resource.end = (1ULL << boot_cpu_data.x86_phys_bits) - 1;
	e820__memory_setup();
	parse_setup_data();

	copy_edd();

	if (!boot_params.hdr.root_flags)
		root_mountflags &= ~MS_RDONLY;
	setup_initial_init_mm(_text, _etext, _edata, (void *)_brk_end);

	code_resource.start = __pa_symbol(_text);
	code_resource.end = __pa_symbol(_etext)-1;
	rodata_resource.start = __pa_symbol(__start_rodata);
	rodata_resource.end = __pa_symbol(__end_rodata)-1;
	data_resource.start = __pa_symbol(_sdata);
	data_resource.end = __pa_symbol(_edata)-1;
	bss_resource.start = __pa_symbol(__bss_start);
	bss_resource.end = __pa_symbol(__bss_stop)-1;

	/*
	 * x86_configure_nx() is called before parse_early_param() to detect
	 * whether hardware doesn't support NX (so that the early EHCI debug
	 * console setup can safely call set_fixmap()).
	 */
	x86_configure_nx();

	parse_early_param();

	if (efi_enabled(EFI_BOOT))
		efi_memblock_x86_reserve_range();

#ifdef CONFIG_MEMORY_HOTPLUG
	/*
	 * Memory used by the kernel cannot be hot-removed because Linux
	 * cannot migrate the kernel pages. When memory hotplug is
	 * enabled, we should prevent memblock from allocating memory
	 * for the kernel.
	 *
	 * ACPI SRAT records all hotpluggable memory ranges. But before
	 * SRAT is parsed, we don't know about it.
	 *
	 * The kernel image is loaded into memory at very early time. We
	 * cannot prevent this anyway. So on NUMA system, we set any
	 * node the kernel resides in as un-hotpluggable.
	 *
	 * Since on modern servers, one node could have double-digit
	 * gigabytes memory, we can assume the memory around the kernel
	 * image is also un-hotpluggable. So before SRAT is parsed, just
	 * allocate memory near the kernel image to try the best to keep
	 * the kernel away from hotpluggable memory.
	 */
	if (movable_node_is_enabled())
		memblock_set_bottom_up(true);
#endif

	x86_report_nx();

	apic_setup_apic_calls();

	if (acpi_mps_check()) {
#ifdef CONFIG_X86_LOCAL_APIC
		apic_is_disabled = true;
#endif
		setup_clear_cpu_cap(X86_FEATURE_APIC);
	}

	e820__reserve_setup_data();
	e820__finish_early_params();

	if (efi_enabled(EFI_BOOT))
		efi_init();

	reserve_ibft_region();
	x86_init.resources.dmi_setup();

	/*
	 * VMware detection requires dmi to be available, so this
	 * needs to be done after dmi_setup(), for the boot CPU.
	 * For some guest types (Xen PV, SEV-SNP, TDX) it is required to be
	 * called before cache_bp_init() for setting up MTRR state.
	 */
	init_hypervisor_platform();

	tsc_early_init();
	x86_init.resources.probe_roms();

	/* after parse_early_param, so could debug it */
	insert_resource(&iomem_resource, &code_resource);
	insert_resource(&iomem_resource, &rodata_resource);
	insert_resource(&iomem_resource, &data_resource);
	insert_resource(&iomem_resource, &bss_resource);

	e820_add_kernel_range();
	trim_bios_range();
#ifdef CONFIG_X86_32
	if (ppro_with_ram_bug()) {
		e820__range_update(0x70000000ULL, 0x40000ULL, E820_TYPE_RAM,
				  E820_TYPE_RESERVED);
		e820__update_table(e820_table);
		printk(KERN_INFO "fixed physical RAM map:\n");
		e820__print_table("bad_ppro");
	}
#else
	early_gart_iommu_check();
#endif

	/*
	 * partially used pages are not usable - thus
	 * we are rounding upwards:
	 */
	max_pfn = e820__end_of_ram_pfn();

	/* update e820 for memory not covered by WB MTRRs */
	cache_bp_init();
	if (mtrr_trim_uncached_memory(max_pfn))
		max_pfn = e820__end_of_ram_pfn();

	max_possible_pfn = max_pfn;

	/*
	 * Define random base addresses for memory sections after max_pfn is
	 * defined and before each memory section base is used.
	 */
	kernel_randomize_memory();

#ifdef CONFIG_X86_32
	/* max_low_pfn get updated here */
	find_low_pfn_range();
#else
	check_x2apic();

	/* How many end-of-memory variables you have, grandma! */
	/* need this before calling reserve_initrd */
	if (max_pfn > (1UL<<(32 - PAGE_SHIFT)))
		max_low_pfn = e820__end_of_low_ram_pfn();
	else
		max_low_pfn = max_pfn;

	high_memory = (void *)__va(max_pfn * PAGE_SIZE - 1) + 1;
#endif

	/* Find and reserve MPTABLE area */
	x86_init.mpparse.find_mptable();

	early_alloc_pgt_buf();

	/*
	 * Need to conclude brk, before e820__memblock_setup()
	 * it could use memblock_find_in_range, could overlap with
	 * brk area.
	 */
	reserve_brk();

	cleanup_highmap();

	memblock_set_current_limit(ISA_END_ADDRESS);
	e820__memblock_setup();

	/*
	 * Needs to run after memblock setup because it needs the physical
	 * memory size.
	 */
	mem_encrypt_setup_arch();
	cc_random_init();

	efi_fake_memmap();
	efi_find_mirror();
	efi_esrt_init();
	efi_mokvar_table_init();

	/*
	 * The EFI specification says that boot service code won't be
	 * called after ExitBootServices(). This is, in fact, a lie.
	 */
	efi_reserve_boot_services();

	/* preallocate 4k for mptable mpc */
	e820__memblock_alloc_reserved_mpc_new();

#ifdef CONFIG_X86_CHECK_BIOS_CORRUPTION
	setup_bios_corruption_check();
#endif

#ifdef CONFIG_X86_32
	printk(KERN_DEBUG "initial memory mapped: [mem 0x00000000-%#010lx]\n",
			(max_pfn_mapped<<PAGE_SHIFT) - 1);
#endif

	/*
	 * Find free memory for the real mode trampoline and place it there. If
	 * there is not enough free memory under 1M, on EFI-enabled systems
	 * there will be additional attempt to reclaim the memory for the real
	 * mode trampoline at efi_free_boot_services().
	 *
	 * Unconditionally reserve the entire first 1M of RAM because BIOSes
	 * are known to corrupt low memory and several hundred kilobytes are not
	 * worth complex detection what memory gets clobbered. Windows does the
	 * same thing for very similar reasons.
	 *
	 * Moreover, on machines with SandyBridge graphics or in setups that use
	 * crashkernel the entire 1M is reserved anyway.
	 *
	 * Note the host kernel TDX also requires the first 1MB being reserved.
	 */
	x86_platform.realmode_reserve();

	init_mem_mapping();

	idt_setup_early_pf();

	/*
	 * Update mmu_cr4_features (and, indirectly, trampoline_cr4_features)
	 * with the current CR4 value.  This may not be necessary, but
	 * auditing all the early-boot CR4 manipulation would be needed to
	 * rule it out.
	 *
	 * Mask off features that don't work outside long mode (just
	 * PCIDE for now).
	 */
	mmu_cr4_features = __read_cr4() & ~X86_CR4_PCIDE;

	memblock_set_current_limit(get_max_mapped());

	/*
	 * NOTE: On x86-32, only from this point on, fixmaps are ready for use.
	 */

#ifdef CONFIG_PROVIDE_OHCI1394_DMA_INIT
	if (init_ohci1394_dma_early)
		init_ohci1394_dma_on_all_controllers();
#endif
	/* Allocate bigger log buffer */
	setup_log_buf(1);

	if (efi_enabled(EFI_BOOT)) {
		switch (boot_params.secure_boot) {
		case efi_secureboot_mode_disabled:
			pr_info("Secure boot disabled\n");
			break;
		case efi_secureboot_mode_enabled:
			pr_info("Secure boot enabled\n");
			break;
		default:
			pr_info("Secure boot could not be determined\n");
			break;
		}
	}

	reserve_initrd();

	acpi_table_upgrade();
	/* Look for ACPI tables and reserve memory occupied by them. */
	acpi_boot_table_init();

	vsmp_init();

	io_delay_init();

	early_platform_quirks();

	/* Some platforms need the APIC registered for NUMA configuration */
	early_acpi_boot_init();
	x86_init.mpparse.early_parse_smp_cfg();

	x86_flattree_get_config();

	initmem_init();
	dma_contiguous_reserve(max_pfn_mapped << PAGE_SHIFT);

	if (boot_cpu_has(X86_FEATURE_GBPAGES))
		hugetlb_cma_reserve(PUD_SHIFT - PAGE_SHIFT);

	/*
	 * Reserve memory for crash kernel after SRAT is parsed so that it
	 * won't consume hotpluggable memory.
	 */
	arch_reserve_crashkernel();
<<<<<<< HEAD

	memblock_find_dma_reserve();
=======
>>>>>>> 0c383648

	if (!early_xdbc_setup_hardware())
		early_xdbc_register_console();

	x86_init.paging.pagetable_init();

	kasan_init();

	/*
	 * Sync back kernel address range.
	 *
	 * FIXME: Can the later sync in setup_cpu_entry_areas() replace
	 * this call?
	 */
	sync_initial_page_table();

	tboot_probe();

	map_vsyscall();

	x86_32_probe_apic();

	early_quirks();

	topology_apply_cmdline_limits_early();

	/*
	 * Parse SMP configuration. Try ACPI first and then the platform
	 * specific parser.
	 */
	acpi_boot_init();
	x86_init.mpparse.parse_smp_cfg();

	/* Last opportunity to detect and map the local APIC */
	init_apic_mappings();

	topology_init_possible_cpus();

	init_cpu_to_node();
	init_gi_nodes();

	io_apic_init_mappings();

	x86_init.hyper.guest_late_init();

	e820__reserve_resources();
	e820__register_nosave_regions(max_pfn);

	x86_init.resources.reserve_resources();

	e820__setup_pci_gap();

#ifdef CONFIG_VT
#if defined(CONFIG_VGA_CONSOLE)
	if (!efi_enabled(EFI_BOOT) || (efi_mem_type(0xa0000) != EFI_CONVENTIONAL_MEMORY))
		vgacon_register_screen(&screen_info);
#endif
#endif
	x86_init.oem.banner();

	x86_init.timers.wallclock_init();

	/*
	 * This needs to run before setup_local_APIC() which soft-disables the
	 * local APIC temporarily and that masks the thermal LVT interrupt,
	 * leading to softlockups on machines which have configured SMI
	 * interrupt delivery.
	 */
	therm_lvt_init();

	mcheck_init();

	register_refined_jiffies(CLOCK_TICK_RATE);

#ifdef CONFIG_EFI
	if (efi_enabled(EFI_BOOT))
		efi_apply_memmap_quirks();
#endif

	unwind_init();
}

#ifdef CONFIG_X86_32

static struct resource video_ram_resource = {
	.name	= "Video RAM area",
	.start	= 0xa0000,
	.end	= 0xbffff,
	.flags	= IORESOURCE_BUSY | IORESOURCE_MEM
};

void __init i386_reserve_resources(void)
{
	request_resource(&iomem_resource, &video_ram_resource);
	reserve_standard_io_resources();
}

#endif /* CONFIG_X86_32 */

static struct notifier_block kernel_offset_notifier = {
	.notifier_call = dump_kernel_offset
};

static int __init register_kernel_offset_dumper(void)
{
	atomic_notifier_chain_register(&panic_notifier_list,
					&kernel_offset_notifier);
	return 0;
}
__initcall(register_kernel_offset_dumper);

#ifdef CONFIG_HOTPLUG_CPU
bool arch_cpu_is_hotpluggable(int cpu)
{
	return cpu > 0;
}
#endif /* CONFIG_HOTPLUG_CPU */<|MERGE_RESOLUTION|>--- conflicted
+++ resolved
@@ -1107,11 +1107,6 @@
 	 * won't consume hotpluggable memory.
 	 */
 	arch_reserve_crashkernel();
-<<<<<<< HEAD
-
-	memblock_find_dma_reserve();
-=======
->>>>>>> 0c383648
 
 	if (!early_xdbc_setup_hardware())
 		early_xdbc_register_console();
