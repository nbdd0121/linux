--- conflicted
+++ resolved
@@ -665,53 +665,6 @@
 	return (value & mask) ? NESTED_EXIT_DONE : NESTED_EXIT_HOST;
 }
 
-<<<<<<< HEAD
-/* DB exceptions for our internal use must not cause vmexit */
-static int nested_svm_intercept_db(struct vcpu_svm *svm)
-{
-	unsigned long dr6 = svm->vmcb->save.dr6;
-
-	/* Always catch it and pass it to userspace if debugging.  */
-	if (svm->vcpu.guest_debug &
-	    (KVM_GUESTDBG_SINGLESTEP | KVM_GUESTDBG_USE_HW_BP))
-		return NESTED_EXIT_HOST;
-
-	/* if we're not singlestepping, it's not ours */
-	if (!svm->nmi_singlestep)
-		goto reflected_db;
-
-	/* if it's not a singlestep exception, it's not ours */
-	if (!(dr6 & DR6_BS))
-		goto reflected_db;
-
-	/* if the guest is singlestepping, it should get the vmexit */
-	if (svm->nmi_singlestep_guest_rflags & X86_EFLAGS_TF) {
-		disable_nmi_singlestep(svm);
-		goto reflected_db;
-	}
-
-	/* it's ours, the nested hypervisor must not see this one */
-	return NESTED_EXIT_HOST;
-
-reflected_db:
-	/*
-	 * Synchronize guest DR6 here just like in kvm_deliver_exception_payload;
-	 * it will be moved into the nested VMCB by nested_svm_vmexit.  Once
-	 * exceptions will be moved to svm_check_nested_events, all this stuff
-	 * will just go away and we could just return NESTED_EXIT_HOST
-	 * unconditionally.  db_interception will queue the exception, which
-	 * will be processed by svm_check_nested_events if a nested vmexit is
-	 * required, and we will just use kvm_deliver_exception_payload to copy
-	 * the payload to DR6 before vmexit.
-	 */
-	WARN_ON(svm->vcpu.arch.switch_db_regs & KVM_DEBUGREG_WONT_EXIT);
-	svm->vcpu.arch.dr6 &= ~(DR_TRAP_BITS | DR6_RTM);
-	svm->vcpu.arch.dr6 |= dr6 & ~DR6_FIXED_1;
-	return NESTED_EXIT_DONE;
-}
-
-=======
->>>>>>> 13ffbd8d
 static int nested_svm_intercept_ioio(struct vcpu_svm *svm)
 {
 	unsigned port, size, iopm_len;
@@ -762,29 +715,12 @@
 		break;
 	}
 	case SVM_EXIT_EXCP_BASE ... SVM_EXIT_EXCP_BASE + 0x1f: {
-<<<<<<< HEAD
-		u32 excp_bits = 1 << (exit_code - SVM_EXIT_EXCP_BASE);
-		if (svm->nested.intercept_exceptions & excp_bits) {
-			if (exit_code == SVM_EXIT_EXCP_BASE + DB_VECTOR)
-				vmexit = nested_svm_intercept_db(svm);
-			else if (exit_code == SVM_EXIT_EXCP_BASE + BP_VECTOR &&
-				 svm->vcpu.guest_debug & KVM_GUESTDBG_USE_SW_BP)
-				vmexit = NESTED_EXIT_HOST;
-			else
-				vmexit = NESTED_EXIT_DONE;
-		}
-		/* async page fault always cause vmexit */
-		else if ((exit_code == SVM_EXIT_EXCP_BASE + PF_VECTOR) &&
-			 svm->vcpu.arch.exception.nested_apf != 0)
-			vmexit = NESTED_EXIT_DONE;
-=======
 		/*
 		 * Host-intercepted exceptions have been checked already in
 		 * nested_svm_exit_special.  There is nothing to do here,
 		 * the vmexit is injected by svm_check_nested_events.
 		 */
 		vmexit = NESTED_EXIT_DONE;
->>>>>>> 13ffbd8d
 		break;
 	}
 	case SVM_EXIT_ERR: {
