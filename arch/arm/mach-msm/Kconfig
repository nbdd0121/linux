--- conflicted
+++ resolved
@@ -106,11 +106,4 @@
 	help
 	  Support for MSM V1 TLMM GPIOMUX architecture.
 
-<<<<<<< HEAD
-config MSM_SCM
-=======
-config MSM_TIMER
->>>>>>> 51a70974
-	bool
-
 endif