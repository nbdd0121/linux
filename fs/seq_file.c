// SPDX-License-Identifier: GPL-2.0
/*
 * linux/fs/seq_file.c
 *
 * helper functions for making synthetic files from sequences of records.
 * initial implementation -- AV, Oct 2001.
 */

#define pr_fmt(fmt) KBUILD_MODNAME ": " fmt

#include <linux/cache.h>
#include <linux/fs.h>
#include <linux/export.h>
#include <linux/seq_file.h>
#include <linux/vmalloc.h>
#include <linux/slab.h>
#include <linux/cred.h>
#include <linux/mm.h>
#include <linux/printk.h>
#include <linux/string_helpers.h>
#include <linux/uio.h>

#include <linux/uaccess.h>
#include <asm/page.h>

static struct kmem_cache *seq_file_cache __ro_after_init;

static void seq_set_overflow(struct seq_file *m)
{
	m->count = m->size;
}

static void *seq_buf_alloc(unsigned long size)
{
	if (unlikely(size > MAX_RW_COUNT))
		return NULL;

	return kvmalloc(size, GFP_KERNEL_ACCOUNT);
}

/**
 *	seq_open -	initialize sequential file
 *	@file: file we initialize
 *	@op: method table describing the sequence
 *
 *	seq_open() sets @file, associating it with a sequence described
 *	by @op.  @op->start() sets the iterator up and returns the first
 *	element of sequence. @op->stop() shuts it down.  @op->next()
 *	returns the next element of sequence.  @op->show() prints element
 *	into the buffer.  In case of error ->start() and ->next() return
 *	ERR_PTR(error).  In the end of sequence they return %NULL. ->show()
 *	returns 0 in case of success and negative number in case of error.
 *	Returning SEQ_SKIP means "discard this element and move on".
 *	Note: seq_open() will allocate a struct seq_file and store its
 *	pointer in @file->private_data. This pointer should not be modified.
 */
int seq_open(struct file *file, const struct seq_operations *op)
{
	struct seq_file *p;

	WARN_ON(file->private_data);

	p = kmem_cache_zalloc(seq_file_cache, GFP_KERNEL);
	if (!p)
		return -ENOMEM;

	file->private_data = p;

	mutex_init(&p->lock);
	p->op = op;

	// No refcounting: the lifetime of 'p' is constrained
	// to the lifetime of the file.
	p->file = file;

	/*
	 * seq_files support lseek() and pread().  They do not implement
	 * write() at all, but we clear FMODE_PWRITE here for historical
	 * reasons.
	 *
	 * If a client of seq_files a) implements file.write() and b) wishes to
	 * support pwrite() then that client will need to implement its own
	 * file.open() which calls seq_open() and then sets FMODE_PWRITE.
	 */
	file->f_mode &= ~FMODE_PWRITE;
	return 0;
}
EXPORT_SYMBOL(seq_open);

static int traverse(struct seq_file *m, loff_t offset)
{
	loff_t pos = 0;
	int error = 0;
	void *p;

	m->index = 0;
	m->count = m->from = 0;
	if (!offset)
		return 0;

	if (!m->buf) {
		m->buf = seq_buf_alloc(m->size = PAGE_SIZE);
		if (!m->buf)
			return -ENOMEM;
	}
	p = m->op->start(m, &m->index);
	while (p) {
		error = PTR_ERR(p);
		if (IS_ERR(p))
			break;
		error = m->op->show(m, p);
		if (error < 0)
			break;
		if (unlikely(error)) {
			error = 0;
			m->count = 0;
		}
		if (seq_has_overflowed(m))
			goto Eoverflow;
		p = m->op->next(m, p, &m->index);
		if (pos + m->count > offset) {
			m->from = offset - pos;
			m->count -= m->from;
			break;
		}
		pos += m->count;
		m->count = 0;
		if (pos == offset)
			break;
	}
	m->op->stop(m, p);
	return error;

Eoverflow:
	m->op->stop(m, p);
	kvfree(m->buf);
	m->count = 0;
	m->buf = seq_buf_alloc(m->size <<= 1);
	return !m->buf ? -ENOMEM : -EAGAIN;
}

/**
 *	seq_read -	->read() method for sequential files.
 *	@file: the file to read from
 *	@buf: the buffer to read to
 *	@size: the maximum number of bytes to read
 *	@ppos: the current position in the file
 *
 *	Ready-made ->f_op->read()
 */
ssize_t seq_read(struct file *file, char __user *buf, size_t size, loff_t *ppos)
{
	struct iovec iov = { .iov_base = buf, .iov_len = size};
	struct kiocb kiocb;
	struct iov_iter iter;
	ssize_t ret;

	init_sync_kiocb(&kiocb, file);
	iov_iter_init(&iter, READ, &iov, 1, size);

	kiocb.ki_pos = *ppos;
	ret = seq_read_iter(&kiocb, &iter);
	*ppos = kiocb.ki_pos;
	return ret;
}
EXPORT_SYMBOL(seq_read);

/*
 * Ready-made ->f_op->read_iter()
 */
ssize_t seq_read_iter(struct kiocb *iocb, struct iov_iter *iter)
{
	struct seq_file *m = iocb->ki_filp->private_data;
	size_t copied = 0;
	size_t n;
	void *p;
	int err = 0;

	if (!iov_iter_count(iter))
		return 0;

	mutex_lock(&m->lock);

	/*
	 * if request is to read from zero offset, reset iterator to first
	 * record as it might have been already advanced by previous requests
	 */
	if (iocb->ki_pos == 0) {
		m->index = 0;
		m->count = 0;
	}

	/* Don't assume ki_pos is where we left it */
	if (unlikely(iocb->ki_pos != m->read_pos)) {
		while ((err = traverse(m, iocb->ki_pos)) == -EAGAIN)
			;
		if (err) {
			/* With prejudice... */
			m->read_pos = 0;
			m->index = 0;
			m->count = 0;
			goto Done;
		} else {
			m->read_pos = iocb->ki_pos;
		}
	}

	/* grab buffer if we didn't have one */
	if (!m->buf) {
		m->buf = seq_buf_alloc(m->size = PAGE_SIZE);
		if (!m->buf)
			goto Enomem;
	}
	// something left in the buffer - copy it out first
	if (m->count) {
		n = copy_to_iter(m->buf + m->from, m->count, iter);
		m->count -= n;
		m->from += n;
		copied += n;
		if (m->count)	// hadn't managed to copy everything
			goto Done;
	}
	// get a non-empty record in the buffer
	m->from = 0;
	p = m->op->start(m, &m->index);
	while (1) {
		err = PTR_ERR(p);
		if (!p || IS_ERR(p))	// EOF or an error
			break;
		err = m->op->show(m, p);
		if (err < 0)		// hard error
			break;
		if (unlikely(err))	// ->show() says "skip it"
			m->count = 0;
		if (unlikely(!m->count)) { // empty record
			p = m->op->next(m, p, &m->index);
			continue;
		}
		if (!seq_has_overflowed(m)) // got it
			goto Fill;
		// need a bigger buffer
		m->op->stop(m, p);
		kvfree(m->buf);
		m->count = 0;
		m->buf = seq_buf_alloc(m->size <<= 1);
		if (!m->buf)
			goto Enomem;
		p = m->op->start(m, &m->index);
	}
	// EOF or an error
	m->op->stop(m, p);
	m->count = 0;
	goto Done;
Fill:
	// one non-empty record is in the buffer; if they want more,
	// try to fit more in, but in any case we need to advance
	// the iterator once for every record shown.
	while (1) {
		size_t offs = m->count;
		loff_t pos = m->index;

		p = m->op->next(m, p, &m->index);
		if (pos == m->index) {
			pr_info_ratelimited("buggy .next function %ps did not update position index\n",
					    m->op->next);
			m->index++;
		}
		if (!p || IS_ERR(p))	// no next record for us
			break;
		if (m->count >= iov_iter_count(iter))
			break;
		err = m->op->show(m, p);
		if (err > 0) {		// ->show() says "skip it"
			m->count = offs;
		} else if (err || seq_has_overflowed(m)) {
			m->count = offs;
			break;
		}
	}
	m->op->stop(m, p);
	n = copy_to_iter(m->buf, m->count, iter);
	copied += n;
	m->count -= n;
	m->from = n;
Done:
	if (unlikely(!copied)) {
		copied = m->count ? -EFAULT : err;
	} else {
		iocb->ki_pos += copied;
		m->read_pos += copied;
	}
	mutex_unlock(&m->lock);
	return copied;
Enomem:
	err = -ENOMEM;
	goto Done;
}
EXPORT_SYMBOL(seq_read_iter);

/**
 *	seq_lseek -	->llseek() method for sequential files.
 *	@file: the file in question
 *	@offset: new position
 *	@whence: 0 for absolute, 1 for relative position
 *
 *	Ready-made ->f_op->llseek()
 */
loff_t seq_lseek(struct file *file, loff_t offset, int whence)
{
	struct seq_file *m = file->private_data;
	loff_t retval = -EINVAL;

	mutex_lock(&m->lock);
	switch (whence) {
	case SEEK_CUR:
		offset += file->f_pos;
		fallthrough;
	case SEEK_SET:
		if (offset < 0)
			break;
		retval = offset;
		if (offset != m->read_pos) {
			while ((retval = traverse(m, offset)) == -EAGAIN)
				;
			if (retval) {
				/* with extreme prejudice... */
				file->f_pos = 0;
				m->read_pos = 0;
				m->index = 0;
				m->count = 0;
			} else {
				m->read_pos = offset;
				retval = file->f_pos = offset;
			}
		} else {
			file->f_pos = offset;
		}
	}
	mutex_unlock(&m->lock);
	return retval;
}
EXPORT_SYMBOL(seq_lseek);

/**
 *	seq_release -	free the structures associated with sequential file.
 *	@file: file in question
 *	@inode: its inode
 *
 *	Frees the structures associated with sequential file; can be used
 *	as ->f_op->release() if you don't have private data to destroy.
 */
int seq_release(struct inode *inode, struct file *file)
{
	struct seq_file *m = file->private_data;
	kvfree(m->buf);
	kmem_cache_free(seq_file_cache, m);
	return 0;
}
EXPORT_SYMBOL(seq_release);

/**
 * seq_escape_mem - print data into buffer, escaping some characters
 * @m: target buffer
 * @src: source buffer
 * @len: size of source buffer
 * @flags: flags to pass to string_escape_mem()
 * @esc: set of characters that need escaping
 *
 * Puts data into buffer, replacing each occurrence of character from
 * given class (defined by @flags and @esc) with printable escaped sequence.
<<<<<<< HEAD
 *
 * Use seq_has_overflowed() to check for errors.
 */
void seq_escape_mem(struct seq_file *m, const char *src, size_t len,
		    unsigned int flags, const char *esc)
{
	char *buf;
	size_t size = seq_get_buf(m, &buf);
	int ret;

	ret = string_escape_mem(src, len, buf, size, flags, esc);
	seq_commit(m, ret < size ? ret : -1);
}
EXPORT_SYMBOL(seq_escape_mem);

/**
 *	seq_escape -	print string into buffer, escaping some characters
 *	@m:	target buffer
 *	@s:	string
 *	@esc:	set of characters that need escaping
=======
>>>>>>> df0cc57e
 *
 * Use seq_has_overflowed() to check for errors.
 */
<<<<<<< HEAD
void seq_escape(struct seq_file *m, const char *s, const char *esc)
{
	seq_escape_str(m, s, ESCAPE_OCTAL, esc);
}
EXPORT_SYMBOL(seq_escape);
=======
void seq_escape_mem(struct seq_file *m, const char *src, size_t len,
		    unsigned int flags, const char *esc)
{
	char *buf;
	size_t size = seq_get_buf(m, &buf);
	int ret;

	ret = string_escape_mem(src, len, buf, size, flags, esc);
	seq_commit(m, ret < size ? ret : -1);
}
EXPORT_SYMBOL(seq_escape_mem);
>>>>>>> df0cc57e

void seq_vprintf(struct seq_file *m, const char *f, va_list args)
{
	int len;

	if (m->count < m->size) {
		len = vsnprintf(m->buf + m->count, m->size - m->count, f, args);
		if (m->count + len < m->size) {
			m->count += len;
			return;
		}
	}
	seq_set_overflow(m);
}
EXPORT_SYMBOL(seq_vprintf);

void seq_printf(struct seq_file *m, const char *f, ...)
{
	va_list args;

	va_start(args, f);
	seq_vprintf(m, f, args);
	va_end(args);
}
EXPORT_SYMBOL(seq_printf);

#ifdef CONFIG_BINARY_PRINTF
void seq_bprintf(struct seq_file *m, const char *f, const u32 *binary)
{
	int len;

	if (m->count < m->size) {
		len = bstr_printf(m->buf + m->count, m->size - m->count, f,
				  binary);
		if (m->count + len < m->size) {
			m->count += len;
			return;
		}
	}
	seq_set_overflow(m);
}
EXPORT_SYMBOL(seq_bprintf);
#endif /* CONFIG_BINARY_PRINTF */

/**
 *	mangle_path -	mangle and copy path to buffer beginning
 *	@s: buffer start
 *	@p: beginning of path in above buffer
 *	@esc: set of characters that need escaping
 *
 *      Copy the path from @p to @s, replacing each occurrence of character from
 *      @esc with usual octal escape.
 *      Returns pointer past last written character in @s, or NULL in case of
 *      failure.
 */
char *mangle_path(char *s, const char *p, const char *esc)
{
	while (s <= p) {
		char c = *p++;
		if (!c) {
			return s;
		} else if (!strchr(esc, c)) {
			*s++ = c;
		} else if (s + 4 > p) {
			break;
		} else {
			*s++ = '\\';
			*s++ = '0' + ((c & 0300) >> 6);
			*s++ = '0' + ((c & 070) >> 3);
			*s++ = '0' + (c & 07);
		}
	}
	return NULL;
}
EXPORT_SYMBOL(mangle_path);

/**
 * seq_path - seq_file interface to print a pathname
 * @m: the seq_file handle
 * @path: the struct path to print
 * @esc: set of characters to escape in the output
 *
 * return the absolute path of 'path', as represented by the
 * dentry / mnt pair in the path parameter.
 */
int seq_path(struct seq_file *m, const struct path *path, const char *esc)
{
	char *buf;
	size_t size = seq_get_buf(m, &buf);
	int res = -1;

	if (size) {
		char *p = d_path(path, buf, size);
		if (!IS_ERR(p)) {
			char *end = mangle_path(buf, p, esc);
			if (end)
				res = end - buf;
		}
	}
	seq_commit(m, res);

	return res;
}
EXPORT_SYMBOL(seq_path);

/**
 * seq_file_path - seq_file interface to print a pathname of a file
 * @m: the seq_file handle
 * @file: the struct file to print
 * @esc: set of characters to escape in the output
 *
 * return the absolute path to the file.
 */
int seq_file_path(struct seq_file *m, struct file *file, const char *esc)
{
	return seq_path(m, &file->f_path, esc);
}
EXPORT_SYMBOL(seq_file_path);

/*
 * Same as seq_path, but relative to supplied root.
 */
int seq_path_root(struct seq_file *m, const struct path *path,
		  const struct path *root, const char *esc)
{
	char *buf;
	size_t size = seq_get_buf(m, &buf);
	int res = -ENAMETOOLONG;

	if (size) {
		char *p;

		p = __d_path(path, root, buf, size);
		if (!p)
			return SEQ_SKIP;
		res = PTR_ERR(p);
		if (!IS_ERR(p)) {
			char *end = mangle_path(buf, p, esc);
			if (end)
				res = end - buf;
			else
				res = -ENAMETOOLONG;
		}
	}
	seq_commit(m, res);

	return res < 0 && res != -ENAMETOOLONG ? res : 0;
}

/*
 * returns the path of the 'dentry' from the root of its filesystem.
 */
int seq_dentry(struct seq_file *m, struct dentry *dentry, const char *esc)
{
	char *buf;
	size_t size = seq_get_buf(m, &buf);
	int res = -1;

	if (size) {
		char *p = dentry_path(dentry, buf, size);
		if (!IS_ERR(p)) {
			char *end = mangle_path(buf, p, esc);
			if (end)
				res = end - buf;
		}
	}
	seq_commit(m, res);

	return res;
}
EXPORT_SYMBOL(seq_dentry);

static void *single_start(struct seq_file *p, loff_t *pos)
{
	return NULL + (*pos == 0);
}

static void *single_next(struct seq_file *p, void *v, loff_t *pos)
{
	++*pos;
	return NULL;
}

static void single_stop(struct seq_file *p, void *v)
{
}

int single_open(struct file *file, int (*show)(struct seq_file *, void *),
		void *data)
{
	struct seq_operations *op = kmalloc(sizeof(*op), GFP_KERNEL_ACCOUNT);
	int res = -ENOMEM;

	if (op) {
		op->start = single_start;
		op->next = single_next;
		op->stop = single_stop;
		op->show = show;
		res = seq_open(file, op);
		if (!res)
			((struct seq_file *)file->private_data)->private = data;
		else
			kfree(op);
	}
	return res;
}
EXPORT_SYMBOL(single_open);

int single_open_size(struct file *file, int (*show)(struct seq_file *, void *),
		void *data, size_t size)
{
	char *buf = seq_buf_alloc(size);
	int ret;
	if (!buf)
		return -ENOMEM;
	ret = single_open(file, show, data);
	if (ret) {
		kvfree(buf);
		return ret;
	}
	((struct seq_file *)file->private_data)->buf = buf;
	((struct seq_file *)file->private_data)->size = size;
	return 0;
}
EXPORT_SYMBOL(single_open_size);

int single_release(struct inode *inode, struct file *file)
{
	const struct seq_operations *op = ((struct seq_file *)file->private_data)->op;
	int res = seq_release(inode, file);
	kfree(op);
	return res;
}
EXPORT_SYMBOL(single_release);

int seq_release_private(struct inode *inode, struct file *file)
{
	struct seq_file *seq = file->private_data;

	kfree(seq->private);
	seq->private = NULL;
	return seq_release(inode, file);
}
EXPORT_SYMBOL(seq_release_private);

void *__seq_open_private(struct file *f, const struct seq_operations *ops,
		int psize)
{
	int rc;
	void *private;
	struct seq_file *seq;

	private = kzalloc(psize, GFP_KERNEL_ACCOUNT);
	if (private == NULL)
		goto out;

	rc = seq_open(f, ops);
	if (rc < 0)
		goto out_free;

	seq = f->private_data;
	seq->private = private;
	return private;

out_free:
	kfree(private);
out:
	return NULL;
}
EXPORT_SYMBOL(__seq_open_private);

int seq_open_private(struct file *filp, const struct seq_operations *ops,
		int psize)
{
	return __seq_open_private(filp, ops, psize) ? 0 : -ENOMEM;
}
EXPORT_SYMBOL(seq_open_private);

void seq_putc(struct seq_file *m, char c)
{
	if (m->count >= m->size)
		return;

	m->buf[m->count++] = c;
}
EXPORT_SYMBOL(seq_putc);

void seq_puts(struct seq_file *m, const char *s)
{
	int len = strlen(s);

	if (m->count + len >= m->size) {
		seq_set_overflow(m);
		return;
	}
	memcpy(m->buf + m->count, s, len);
	m->count += len;
}
EXPORT_SYMBOL(seq_puts);

/**
 * seq_put_decimal_ull_width - A helper routine for putting decimal numbers
 * 			       without rich format of printf().
 * only 'unsigned long long' is supported.
 * @m: seq_file identifying the buffer to which data should be written
 * @delimiter: a string which is printed before the number
 * @num: the number
 * @width: a minimum field width
 *
 * This routine will put strlen(delimiter) + number into seq_filed.
 * This routine is very quick when you show lots of numbers.
 * In usual cases, it will be better to use seq_printf(). It's easier to read.
 */
void seq_put_decimal_ull_width(struct seq_file *m, const char *delimiter,
			 unsigned long long num, unsigned int width)
{
	int len;

	if (m->count + 2 >= m->size) /* we'll write 2 bytes at least */
		goto overflow;

	if (delimiter && delimiter[0]) {
		if (delimiter[1] == 0)
			seq_putc(m, delimiter[0]);
		else
			seq_puts(m, delimiter);
	}

	if (!width)
		width = 1;

	if (m->count + width >= m->size)
		goto overflow;

	len = num_to_str(m->buf + m->count, m->size - m->count, num, width);
	if (!len)
		goto overflow;

	m->count += len;
	return;

overflow:
	seq_set_overflow(m);
}

void seq_put_decimal_ull(struct seq_file *m, const char *delimiter,
			 unsigned long long num)
{
	return seq_put_decimal_ull_width(m, delimiter, num, 0);
}
EXPORT_SYMBOL(seq_put_decimal_ull);

/**
 * seq_put_hex_ll - put a number in hexadecimal notation
 * @m: seq_file identifying the buffer to which data should be written
 * @delimiter: a string which is printed before the number
 * @v: the number
 * @width: a minimum field width
 *
 * seq_put_hex_ll(m, "", v, 8) is equal to seq_printf(m, "%08llx", v)
 *
 * This routine is very quick when you show lots of numbers.
 * In usual cases, it will be better to use seq_printf(). It's easier to read.
 */
void seq_put_hex_ll(struct seq_file *m, const char *delimiter,
				unsigned long long v, unsigned int width)
{
	unsigned int len;
	int i;

	if (delimiter && delimiter[0]) {
		if (delimiter[1] == 0)
			seq_putc(m, delimiter[0]);
		else
			seq_puts(m, delimiter);
	}

	/* If x is 0, the result of __builtin_clzll is undefined */
	if (v == 0)
		len = 1;
	else
		len = (sizeof(v) * 8 - __builtin_clzll(v) + 3) / 4;

	if (len < width)
		len = width;

	if (m->count + len > m->size) {
		seq_set_overflow(m);
		return;
	}

	for (i = len - 1; i >= 0; i--) {
		m->buf[m->count + i] = hex_asc[0xf & v];
		v = v >> 4;
	}
	m->count += len;
}

void seq_put_decimal_ll(struct seq_file *m, const char *delimiter, long long num)
{
	int len;

	if (m->count + 3 >= m->size) /* we'll write 2 bytes at least */
		goto overflow;

	if (delimiter && delimiter[0]) {
		if (delimiter[1] == 0)
			seq_putc(m, delimiter[0]);
		else
			seq_puts(m, delimiter);
	}

	if (m->count + 2 >= m->size)
		goto overflow;

	if (num < 0) {
		m->buf[m->count++] = '-';
		num = -num;
	}

	if (num < 10) {
		m->buf[m->count++] = num + '0';
		return;
	}

	len = num_to_str(m->buf + m->count, m->size - m->count, num, 0);
	if (!len)
		goto overflow;

	m->count += len;
	return;

overflow:
	seq_set_overflow(m);
}
EXPORT_SYMBOL(seq_put_decimal_ll);

/**
 * seq_write - write arbitrary data to buffer
 * @seq: seq_file identifying the buffer to which data should be written
 * @data: data address
 * @len: number of bytes
 *
 * Return 0 on success, non-zero otherwise.
 */
int seq_write(struct seq_file *seq, const void *data, size_t len)
{
	if (seq->count + len < seq->size) {
		memcpy(seq->buf + seq->count, data, len);
		seq->count += len;
		return 0;
	}
	seq_set_overflow(seq);
	return -1;
}
EXPORT_SYMBOL(seq_write);

/**
 * seq_pad - write padding spaces to buffer
 * @m: seq_file identifying the buffer to which data should be written
 * @c: the byte to append after padding if non-zero
 */
void seq_pad(struct seq_file *m, char c)
{
	int size = m->pad_until - m->count;
	if (size > 0) {
		if (size + m->count > m->size) {
			seq_set_overflow(m);
			return;
		}
		memset(m->buf + m->count, ' ', size);
		m->count += size;
	}
	if (c)
		seq_putc(m, c);
}
EXPORT_SYMBOL(seq_pad);

/* A complete analogue of print_hex_dump() */
void seq_hex_dump(struct seq_file *m, const char *prefix_str, int prefix_type,
		  int rowsize, int groupsize, const void *buf, size_t len,
		  bool ascii)
{
	const u8 *ptr = buf;
	int i, linelen, remaining = len;
	char *buffer;
	size_t size;
	int ret;

	if (rowsize != 16 && rowsize != 32)
		rowsize = 16;

	for (i = 0; i < len && !seq_has_overflowed(m); i += rowsize) {
		linelen = min(remaining, rowsize);
		remaining -= rowsize;

		switch (prefix_type) {
		case DUMP_PREFIX_ADDRESS:
			seq_printf(m, "%s%p: ", prefix_str, ptr + i);
			break;
		case DUMP_PREFIX_OFFSET:
			seq_printf(m, "%s%.8x: ", prefix_str, i);
			break;
		default:
			seq_printf(m, "%s", prefix_str);
			break;
		}

		size = seq_get_buf(m, &buffer);
		ret = hex_dump_to_buffer(ptr + i, linelen, rowsize, groupsize,
					 buffer, size, ascii);
		seq_commit(m, ret < size ? ret : -1);

		seq_putc(m, '\n');
	}
}
EXPORT_SYMBOL(seq_hex_dump);

struct list_head *seq_list_start(struct list_head *head, loff_t pos)
{
	struct list_head *lh;

	list_for_each(lh, head)
		if (pos-- == 0)
			return lh;

	return NULL;
}
EXPORT_SYMBOL(seq_list_start);

struct list_head *seq_list_start_head(struct list_head *head, loff_t pos)
{
	if (!pos)
		return head;

	return seq_list_start(head, pos - 1);
}
EXPORT_SYMBOL(seq_list_start_head);

struct list_head *seq_list_next(void *v, struct list_head *head, loff_t *ppos)
{
	struct list_head *lh;

	lh = ((struct list_head *)v)->next;
	++*ppos;
	return lh == head ? NULL : lh;
}
EXPORT_SYMBOL(seq_list_next);

/**
 * seq_hlist_start - start an iteration of a hlist
 * @head: the head of the hlist
 * @pos:  the start position of the sequence
 *
 * Called at seq_file->op->start().
 */
struct hlist_node *seq_hlist_start(struct hlist_head *head, loff_t pos)
{
	struct hlist_node *node;

	hlist_for_each(node, head)
		if (pos-- == 0)
			return node;
	return NULL;
}
EXPORT_SYMBOL(seq_hlist_start);

/**
 * seq_hlist_start_head - start an iteration of a hlist
 * @head: the head of the hlist
 * @pos:  the start position of the sequence
 *
 * Called at seq_file->op->start(). Call this function if you want to
 * print a header at the top of the output.
 */
struct hlist_node *seq_hlist_start_head(struct hlist_head *head, loff_t pos)
{
	if (!pos)
		return SEQ_START_TOKEN;

	return seq_hlist_start(head, pos - 1);
}
EXPORT_SYMBOL(seq_hlist_start_head);

/**
 * seq_hlist_next - move to the next position of the hlist
 * @v:    the current iterator
 * @head: the head of the hlist
 * @ppos: the current position
 *
 * Called at seq_file->op->next().
 */
struct hlist_node *seq_hlist_next(void *v, struct hlist_head *head,
				  loff_t *ppos)
{
	struct hlist_node *node = v;

	++*ppos;
	if (v == SEQ_START_TOKEN)
		return head->first;
	else
		return node->next;
}
EXPORT_SYMBOL(seq_hlist_next);

/**
 * seq_hlist_start_rcu - start an iteration of a hlist protected by RCU
 * @head: the head of the hlist
 * @pos:  the start position of the sequence
 *
 * Called at seq_file->op->start().
 *
 * This list-traversal primitive may safely run concurrently with
 * the _rcu list-mutation primitives such as hlist_add_head_rcu()
 * as long as the traversal is guarded by rcu_read_lock().
 */
struct hlist_node *seq_hlist_start_rcu(struct hlist_head *head,
				       loff_t pos)
{
	struct hlist_node *node;

	__hlist_for_each_rcu(node, head)
		if (pos-- == 0)
			return node;
	return NULL;
}
EXPORT_SYMBOL(seq_hlist_start_rcu);

/**
 * seq_hlist_start_head_rcu - start an iteration of a hlist protected by RCU
 * @head: the head of the hlist
 * @pos:  the start position of the sequence
 *
 * Called at seq_file->op->start(). Call this function if you want to
 * print a header at the top of the output.
 *
 * This list-traversal primitive may safely run concurrently with
 * the _rcu list-mutation primitives such as hlist_add_head_rcu()
 * as long as the traversal is guarded by rcu_read_lock().
 */
struct hlist_node *seq_hlist_start_head_rcu(struct hlist_head *head,
					    loff_t pos)
{
	if (!pos)
		return SEQ_START_TOKEN;

	return seq_hlist_start_rcu(head, pos - 1);
}
EXPORT_SYMBOL(seq_hlist_start_head_rcu);

/**
 * seq_hlist_next_rcu - move to the next position of the hlist protected by RCU
 * @v:    the current iterator
 * @head: the head of the hlist
 * @ppos: the current position
 *
 * Called at seq_file->op->next().
 *
 * This list-traversal primitive may safely run concurrently with
 * the _rcu list-mutation primitives such as hlist_add_head_rcu()
 * as long as the traversal is guarded by rcu_read_lock().
 */
struct hlist_node *seq_hlist_next_rcu(void *v,
				      struct hlist_head *head,
				      loff_t *ppos)
{
	struct hlist_node *node = v;

	++*ppos;
	if (v == SEQ_START_TOKEN)
		return rcu_dereference(head->first);
	else
		return rcu_dereference(node->next);
}
EXPORT_SYMBOL(seq_hlist_next_rcu);

/**
 * seq_hlist_start_percpu - start an iteration of a percpu hlist array
 * @head: pointer to percpu array of struct hlist_heads
 * @cpu:  pointer to cpu "cursor"
 * @pos:  start position of sequence
 *
 * Called at seq_file->op->start().
 */
struct hlist_node *
seq_hlist_start_percpu(struct hlist_head __percpu *head, int *cpu, loff_t pos)
{
	struct hlist_node *node;

	for_each_possible_cpu(*cpu) {
		hlist_for_each(node, per_cpu_ptr(head, *cpu)) {
			if (pos-- == 0)
				return node;
		}
	}
	return NULL;
}
EXPORT_SYMBOL(seq_hlist_start_percpu);

/**
 * seq_hlist_next_percpu - move to the next position of the percpu hlist array
 * @v:    pointer to current hlist_node
 * @head: pointer to percpu array of struct hlist_heads
 * @cpu:  pointer to cpu "cursor"
 * @pos:  start position of sequence
 *
 * Called at seq_file->op->next().
 */
struct hlist_node *
seq_hlist_next_percpu(void *v, struct hlist_head __percpu *head,
			int *cpu, loff_t *pos)
{
	struct hlist_node *node = v;

	++*pos;

	if (node->next)
		return node->next;

	for (*cpu = cpumask_next(*cpu, cpu_possible_mask); *cpu < nr_cpu_ids;
	     *cpu = cpumask_next(*cpu, cpu_possible_mask)) {
		struct hlist_head *bucket = per_cpu_ptr(head, *cpu);

		if (!hlist_empty(bucket))
			return bucket->first;
	}
	return NULL;
}
EXPORT_SYMBOL(seq_hlist_next_percpu);

void __init seq_file_init(void)
{
	seq_file_cache = KMEM_CACHE(seq_file, SLAB_ACCOUNT|SLAB_PANIC);
}<|MERGE_RESOLUTION|>--- conflicted
+++ resolved
@@ -368,7 +368,6 @@
  *
  * Puts data into buffer, replacing each occurrence of character from
  * given class (defined by @flags and @esc) with printable escaped sequence.
-<<<<<<< HEAD
  *
  * Use seq_has_overflowed() to check for errors.
  */
@@ -383,36 +382,6 @@
 	seq_commit(m, ret < size ? ret : -1);
 }
 EXPORT_SYMBOL(seq_escape_mem);
-
-/**
- *	seq_escape -	print string into buffer, escaping some characters
- *	@m:	target buffer
- *	@s:	string
- *	@esc:	set of characters that need escaping
-=======
->>>>>>> df0cc57e
- *
- * Use seq_has_overflowed() to check for errors.
- */
-<<<<<<< HEAD
-void seq_escape(struct seq_file *m, const char *s, const char *esc)
-{
-	seq_escape_str(m, s, ESCAPE_OCTAL, esc);
-}
-EXPORT_SYMBOL(seq_escape);
-=======
-void seq_escape_mem(struct seq_file *m, const char *src, size_t len,
-		    unsigned int flags, const char *esc)
-{
-	char *buf;
-	size_t size = seq_get_buf(m, &buf);
-	int ret;
-
-	ret = string_escape_mem(src, len, buf, size, flags, esc);
-	seq_commit(m, ret < size ? ret : -1);
-}
-EXPORT_SYMBOL(seq_escape_mem);
->>>>>>> df0cc57e
 
 void seq_vprintf(struct seq_file *m, const char *f, va_list args)
 {
