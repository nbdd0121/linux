// SPDX-License-Identifier: GPL-2.0-only
/*
 * intel-bts.c: Intel Processor Trace support
 * Copyright (c) 2013-2015, Intel Corporation.
 */

#include <errno.h>
#include <linux/kernel.h>
#include <linux/types.h>
#include <linux/bitops.h>
#include <linux/log2.h>
#include <linux/zalloc.h>

#include "../../../util/cpumap.h"
#include "../../../util/event.h"
#include "../../../util/evsel.h"
#include "../../../util/evlist.h"
#include "../../../util/mmap.h"
#include "../../../util/session.h"
#include "../../../util/pmus.h"
#include "../../../util/debug.h"
#include "../../../util/record.h"
#include "../../../util/tsc.h"
#include "../../../util/auxtrace.h"
#include "../../../util/intel-bts.h"
#include <internal/lib.h> // page_size

#define KiB(x) ((x) * 1024)
#define MiB(x) ((x) * 1024 * 1024)
#define KiB_MASK(x) (KiB(x) - 1)
#define MiB_MASK(x) (MiB(x) - 1)

struct intel_bts_snapshot_ref {
	void	*ref_buf;
	size_t	ref_offset;
	bool	wrapped;
};

struct intel_bts_recording {
	struct auxtrace_record		itr;
	struct perf_pmu			*intel_bts_pmu;
	struct evlist		*evlist;
	bool				snapshot_mode;
	size_t				snapshot_size;
	int				snapshot_ref_cnt;
	struct intel_bts_snapshot_ref	*snapshot_refs;
};

struct branch {
	u64 from;
	u64 to;
	u64 misc;
};

static size_t
intel_bts_info_priv_size(struct auxtrace_record *itr __maybe_unused,
			 struct evlist *evlist __maybe_unused)
{
	return INTEL_BTS_AUXTRACE_PRIV_SIZE;
}

static int intel_bts_info_fill(struct auxtrace_record *itr,
			       struct perf_session *session,
			       struct perf_record_auxtrace_info *auxtrace_info,
			       size_t priv_size)
{
	struct intel_bts_recording *btsr =
			container_of(itr, struct intel_bts_recording, itr);
	struct perf_pmu *intel_bts_pmu = btsr->intel_bts_pmu;
	struct perf_event_mmap_page *pc;
	struct perf_tsc_conversion tc = { .time_mult = 0, };
	bool cap_user_time_zero = false;
	int err;

	if (priv_size != INTEL_BTS_AUXTRACE_PRIV_SIZE)
		return -EINVAL;

	if (!session->evlist->core.nr_mmaps)
		return -EINVAL;

	pc = session->evlist->mmap[0].core.base;
	if (pc) {
		err = perf_read_tsc_conversion(pc, &tc);
		if (err) {
			if (err != -EOPNOTSUPP)
				return err;
		} else {
			cap_user_time_zero = tc.time_mult != 0;
		}
		if (!cap_user_time_zero)
			ui__warning("Intel BTS: TSC not available\n");
	}

	auxtrace_info->type = PERF_AUXTRACE_INTEL_BTS;
	auxtrace_info->priv[INTEL_BTS_PMU_TYPE] = intel_bts_pmu->type;
	auxtrace_info->priv[INTEL_BTS_TIME_SHIFT] = tc.time_shift;
	auxtrace_info->priv[INTEL_BTS_TIME_MULT] = tc.time_mult;
	auxtrace_info->priv[INTEL_BTS_TIME_ZERO] = tc.time_zero;
	auxtrace_info->priv[INTEL_BTS_CAP_USER_TIME_ZERO] = cap_user_time_zero;
	auxtrace_info->priv[INTEL_BTS_SNAPSHOT_MODE] = btsr->snapshot_mode;

	return 0;
}

static int intel_bts_recording_options(struct auxtrace_record *itr,
				       struct evlist *evlist,
				       struct record_opts *opts)
{
	struct intel_bts_recording *btsr =
			container_of(itr, struct intel_bts_recording, itr);
	struct perf_pmu *intel_bts_pmu = btsr->intel_bts_pmu;
	struct evsel *evsel, *intel_bts_evsel = NULL;
	const struct perf_cpu_map *cpus = evlist->core.user_requested_cpus;
	bool privileged = perf_event_paranoid_check(-1);

	if (opts->auxtrace_sample_mode) {
		pr_err("Intel BTS does not support AUX area sampling\n");
		return -EINVAL;
	}

	btsr->evlist = evlist;
	btsr->snapshot_mode = opts->auxtrace_snapshot_mode;

	evlist__for_each_entry(evlist, evsel) {
		if (evsel->core.attr.type == intel_bts_pmu->type) {
			if (intel_bts_evsel) {
				pr_err("There may be only one " INTEL_BTS_PMU_NAME " event\n");
				return -EINVAL;
			}
			evsel->core.attr.freq = 0;
			evsel->core.attr.sample_period = 1;
			evsel->needs_auxtrace_mmap = true;
			intel_bts_evsel = evsel;
			opts->full_auxtrace = true;
		}
	}

	if (opts->auxtrace_snapshot_mode && !opts->full_auxtrace) {
		pr_err("Snapshot mode (-S option) requires " INTEL_BTS_PMU_NAME " PMU event (-e " INTEL_BTS_PMU_NAME ")\n");
		return -EINVAL;
	}

	if (!opts->full_auxtrace)
		return 0;

<<<<<<< HEAD
	if (opts->full_auxtrace && !perf_cpu_map__has_any_cpu_or_is_empty(cpus)) {
=======
	if (opts->full_auxtrace && !perf_cpu_map__is_any_cpu_or_is_empty(cpus)) {
>>>>>>> 0c383648
		pr_err(INTEL_BTS_PMU_NAME " does not support per-cpu recording\n");
		return -EINVAL;
	}

	/* Set default sizes for snapshot mode */
	if (opts->auxtrace_snapshot_mode) {
		if (!opts->auxtrace_snapshot_size && !opts->auxtrace_mmap_pages) {
			if (privileged) {
				opts->auxtrace_mmap_pages = MiB(4) / page_size;
			} else {
				opts->auxtrace_mmap_pages = KiB(128) / page_size;
				if (opts->mmap_pages == UINT_MAX)
					opts->mmap_pages = KiB(256) / page_size;
			}
		} else if (!opts->auxtrace_mmap_pages && !privileged &&
			   opts->mmap_pages == UINT_MAX) {
			opts->mmap_pages = KiB(256) / page_size;
		}
		if (!opts->auxtrace_snapshot_size)
			opts->auxtrace_snapshot_size =
				opts->auxtrace_mmap_pages * (size_t)page_size;
		if (!opts->auxtrace_mmap_pages) {
			size_t sz = opts->auxtrace_snapshot_size;

			sz = round_up(sz, page_size) / page_size;
			opts->auxtrace_mmap_pages = roundup_pow_of_two(sz);
		}
		if (opts->auxtrace_snapshot_size >
				opts->auxtrace_mmap_pages * (size_t)page_size) {
			pr_err("Snapshot size %zu must not be greater than AUX area tracing mmap size %zu\n",
			       opts->auxtrace_snapshot_size,
			       opts->auxtrace_mmap_pages * (size_t)page_size);
			return -EINVAL;
		}
		if (!opts->auxtrace_snapshot_size || !opts->auxtrace_mmap_pages) {
			pr_err("Failed to calculate default snapshot size and/or AUX area tracing mmap pages\n");
			return -EINVAL;
		}
		pr_debug2("Intel BTS snapshot size: %zu\n",
			  opts->auxtrace_snapshot_size);
	}

	/* Set default sizes for full trace mode */
	if (opts->full_auxtrace && !opts->auxtrace_mmap_pages) {
		if (privileged) {
			opts->auxtrace_mmap_pages = MiB(4) / page_size;
		} else {
			opts->auxtrace_mmap_pages = KiB(128) / page_size;
			if (opts->mmap_pages == UINT_MAX)
				opts->mmap_pages = KiB(256) / page_size;
		}
	}

	/* Validate auxtrace_mmap_pages */
	if (opts->auxtrace_mmap_pages) {
		size_t sz = opts->auxtrace_mmap_pages * (size_t)page_size;
		size_t min_sz;

		if (opts->auxtrace_snapshot_mode)
			min_sz = KiB(4);
		else
			min_sz = KiB(8);

		if (sz < min_sz || !is_power_of_2(sz)) {
			pr_err("Invalid mmap size for Intel BTS: must be at least %zuKiB and a power of 2\n",
			       min_sz / 1024);
			return -EINVAL;
		}
	}

	if (intel_bts_evsel) {
		/*
		 * To obtain the auxtrace buffer file descriptor, the auxtrace event
		 * must come first.
		 */
		evlist__to_front(evlist, intel_bts_evsel);
		/*
		 * In the case of per-cpu mmaps, we need the CPU on the
		 * AUX event.
		 */
<<<<<<< HEAD
		if (!perf_cpu_map__has_any_cpu_or_is_empty(cpus))
=======
		if (!perf_cpu_map__is_any_cpu_or_is_empty(cpus))
>>>>>>> 0c383648
			evsel__set_sample_bit(intel_bts_evsel, CPU);
	}

	/* Add dummy event to keep tracking */
	if (opts->full_auxtrace) {
		struct evsel *tracking_evsel;
		int err;

		err = parse_event(evlist, "dummy:u");
		if (err)
			return err;

		tracking_evsel = evlist__last(evlist);

		evlist__set_tracking_event(evlist, tracking_evsel);

		tracking_evsel->core.attr.freq = 0;
		tracking_evsel->core.attr.sample_period = 1;
	}

	return 0;
}

static int intel_bts_parse_snapshot_options(struct auxtrace_record *itr,
					    struct record_opts *opts,
					    const char *str)
{
	struct intel_bts_recording *btsr =
			container_of(itr, struct intel_bts_recording, itr);
	unsigned long long snapshot_size = 0;
	char *endptr;

	if (str) {
		snapshot_size = strtoull(str, &endptr, 0);
		if (*endptr || snapshot_size > SIZE_MAX)
			return -1;
	}

	opts->auxtrace_snapshot_mode = true;
	opts->auxtrace_snapshot_size = snapshot_size;

	btsr->snapshot_size = snapshot_size;

	return 0;
}

static u64 intel_bts_reference(struct auxtrace_record *itr __maybe_unused)
{
	return rdtsc();
}

static int intel_bts_alloc_snapshot_refs(struct intel_bts_recording *btsr,
					 int idx)
{
	const size_t sz = sizeof(struct intel_bts_snapshot_ref);
	int cnt = btsr->snapshot_ref_cnt, new_cnt = cnt * 2;
	struct intel_bts_snapshot_ref *refs;

	if (!new_cnt)
		new_cnt = 16;

	while (new_cnt <= idx)
		new_cnt *= 2;

	refs = calloc(new_cnt, sz);
	if (!refs)
		return -ENOMEM;

	memcpy(refs, btsr->snapshot_refs, cnt * sz);

	btsr->snapshot_refs = refs;
	btsr->snapshot_ref_cnt = new_cnt;

	return 0;
}

static void intel_bts_free_snapshot_refs(struct intel_bts_recording *btsr)
{
	int i;

	for (i = 0; i < btsr->snapshot_ref_cnt; i++)
		zfree(&btsr->snapshot_refs[i].ref_buf);
	zfree(&btsr->snapshot_refs);
}

static void intel_bts_recording_free(struct auxtrace_record *itr)
{
	struct intel_bts_recording *btsr =
			container_of(itr, struct intel_bts_recording, itr);

	intel_bts_free_snapshot_refs(btsr);
	free(btsr);
}

static int intel_bts_snapshot_start(struct auxtrace_record *itr)
{
	struct intel_bts_recording *btsr =
			container_of(itr, struct intel_bts_recording, itr);
	struct evsel *evsel;

	evlist__for_each_entry(btsr->evlist, evsel) {
		if (evsel->core.attr.type == btsr->intel_bts_pmu->type)
			return evsel__disable(evsel);
	}
	return -EINVAL;
}

static int intel_bts_snapshot_finish(struct auxtrace_record *itr)
{
	struct intel_bts_recording *btsr =
			container_of(itr, struct intel_bts_recording, itr);
	struct evsel *evsel;

	evlist__for_each_entry(btsr->evlist, evsel) {
		if (evsel->core.attr.type == btsr->intel_bts_pmu->type)
			return evsel__enable(evsel);
	}
	return -EINVAL;
}

static bool intel_bts_first_wrap(u64 *data, size_t buf_size)
{
	int i, a, b;

	b = buf_size >> 3;
	a = b - 512;
	if (a < 0)
		a = 0;

	for (i = a; i < b; i++) {
		if (data[i])
			return true;
	}

	return false;
}

static int intel_bts_find_snapshot(struct auxtrace_record *itr, int idx,
				   struct auxtrace_mmap *mm, unsigned char *data,
				   u64 *head, u64 *old)
{
	struct intel_bts_recording *btsr =
			container_of(itr, struct intel_bts_recording, itr);
	bool wrapped;
	int err;

	pr_debug3("%s: mmap index %d old head %zu new head %zu\n",
		  __func__, idx, (size_t)*old, (size_t)*head);

	if (idx >= btsr->snapshot_ref_cnt) {
		err = intel_bts_alloc_snapshot_refs(btsr, idx);
		if (err)
			goto out_err;
	}

	wrapped = btsr->snapshot_refs[idx].wrapped;
	if (!wrapped && intel_bts_first_wrap((u64 *)data, mm->len)) {
		btsr->snapshot_refs[idx].wrapped = true;
		wrapped = true;
	}

	/*
	 * In full trace mode 'head' continually increases.  However in snapshot
	 * mode 'head' is an offset within the buffer.  Here 'old' and 'head'
	 * are adjusted to match the full trace case which expects that 'old' is
	 * always less than 'head'.
	 */
	if (wrapped) {
		*old = *head;
		*head += mm->len;
	} else {
		if (mm->mask)
			*old &= mm->mask;
		else
			*old %= mm->len;
		if (*old > *head)
			*head += mm->len;
	}

	pr_debug3("%s: wrap-around %sdetected, adjusted old head %zu adjusted new head %zu\n",
		  __func__, wrapped ? "" : "not ", (size_t)*old, (size_t)*head);

	return 0;

out_err:
	pr_err("%s: failed, error %d\n", __func__, err);
	return err;
}

struct auxtrace_record *intel_bts_recording_init(int *err)
{
	struct perf_pmu *intel_bts_pmu = perf_pmus__find(INTEL_BTS_PMU_NAME);
	struct intel_bts_recording *btsr;

	if (!intel_bts_pmu)
		return NULL;

	if (setenv("JITDUMP_USE_ARCH_TIMESTAMP", "1", 1)) {
		*err = -errno;
		return NULL;
	}

	btsr = zalloc(sizeof(struct intel_bts_recording));
	if (!btsr) {
		*err = -ENOMEM;
		return NULL;
	}

	btsr->intel_bts_pmu = intel_bts_pmu;
	btsr->itr.pmu = intel_bts_pmu;
	btsr->itr.recording_options = intel_bts_recording_options;
	btsr->itr.info_priv_size = intel_bts_info_priv_size;
	btsr->itr.info_fill = intel_bts_info_fill;
	btsr->itr.free = intel_bts_recording_free;
	btsr->itr.snapshot_start = intel_bts_snapshot_start;
	btsr->itr.snapshot_finish = intel_bts_snapshot_finish;
	btsr->itr.find_snapshot = intel_bts_find_snapshot;
	btsr->itr.parse_snapshot_options = intel_bts_parse_snapshot_options;
	btsr->itr.reference = intel_bts_reference;
	btsr->itr.read_finish = auxtrace_record__read_finish;
	btsr->itr.alignment = sizeof(struct branch);
	return &btsr->itr;
}<|MERGE_RESOLUTION|>--- conflicted
+++ resolved
@@ -143,11 +143,7 @@
 	if (!opts->full_auxtrace)
 		return 0;
 
-<<<<<<< HEAD
-	if (opts->full_auxtrace && !perf_cpu_map__has_any_cpu_or_is_empty(cpus)) {
-=======
 	if (opts->full_auxtrace && !perf_cpu_map__is_any_cpu_or_is_empty(cpus)) {
->>>>>>> 0c383648
 		pr_err(INTEL_BTS_PMU_NAME " does not support per-cpu recording\n");
 		return -EINVAL;
 	}
@@ -228,11 +224,7 @@
 		 * In the case of per-cpu mmaps, we need the CPU on the
 		 * AUX event.
 		 */
-<<<<<<< HEAD
-		if (!perf_cpu_map__has_any_cpu_or_is_empty(cpus))
-=======
 		if (!perf_cpu_map__is_any_cpu_or_is_empty(cpus))
->>>>>>> 0c383648
 			evsel__set_sample_bit(intel_bts_evsel, CPU);
 	}
 
