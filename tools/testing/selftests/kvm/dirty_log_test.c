--- conflicted
+++ resolved
@@ -293,11 +293,7 @@
 	 * A little more than 1G of guest page sized pages.  Cover the
 	 * case where the size is not aligned to 64 pages.
 	 */
-<<<<<<< HEAD
-	guest_num_pages = (1ul << (30 - guest_page_shift)) + 3;
-=======
 	guest_num_pages = (1ul << (30 - guest_page_shift)) + 16;
->>>>>>> 4b972a01
 	host_page_size = getpagesize();
 	host_num_pages = (guest_num_pages * guest_page_size) / host_page_size +
 			 !!((guest_num_pages * guest_page_size) % host_page_size);
