// SPDX-License-Identifier: GPL-2.0-only
/*
 *  linux/kernel/printk.c
 *
 *  Copyright (C) 1991, 1992  Linus Torvalds
 *
 * Modified to make sys_syslog() more flexible: added commands to
 * return the last 4k of kernel messages, regardless of whether
 * they've been read or not.  Added option to suppress kernel printk's
 * to the console.  Added hook for sending the console messages
 * elsewhere, in preparation for a serial line console (someday).
 * Ted Ts'o, 2/11/93.
 * Modified for sysctl support, 1/8/97, Chris Horn.
 * Fixed SMP synchronization, 08/08/99, Manfred Spraul
 *     manfred@colorfullife.com
 * Rewrote bits to get rid of console_lock
 *	01Mar01 Andrew Morton
 */

#define pr_fmt(fmt) KBUILD_MODNAME ": " fmt

#include <linux/kernel.h>
#include <linux/mm.h>
#include <linux/tty.h>
#include <linux/tty_driver.h>
#include <linux/console.h>
#include <linux/init.h>
#include <linux/jiffies.h>
#include <linux/nmi.h>
#include <linux/module.h>
#include <linux/moduleparam.h>
#include <linux/delay.h>
#include <linux/smp.h>
#include <linux/security.h>
#include <linux/memblock.h>
#include <linux/syscalls.h>
#include <linux/crash_core.h>
#include <linux/ratelimit.h>
#include <linux/kmsg_dump.h>
#include <linux/syslog.h>
#include <linux/cpu.h>
#include <linux/rculist.h>
#include <linux/poll.h>
#include <linux/irq_work.h>
#include <linux/ctype.h>
#include <linux/uio.h>
#include <linux/sched/clock.h>
#include <linux/sched/debug.h>
#include <linux/sched/task_stack.h>

#include <linux/uaccess.h>
#include <asm/sections.h>

#include <trace/events/initcall.h>
#define CREATE_TRACE_POINTS
#include <trace/events/printk.h>

#include "printk_ringbuffer.h"
#include "console_cmdline.h"
#include "braille.h"
#include "internal.h"

int console_printk[4] = {
	CONSOLE_LOGLEVEL_DEFAULT,	/* console_loglevel */
	MESSAGE_LOGLEVEL_DEFAULT,	/* default_message_loglevel */
	CONSOLE_LOGLEVEL_MIN,		/* minimum_console_loglevel */
	CONSOLE_LOGLEVEL_DEFAULT,	/* default_console_loglevel */
};
EXPORT_SYMBOL_GPL(console_printk);

atomic_t ignore_console_lock_warning __read_mostly = ATOMIC_INIT(0);
EXPORT_SYMBOL(ignore_console_lock_warning);

/*
 * Low level drivers may need that to know if they can schedule in
 * their unblank() callback or not. So let's export it.
 */
int oops_in_progress;
EXPORT_SYMBOL(oops_in_progress);

/*
 * console_sem protects the console_drivers list, and also
 * provides serialisation for access to the entire console
 * driver system.
 */
static DEFINE_SEMAPHORE(console_sem);
struct console *console_drivers;
EXPORT_SYMBOL_GPL(console_drivers);

/*
 * System may need to suppress printk message under certain
 * circumstances, like after kernel panic happens.
 */
int __read_mostly suppress_printk;

#ifdef CONFIG_LOCKDEP
static struct lockdep_map console_lock_dep_map = {
	.name = "console_lock"
};
#endif

enum devkmsg_log_bits {
	__DEVKMSG_LOG_BIT_ON = 0,
	__DEVKMSG_LOG_BIT_OFF,
	__DEVKMSG_LOG_BIT_LOCK,
};

enum devkmsg_log_masks {
	DEVKMSG_LOG_MASK_ON             = BIT(__DEVKMSG_LOG_BIT_ON),
	DEVKMSG_LOG_MASK_OFF            = BIT(__DEVKMSG_LOG_BIT_OFF),
	DEVKMSG_LOG_MASK_LOCK           = BIT(__DEVKMSG_LOG_BIT_LOCK),
};

/* Keep both the 'on' and 'off' bits clear, i.e. ratelimit by default: */
#define DEVKMSG_LOG_MASK_DEFAULT	0

static unsigned int __read_mostly devkmsg_log = DEVKMSG_LOG_MASK_DEFAULT;

static int __control_devkmsg(char *str)
{
	size_t len;

	if (!str)
		return -EINVAL;

	len = str_has_prefix(str, "on");
	if (len) {
		devkmsg_log = DEVKMSG_LOG_MASK_ON;
		return len;
	}

	len = str_has_prefix(str, "off");
	if (len) {
		devkmsg_log = DEVKMSG_LOG_MASK_OFF;
		return len;
	}

	len = str_has_prefix(str, "ratelimit");
	if (len) {
		devkmsg_log = DEVKMSG_LOG_MASK_DEFAULT;
		return len;
	}

	return -EINVAL;
}

static int __init control_devkmsg(char *str)
{
	if (__control_devkmsg(str) < 0)
		return 1;

	/*
	 * Set sysctl string accordingly:
	 */
	if (devkmsg_log == DEVKMSG_LOG_MASK_ON)
		strcpy(devkmsg_log_str, "on");
	else if (devkmsg_log == DEVKMSG_LOG_MASK_OFF)
		strcpy(devkmsg_log_str, "off");
	/* else "ratelimit" which is set by default. */

	/*
	 * Sysctl cannot change it anymore. The kernel command line setting of
	 * this parameter is to force the setting to be permanent throughout the
	 * runtime of the system. This is a precation measure against userspace
	 * trying to be a smarta** and attempting to change it up on us.
	 */
	devkmsg_log |= DEVKMSG_LOG_MASK_LOCK;

	return 0;
}
__setup("printk.devkmsg=", control_devkmsg);

char devkmsg_log_str[DEVKMSG_STR_MAX_SIZE] = "ratelimit";

int devkmsg_sysctl_set_loglvl(struct ctl_table *table, int write,
			      void *buffer, size_t *lenp, loff_t *ppos)
{
	char old_str[DEVKMSG_STR_MAX_SIZE];
	unsigned int old;
	int err;

	if (write) {
		if (devkmsg_log & DEVKMSG_LOG_MASK_LOCK)
			return -EINVAL;

		old = devkmsg_log;
		strncpy(old_str, devkmsg_log_str, DEVKMSG_STR_MAX_SIZE);
	}

	err = proc_dostring(table, write, buffer, lenp, ppos);
	if (err)
		return err;

	if (write) {
		err = __control_devkmsg(devkmsg_log_str);

		/*
		 * Do not accept an unknown string OR a known string with
		 * trailing crap...
		 */
		if (err < 0 || (err + 1 != *lenp)) {

			/* ... and restore old setting. */
			devkmsg_log = old;
			strncpy(devkmsg_log_str, old_str, DEVKMSG_STR_MAX_SIZE);

			return -EINVAL;
		}
	}

	return 0;
}

/* Number of registered extended console drivers. */
static int nr_ext_console_drivers;

/*
 * Helper macros to handle lockdep when locking/unlocking console_sem. We use
 * macros instead of functions so that _RET_IP_ contains useful information.
 */
#define down_console_sem() do { \
	down(&console_sem);\
	mutex_acquire(&console_lock_dep_map, 0, 0, _RET_IP_);\
} while (0)

static int __down_trylock_console_sem(unsigned long ip)
{
	int lock_failed;
	unsigned long flags;

	/*
	 * Here and in __up_console_sem() we need to be in safe mode,
	 * because spindump/WARN/etc from under console ->lock will
	 * deadlock in printk()->down_trylock_console_sem() otherwise.
	 */
	printk_safe_enter_irqsave(flags);
	lock_failed = down_trylock(&console_sem);
	printk_safe_exit_irqrestore(flags);

	if (lock_failed)
		return 1;
	mutex_acquire(&console_lock_dep_map, 0, 1, ip);
	return 0;
}
#define down_trylock_console_sem() __down_trylock_console_sem(_RET_IP_)

static void __up_console_sem(unsigned long ip)
{
	unsigned long flags;

	mutex_release(&console_lock_dep_map, ip);

	printk_safe_enter_irqsave(flags);
	up(&console_sem);
	printk_safe_exit_irqrestore(flags);
}
#define up_console_sem() __up_console_sem(_RET_IP_)

/*
 * This is used for debugging the mess that is the VT code by
 * keeping track if we have the console semaphore held. It's
 * definitely not the perfect debug tool (we don't know if _WE_
 * hold it and are racing, but it helps tracking those weird code
 * paths in the console code where we end up in places I want
 * locked without the console semaphore held).
 */
static int console_locked, console_suspended;

/*
 * If exclusive_console is non-NULL then only this console is to be printed to.
 */
static struct console *exclusive_console;

/*
 *	Array of consoles built from command line options (console=)
 */

#define MAX_CMDLINECONSOLES 8

static struct console_cmdline console_cmdline[MAX_CMDLINECONSOLES];

static int preferred_console = -1;
static bool has_preferred_console;
int console_set_on_cmdline;
EXPORT_SYMBOL(console_set_on_cmdline);

/* Flag: console code may call schedule() */
static int console_may_schedule;

enum con_msg_format_flags {
	MSG_FORMAT_DEFAULT	= 0,
	MSG_FORMAT_SYSLOG	= (1 << 0),
};

static int console_msg_format = MSG_FORMAT_DEFAULT;

/*
 * The printk log buffer consists of a sequenced collection of records, each
 * containing variable length message text. Every record also contains its
 * own meta-data (@info).
 *
 * Every record meta-data carries the timestamp in microseconds, as well as
 * the standard userspace syslog level and syslog facility. The usual kernel
 * messages use LOG_KERN; userspace-injected messages always carry a matching
 * syslog facility, by default LOG_USER. The origin of every message can be
 * reliably determined that way.
 *
 * The human readable log message of a record is available in @text, the
 * length of the message text in @text_len. The stored message is not
 * terminated.
 *
 * Optionally, a record can carry a dictionary of properties (key/value
 * pairs), to provide userspace with a machine-readable message context.
 *
 * Examples for well-defined, commonly used property names are:
 *   DEVICE=b12:8               device identifier
 *                                b12:8         block dev_t
 *                                c127:3        char dev_t
 *                                n8            netdev ifindex
 *                                +sound:card0  subsystem:devname
 *   SUBSYSTEM=pci              driver-core subsystem name
 *
 * Valid characters in property names are [a-zA-Z0-9.-_]. Property names
 * and values are terminated by a '\0' character.
 *
 * Example of record values:
 *   record.text_buf                = "it's a line" (unterminated)
 *   record.info.seq                = 56
 *   record.info.ts_nsec            = 36863
 *   record.info.text_len           = 11
 *   record.info.facility           = 0 (LOG_KERN)
 *   record.info.flags              = 0
 *   record.info.level              = 3 (LOG_ERR)
 *   record.info.caller_id          = 299 (task 299)
 *   record.info.dev_info.subsystem = "pci" (terminated)
 *   record.info.dev_info.device    = "+pci:0000:00:01.0" (terminated)
 *
 * The 'struct printk_info' buffer must never be directly exported to
 * userspace, it is a kernel-private implementation detail that might
 * need to be changed in the future, when the requirements change.
 *
 * /dev/kmsg exports the structured data in the following line format:
 *   "<level>,<sequnum>,<timestamp>,<contflag>[,additional_values, ... ];<message text>\n"
 *
 * Users of the export format should ignore possible additional values
 * separated by ',', and find the message after the ';' character.
 *
 * The optional key/value pairs are attached as continuation lines starting
 * with a space character and terminated by a newline. All possible
 * non-prinatable characters are escaped in the "\xff" notation.
 */

enum log_flags {
	LOG_NEWLINE	= 2,	/* text ended with a newline */
	LOG_CONT	= 8,	/* text is a fragment of a continuation line */
};

/* syslog_lock protects syslog_* variables and write access to clear_seq. */
static DEFINE_RAW_SPINLOCK(syslog_lock);

#ifdef CONFIG_PRINTK
DECLARE_WAIT_QUEUE_HEAD(log_wait);
/* All 3 protected by @syslog_lock. */
/* the next printk record to read by syslog(READ) or /proc/kmsg */
static u64 syslog_seq;
static size_t syslog_partial;
static bool syslog_time;

/* All 3 protected by @console_sem. */
/* the next printk record to write to the console */
static u64 console_seq;
static u64 exclusive_console_stop_seq;
static unsigned long console_dropped;

struct latched_seq {
	seqcount_latch_t	latch;
	u64			val[2];
};

/*
 * The next printk record to read after the last 'clear' command. There are
 * two copies (updated with seqcount_latch) so that reads can locklessly
 * access a valid value. Writers are synchronized by @syslog_lock.
 */
static struct latched_seq clear_seq = {
	.latch		= SEQCNT_LATCH_ZERO(clear_seq.latch),
	.val[0]		= 0,
	.val[1]		= 0,
};

#ifdef CONFIG_PRINTK_CALLER
#define PREFIX_MAX		48
#else
#define PREFIX_MAX		32
#endif

<<<<<<< HEAD
/* Keep in sync with rust/kernel/print.rs */
#define LOG_LINE_MAX		(1024 - PREFIX_MAX)
=======
/* the maximum size of a formatted record (i.e. with prefix added per line) */
#define CONSOLE_LOG_MAX		1024

/* the maximum size allowed to be reserved for a record */
#define LOG_LINE_MAX		(CONSOLE_LOG_MAX - PREFIX_MAX)
>>>>>>> 614124be

#define LOG_LEVEL(v)		((v) & 0x07)
#define LOG_FACILITY(v)		((v) >> 3 & 0xff)

/* record buffer */
#define LOG_ALIGN __alignof__(unsigned long)
#define __LOG_BUF_LEN (1 << CONFIG_LOG_BUF_SHIFT)
#define LOG_BUF_LEN_MAX (u32)(1 << 31)
static char __log_buf[__LOG_BUF_LEN] __aligned(LOG_ALIGN);
static char *log_buf = __log_buf;
static u32 log_buf_len = __LOG_BUF_LEN;

/*
 * Define the average message size. This only affects the number of
 * descriptors that will be available. Underestimating is better than
 * overestimating (too many available descriptors is better than not enough).
 */
#define PRB_AVGBITS 5	/* 32 character average length */

#if CONFIG_LOG_BUF_SHIFT <= PRB_AVGBITS
#error CONFIG_LOG_BUF_SHIFT value too small.
#endif
_DEFINE_PRINTKRB(printk_rb_static, CONFIG_LOG_BUF_SHIFT - PRB_AVGBITS,
		 PRB_AVGBITS, &__log_buf[0]);

static struct printk_ringbuffer printk_rb_dynamic;

static struct printk_ringbuffer *prb = &printk_rb_static;

/*
 * We cannot access per-CPU data (e.g. per-CPU flush irq_work) before
 * per_cpu_areas are initialised. This variable is set to true when
 * it's safe to access per-CPU data.
 */
static bool __printk_percpu_data_ready __read_mostly;

bool printk_percpu_data_ready(void)
{
	return __printk_percpu_data_ready;
}

/* Must be called under syslog_lock. */
static void latched_seq_write(struct latched_seq *ls, u64 val)
{
	raw_write_seqcount_latch(&ls->latch);
	ls->val[0] = val;
	raw_write_seqcount_latch(&ls->latch);
	ls->val[1] = val;
}

/* Can be called from any context. */
static u64 latched_seq_read_nolock(struct latched_seq *ls)
{
	unsigned int seq;
	unsigned int idx;
	u64 val;

	do {
		seq = raw_read_seqcount_latch(&ls->latch);
		idx = seq & 0x1;
		val = ls->val[idx];
	} while (read_seqcount_latch_retry(&ls->latch, seq));

	return val;
}

/* Return log buffer address */
char *log_buf_addr_get(void)
{
	return log_buf;
}

/* Return log buffer size */
u32 log_buf_len_get(void)
{
	return log_buf_len;
}

/*
 * Define how much of the log buffer we could take at maximum. The value
 * must be greater than two. Note that only half of the buffer is available
 * when the index points to the middle.
 */
#define MAX_LOG_TAKE_PART 4
static const char trunc_msg[] = "<truncated>";

static void truncate_msg(u16 *text_len, u16 *trunc_msg_len)
{
	/*
	 * The message should not take the whole buffer. Otherwise, it might
	 * get removed too soon.
	 */
	u32 max_text_len = log_buf_len / MAX_LOG_TAKE_PART;

	if (*text_len > max_text_len)
		*text_len = max_text_len;

	/* enable the warning message (if there is room) */
	*trunc_msg_len = strlen(trunc_msg);
	if (*text_len >= *trunc_msg_len)
		*text_len -= *trunc_msg_len;
	else
		*trunc_msg_len = 0;
}

int dmesg_restrict = IS_ENABLED(CONFIG_SECURITY_DMESG_RESTRICT);

static int syslog_action_restricted(int type)
{
	if (dmesg_restrict)
		return 1;
	/*
	 * Unless restricted, we allow "read all" and "get buffer size"
	 * for everybody.
	 */
	return type != SYSLOG_ACTION_READ_ALL &&
	       type != SYSLOG_ACTION_SIZE_BUFFER;
}

static int check_syslog_permissions(int type, int source)
{
	/*
	 * If this is from /proc/kmsg and we've already opened it, then we've
	 * already done the capabilities checks at open time.
	 */
	if (source == SYSLOG_FROM_PROC && type != SYSLOG_ACTION_OPEN)
		goto ok;

	if (syslog_action_restricted(type)) {
		if (capable(CAP_SYSLOG))
			goto ok;
		/*
		 * For historical reasons, accept CAP_SYS_ADMIN too, with
		 * a warning.
		 */
		if (capable(CAP_SYS_ADMIN)) {
			pr_warn_once("%s (%d): Attempt to access syslog with "
				     "CAP_SYS_ADMIN but no CAP_SYSLOG "
				     "(deprecated).\n",
				 current->comm, task_pid_nr(current));
			goto ok;
		}
		return -EPERM;
	}
ok:
	return security_syslog(type);
}

static void append_char(char **pp, char *e, char c)
{
	if (*pp < e)
		*(*pp)++ = c;
}

static ssize_t info_print_ext_header(char *buf, size_t size,
				     struct printk_info *info)
{
	u64 ts_usec = info->ts_nsec;
	char caller[20];
#ifdef CONFIG_PRINTK_CALLER
	u32 id = info->caller_id;

	snprintf(caller, sizeof(caller), ",caller=%c%u",
		 id & 0x80000000 ? 'C' : 'T', id & ~0x80000000);
#else
	caller[0] = '\0';
#endif

	do_div(ts_usec, 1000);

	return scnprintf(buf, size, "%u,%llu,%llu,%c%s;",
			 (info->facility << 3) | info->level, info->seq,
			 ts_usec, info->flags & LOG_CONT ? 'c' : '-', caller);
}

static ssize_t msg_add_ext_text(char *buf, size_t size,
				const char *text, size_t text_len,
				unsigned char endc)
{
	char *p = buf, *e = buf + size;
	size_t i;

	/* escape non-printable characters */
	for (i = 0; i < text_len; i++) {
		unsigned char c = text[i];

		if (c < ' ' || c >= 127 || c == '\\')
			p += scnprintf(p, e - p, "\\x%02x", c);
		else
			append_char(&p, e, c);
	}
	append_char(&p, e, endc);

	return p - buf;
}

static ssize_t msg_add_dict_text(char *buf, size_t size,
				 const char *key, const char *val)
{
	size_t val_len = strlen(val);
	ssize_t len;

	if (!val_len)
		return 0;

	len = msg_add_ext_text(buf, size, "", 0, ' ');	/* dict prefix */
	len += msg_add_ext_text(buf + len, size - len, key, strlen(key), '=');
	len += msg_add_ext_text(buf + len, size - len, val, val_len, '\n');

	return len;
}

static ssize_t msg_print_ext_body(char *buf, size_t size,
				  char *text, size_t text_len,
				  struct dev_printk_info *dev_info)
{
	ssize_t len;

	len = msg_add_ext_text(buf, size, text, text_len, '\n');

	if (!dev_info)
		goto out;

	len += msg_add_dict_text(buf + len, size - len, "SUBSYSTEM",
				 dev_info->subsystem);
	len += msg_add_dict_text(buf + len, size - len, "DEVICE",
				 dev_info->device);
out:
	return len;
}

/* /dev/kmsg - userspace message inject/listen interface */
struct devkmsg_user {
	atomic64_t seq;
	struct ratelimit_state rs;
	struct mutex lock;
	char buf[CONSOLE_EXT_LOG_MAX];

	struct printk_info info;
	char text_buf[CONSOLE_EXT_LOG_MAX];
	struct printk_record record;
};

static __printf(3, 4) __cold
int devkmsg_emit(int facility, int level, const char *fmt, ...)
{
	va_list args;
	int r;

	va_start(args, fmt);
	r = vprintk_emit(facility, level, NULL, fmt, args);
	va_end(args);

	return r;
}

static ssize_t devkmsg_write(struct kiocb *iocb, struct iov_iter *from)
{
	char *buf, *line;
	int level = default_message_loglevel;
	int facility = 1;	/* LOG_USER */
	struct file *file = iocb->ki_filp;
	struct devkmsg_user *user = file->private_data;
	size_t len = iov_iter_count(from);
	ssize_t ret = len;

	if (!user || len > LOG_LINE_MAX)
		return -EINVAL;

	/* Ignore when user logging is disabled. */
	if (devkmsg_log & DEVKMSG_LOG_MASK_OFF)
		return len;

	/* Ratelimit when not explicitly enabled. */
	if (!(devkmsg_log & DEVKMSG_LOG_MASK_ON)) {
		if (!___ratelimit(&user->rs, current->comm))
			return ret;
	}

	buf = kmalloc(len+1, GFP_KERNEL);
	if (buf == NULL)
		return -ENOMEM;

	buf[len] = '\0';
	if (!copy_from_iter_full(buf, len, from)) {
		kfree(buf);
		return -EFAULT;
	}

	/*
	 * Extract and skip the syslog prefix <[0-9]*>. Coming from userspace
	 * the decimal value represents 32bit, the lower 3 bit are the log
	 * level, the rest are the log facility.
	 *
	 * If no prefix or no userspace facility is specified, we
	 * enforce LOG_USER, to be able to reliably distinguish
	 * kernel-generated messages from userspace-injected ones.
	 */
	line = buf;
	if (line[0] == '<') {
		char *endp = NULL;
		unsigned int u;

		u = simple_strtoul(line + 1, &endp, 10);
		if (endp && endp[0] == '>') {
			level = LOG_LEVEL(u);
			if (LOG_FACILITY(u) != 0)
				facility = LOG_FACILITY(u);
			endp++;
			line = endp;
		}
	}

	devkmsg_emit(facility, level, "%s", line);
	kfree(buf);
	return ret;
}

static ssize_t devkmsg_read(struct file *file, char __user *buf,
			    size_t count, loff_t *ppos)
{
	struct devkmsg_user *user = file->private_data;
	struct printk_record *r = &user->record;
	size_t len;
	ssize_t ret;

	if (!user)
		return -EBADF;

	ret = mutex_lock_interruptible(&user->lock);
	if (ret)
		return ret;

	printk_safe_enter_irq();
	if (!prb_read_valid(prb, atomic64_read(&user->seq), r)) {
		if (file->f_flags & O_NONBLOCK) {
			ret = -EAGAIN;
			printk_safe_exit_irq();
			goto out;
		}

		printk_safe_exit_irq();
		ret = wait_event_interruptible(log_wait,
				prb_read_valid(prb, atomic64_read(&user->seq), r));
		if (ret)
			goto out;
		printk_safe_enter_irq();
	}

	if (r->info->seq != atomic64_read(&user->seq)) {
		/* our last seen message is gone, return error and reset */
		atomic64_set(&user->seq, r->info->seq);
		ret = -EPIPE;
		printk_safe_exit_irq();
		goto out;
	}

	len = info_print_ext_header(user->buf, sizeof(user->buf), r->info);
	len += msg_print_ext_body(user->buf + len, sizeof(user->buf) - len,
				  &r->text_buf[0], r->info->text_len,
				  &r->info->dev_info);

	atomic64_set(&user->seq, r->info->seq + 1);
	printk_safe_exit_irq();

	if (len > count) {
		ret = -EINVAL;
		goto out;
	}

	if (copy_to_user(buf, user->buf, len)) {
		ret = -EFAULT;
		goto out;
	}
	ret = len;
out:
	mutex_unlock(&user->lock);
	return ret;
}

/*
 * Be careful when modifying this function!!!
 *
 * Only few operations are supported because the device works only with the
 * entire variable length messages (records). Non-standard values are
 * returned in the other cases and has been this way for quite some time.
 * User space applications might depend on this behavior.
 */
static loff_t devkmsg_llseek(struct file *file, loff_t offset, int whence)
{
	struct devkmsg_user *user = file->private_data;
	loff_t ret = 0;

	if (!user)
		return -EBADF;
	if (offset)
		return -ESPIPE;

	printk_safe_enter_irq();
	switch (whence) {
	case SEEK_SET:
		/* the first record */
		atomic64_set(&user->seq, prb_first_valid_seq(prb));
		break;
	case SEEK_DATA:
		/*
		 * The first record after the last SYSLOG_ACTION_CLEAR,
		 * like issued by 'dmesg -c'. Reading /dev/kmsg itself
		 * changes no global state, and does not clear anything.
		 */
		atomic64_set(&user->seq, latched_seq_read_nolock(&clear_seq));
		break;
	case SEEK_END:
		/* after the last record */
		atomic64_set(&user->seq, prb_next_seq(prb));
		break;
	default:
		ret = -EINVAL;
	}
	printk_safe_exit_irq();
	return ret;
}

static __poll_t devkmsg_poll(struct file *file, poll_table *wait)
{
	struct devkmsg_user *user = file->private_data;
	struct printk_info info;
	__poll_t ret = 0;

	if (!user)
		return EPOLLERR|EPOLLNVAL;

	poll_wait(file, &log_wait, wait);

	printk_safe_enter_irq();
	if (prb_read_valid_info(prb, atomic64_read(&user->seq), &info, NULL)) {
		/* return error when data has vanished underneath us */
		if (info.seq != atomic64_read(&user->seq))
			ret = EPOLLIN|EPOLLRDNORM|EPOLLERR|EPOLLPRI;
		else
			ret = EPOLLIN|EPOLLRDNORM;
	}
	printk_safe_exit_irq();

	return ret;
}

static int devkmsg_open(struct inode *inode, struct file *file)
{
	struct devkmsg_user *user;
	int err;

	if (devkmsg_log & DEVKMSG_LOG_MASK_OFF)
		return -EPERM;

	/* write-only does not need any file context */
	if ((file->f_flags & O_ACCMODE) != O_WRONLY) {
		err = check_syslog_permissions(SYSLOG_ACTION_READ_ALL,
					       SYSLOG_FROM_READER);
		if (err)
			return err;
	}

	user = kmalloc(sizeof(struct devkmsg_user), GFP_KERNEL);
	if (!user)
		return -ENOMEM;

	ratelimit_default_init(&user->rs);
	ratelimit_set_flags(&user->rs, RATELIMIT_MSG_ON_RELEASE);

	mutex_init(&user->lock);

	prb_rec_init_rd(&user->record, &user->info,
			&user->text_buf[0], sizeof(user->text_buf));

	printk_safe_enter_irq();
	atomic64_set(&user->seq, prb_first_valid_seq(prb));
	printk_safe_exit_irq();

	file->private_data = user;
	return 0;
}

static int devkmsg_release(struct inode *inode, struct file *file)
{
	struct devkmsg_user *user = file->private_data;

	if (!user)
		return 0;

	ratelimit_state_exit(&user->rs);

	mutex_destroy(&user->lock);
	kfree(user);
	return 0;
}

const struct file_operations kmsg_fops = {
	.open = devkmsg_open,
	.read = devkmsg_read,
	.write_iter = devkmsg_write,
	.llseek = devkmsg_llseek,
	.poll = devkmsg_poll,
	.release = devkmsg_release,
};

#ifdef CONFIG_CRASH_CORE
/*
 * This appends the listed symbols to /proc/vmcore
 *
 * /proc/vmcore is used by various utilities, like crash and makedumpfile to
 * obtain access to symbols that are otherwise very difficult to locate.  These
 * symbols are specifically used so that utilities can access and extract the
 * dmesg log from a vmcore file after a crash.
 */
void log_buf_vmcoreinfo_setup(void)
{
	struct dev_printk_info *dev_info = NULL;

	VMCOREINFO_SYMBOL(prb);
	VMCOREINFO_SYMBOL(printk_rb_static);
	VMCOREINFO_SYMBOL(clear_seq);

	/*
	 * Export struct size and field offsets. User space tools can
	 * parse it and detect any changes to structure down the line.
	 */

	VMCOREINFO_STRUCT_SIZE(printk_ringbuffer);
	VMCOREINFO_OFFSET(printk_ringbuffer, desc_ring);
	VMCOREINFO_OFFSET(printk_ringbuffer, text_data_ring);
	VMCOREINFO_OFFSET(printk_ringbuffer, fail);

	VMCOREINFO_STRUCT_SIZE(prb_desc_ring);
	VMCOREINFO_OFFSET(prb_desc_ring, count_bits);
	VMCOREINFO_OFFSET(prb_desc_ring, descs);
	VMCOREINFO_OFFSET(prb_desc_ring, infos);
	VMCOREINFO_OFFSET(prb_desc_ring, head_id);
	VMCOREINFO_OFFSET(prb_desc_ring, tail_id);

	VMCOREINFO_STRUCT_SIZE(prb_desc);
	VMCOREINFO_OFFSET(prb_desc, state_var);
	VMCOREINFO_OFFSET(prb_desc, text_blk_lpos);

	VMCOREINFO_STRUCT_SIZE(prb_data_blk_lpos);
	VMCOREINFO_OFFSET(prb_data_blk_lpos, begin);
	VMCOREINFO_OFFSET(prb_data_blk_lpos, next);

	VMCOREINFO_STRUCT_SIZE(printk_info);
	VMCOREINFO_OFFSET(printk_info, seq);
	VMCOREINFO_OFFSET(printk_info, ts_nsec);
	VMCOREINFO_OFFSET(printk_info, text_len);
	VMCOREINFO_OFFSET(printk_info, caller_id);
	VMCOREINFO_OFFSET(printk_info, dev_info);

	VMCOREINFO_STRUCT_SIZE(dev_printk_info);
	VMCOREINFO_OFFSET(dev_printk_info, subsystem);
	VMCOREINFO_LENGTH(printk_info_subsystem, sizeof(dev_info->subsystem));
	VMCOREINFO_OFFSET(dev_printk_info, device);
	VMCOREINFO_LENGTH(printk_info_device, sizeof(dev_info->device));

	VMCOREINFO_STRUCT_SIZE(prb_data_ring);
	VMCOREINFO_OFFSET(prb_data_ring, size_bits);
	VMCOREINFO_OFFSET(prb_data_ring, data);
	VMCOREINFO_OFFSET(prb_data_ring, head_lpos);
	VMCOREINFO_OFFSET(prb_data_ring, tail_lpos);

	VMCOREINFO_SIZE(atomic_long_t);
	VMCOREINFO_TYPE_OFFSET(atomic_long_t, counter);

	VMCOREINFO_STRUCT_SIZE(latched_seq);
	VMCOREINFO_OFFSET(latched_seq, val);
}
#endif

/* requested log_buf_len from kernel cmdline */
static unsigned long __initdata new_log_buf_len;

/* we practice scaling the ring buffer by powers of 2 */
static void __init log_buf_len_update(u64 size)
{
	if (size > (u64)LOG_BUF_LEN_MAX) {
		size = (u64)LOG_BUF_LEN_MAX;
		pr_err("log_buf over 2G is not supported.\n");
	}

	if (size)
		size = roundup_pow_of_two(size);
	if (size > log_buf_len)
		new_log_buf_len = (unsigned long)size;
}

/* save requested log_buf_len since it's too early to process it */
static int __init log_buf_len_setup(char *str)
{
	u64 size;

	if (!str)
		return -EINVAL;

	size = memparse(str, &str);

	log_buf_len_update(size);

	return 0;
}
early_param("log_buf_len", log_buf_len_setup);

#ifdef CONFIG_SMP
#define __LOG_CPU_MAX_BUF_LEN (1 << CONFIG_LOG_CPU_MAX_BUF_SHIFT)

static void __init log_buf_add_cpu(void)
{
	unsigned int cpu_extra;

	/*
	 * archs should set up cpu_possible_bits properly with
	 * set_cpu_possible() after setup_arch() but just in
	 * case lets ensure this is valid.
	 */
	if (num_possible_cpus() == 1)
		return;

	cpu_extra = (num_possible_cpus() - 1) * __LOG_CPU_MAX_BUF_LEN;

	/* by default this will only continue through for large > 64 CPUs */
	if (cpu_extra <= __LOG_BUF_LEN / 2)
		return;

	pr_info("log_buf_len individual max cpu contribution: %d bytes\n",
		__LOG_CPU_MAX_BUF_LEN);
	pr_info("log_buf_len total cpu_extra contributions: %d bytes\n",
		cpu_extra);
	pr_info("log_buf_len min size: %d bytes\n", __LOG_BUF_LEN);

	log_buf_len_update(cpu_extra + __LOG_BUF_LEN);
}
#else /* !CONFIG_SMP */
static inline void log_buf_add_cpu(void) {}
#endif /* CONFIG_SMP */

static void __init set_percpu_data_ready(void)
{
	printk_safe_init();
	/* Make sure we set this flag only after printk_safe() init is done */
	barrier();
	__printk_percpu_data_ready = true;
}

static unsigned int __init add_to_rb(struct printk_ringbuffer *rb,
				     struct printk_record *r)
{
	struct prb_reserved_entry e;
	struct printk_record dest_r;

	prb_rec_init_wr(&dest_r, r->info->text_len);

	if (!prb_reserve(&e, rb, &dest_r))
		return 0;

	memcpy(&dest_r.text_buf[0], &r->text_buf[0], r->info->text_len);
	dest_r.info->text_len = r->info->text_len;
	dest_r.info->facility = r->info->facility;
	dest_r.info->level = r->info->level;
	dest_r.info->flags = r->info->flags;
	dest_r.info->ts_nsec = r->info->ts_nsec;
	dest_r.info->caller_id = r->info->caller_id;
	memcpy(&dest_r.info->dev_info, &r->info->dev_info, sizeof(dest_r.info->dev_info));

	prb_final_commit(&e);

	return prb_record_text_space(&e);
}

static char setup_text_buf[LOG_LINE_MAX] __initdata;

void __init setup_log_buf(int early)
{
	struct printk_info *new_infos;
	unsigned int new_descs_count;
	struct prb_desc *new_descs;
	struct printk_info info;
	struct printk_record r;
	size_t new_descs_size;
	size_t new_infos_size;
	unsigned long flags;
	char *new_log_buf;
	unsigned int free;
	u64 seq;

	/*
	 * Some archs call setup_log_buf() multiple times - first is very
	 * early, e.g. from setup_arch(), and second - when percpu_areas
	 * are initialised.
	 */
	if (!early)
		set_percpu_data_ready();

	if (log_buf != __log_buf)
		return;

	if (!early && !new_log_buf_len)
		log_buf_add_cpu();

	if (!new_log_buf_len)
		return;

	new_descs_count = new_log_buf_len >> PRB_AVGBITS;
	if (new_descs_count == 0) {
		pr_err("new_log_buf_len: %lu too small\n", new_log_buf_len);
		return;
	}

	new_log_buf = memblock_alloc(new_log_buf_len, LOG_ALIGN);
	if (unlikely(!new_log_buf)) {
		pr_err("log_buf_len: %lu text bytes not available\n",
		       new_log_buf_len);
		return;
	}

	new_descs_size = new_descs_count * sizeof(struct prb_desc);
	new_descs = memblock_alloc(new_descs_size, LOG_ALIGN);
	if (unlikely(!new_descs)) {
		pr_err("log_buf_len: %zu desc bytes not available\n",
		       new_descs_size);
		goto err_free_log_buf;
	}

	new_infos_size = new_descs_count * sizeof(struct printk_info);
	new_infos = memblock_alloc(new_infos_size, LOG_ALIGN);
	if (unlikely(!new_infos)) {
		pr_err("log_buf_len: %zu info bytes not available\n",
		       new_infos_size);
		goto err_free_descs;
	}

	prb_rec_init_rd(&r, &info, &setup_text_buf[0], sizeof(setup_text_buf));

	prb_init(&printk_rb_dynamic,
		 new_log_buf, ilog2(new_log_buf_len),
		 new_descs, ilog2(new_descs_count),
		 new_infos);

	printk_safe_enter_irqsave(flags);

	log_buf_len = new_log_buf_len;
	log_buf = new_log_buf;
	new_log_buf_len = 0;

	free = __LOG_BUF_LEN;
	prb_for_each_record(0, &printk_rb_static, seq, &r)
		free -= add_to_rb(&printk_rb_dynamic, &r);

	/*
	 * This is early enough that everything is still running on the
	 * boot CPU and interrupts are disabled. So no new messages will
	 * appear during the transition to the dynamic buffer.
	 */
	prb = &printk_rb_dynamic;

	printk_safe_exit_irqrestore(flags);

	if (seq != prb_next_seq(&printk_rb_static)) {
		pr_err("dropped %llu messages\n",
		       prb_next_seq(&printk_rb_static) - seq);
	}

	pr_info("log_buf_len: %u bytes\n", log_buf_len);
	pr_info("early log buf free: %u(%u%%)\n",
		free, (free * 100) / __LOG_BUF_LEN);
	return;

err_free_descs:
	memblock_free(__pa(new_descs), new_descs_size);
err_free_log_buf:
	memblock_free(__pa(new_log_buf), new_log_buf_len);
}

static bool __read_mostly ignore_loglevel;

static int __init ignore_loglevel_setup(char *str)
{
	ignore_loglevel = true;
	pr_info("debug: ignoring loglevel setting.\n");

	return 0;
}

early_param("ignore_loglevel", ignore_loglevel_setup);
module_param(ignore_loglevel, bool, S_IRUGO | S_IWUSR);
MODULE_PARM_DESC(ignore_loglevel,
		 "ignore loglevel setting (prints all kernel messages to the console)");

static bool suppress_message_printing(int level)
{
	return (level >= console_loglevel && !ignore_loglevel);
}

#ifdef CONFIG_BOOT_PRINTK_DELAY

static int boot_delay; /* msecs delay after each printk during bootup */
static unsigned long long loops_per_msec;	/* based on boot_delay */

static int __init boot_delay_setup(char *str)
{
	unsigned long lpj;

	lpj = preset_lpj ? preset_lpj : 1000000;	/* some guess */
	loops_per_msec = (unsigned long long)lpj / 1000 * HZ;

	get_option(&str, &boot_delay);
	if (boot_delay > 10 * 1000)
		boot_delay = 0;

	pr_debug("boot_delay: %u, preset_lpj: %ld, lpj: %lu, "
		"HZ: %d, loops_per_msec: %llu\n",
		boot_delay, preset_lpj, lpj, HZ, loops_per_msec);
	return 0;
}
early_param("boot_delay", boot_delay_setup);

static void boot_delay_msec(int level)
{
	unsigned long long k;
	unsigned long timeout;

	if ((boot_delay == 0 || system_state >= SYSTEM_RUNNING)
		|| suppress_message_printing(level)) {
		return;
	}

	k = (unsigned long long)loops_per_msec * boot_delay;

	timeout = jiffies + msecs_to_jiffies(boot_delay);
	while (k) {
		k--;
		cpu_relax();
		/*
		 * use (volatile) jiffies to prevent
		 * compiler reduction; loop termination via jiffies
		 * is secondary and may or may not happen.
		 */
		if (time_after(jiffies, timeout))
			break;
		touch_nmi_watchdog();
	}
}
#else
static inline void boot_delay_msec(int level)
{
}
#endif

static bool printk_time = IS_ENABLED(CONFIG_PRINTK_TIME);
module_param_named(time, printk_time, bool, S_IRUGO | S_IWUSR);

static size_t print_syslog(unsigned int level, char *buf)
{
	return sprintf(buf, "<%u>", level);
}

static size_t print_time(u64 ts, char *buf)
{
	unsigned long rem_nsec = do_div(ts, 1000000000);

	return sprintf(buf, "[%5lu.%06lu]",
		       (unsigned long)ts, rem_nsec / 1000);
}

#ifdef CONFIG_PRINTK_CALLER
static size_t print_caller(u32 id, char *buf)
{
	char caller[12];

	snprintf(caller, sizeof(caller), "%c%u",
		 id & 0x80000000 ? 'C' : 'T', id & ~0x80000000);
	return sprintf(buf, "[%6s]", caller);
}
#else
#define print_caller(id, buf) 0
#endif

static size_t info_print_prefix(const struct printk_info  *info, bool syslog,
				bool time, char *buf)
{
	size_t len = 0;

	if (syslog)
		len = print_syslog((info->facility << 3) | info->level, buf);

	if (time)
		len += print_time(info->ts_nsec, buf + len);

	len += print_caller(info->caller_id, buf + len);

	if (IS_ENABLED(CONFIG_PRINTK_CALLER) || time) {
		buf[len++] = ' ';
		buf[len] = '\0';
	}

	return len;
}

/*
 * Prepare the record for printing. The text is shifted within the given
 * buffer to avoid a need for another one. The following operations are
 * done:
 *
 *   - Add prefix for each line.
 *   - Drop truncated lines that no longer fit into the buffer.
 *   - Add the trailing newline that has been removed in vprintk_store().
 *   - Add a string terminator.
 *
 * Since the produced string is always terminated, the maximum possible
 * return value is @r->text_buf_size - 1;
 *
 * Return: The length of the updated/prepared text, including the added
 * prefixes and the newline. The terminator is not counted. The dropped
 * line(s) are not counted.
 */
static size_t record_print_text(struct printk_record *r, bool syslog,
				bool time)
{
	size_t text_len = r->info->text_len;
	size_t buf_size = r->text_buf_size;
	char *text = r->text_buf;
	char prefix[PREFIX_MAX];
	bool truncated = false;
	size_t prefix_len;
	size_t line_len;
	size_t len = 0;
	char *next;

	/*
	 * If the message was truncated because the buffer was not large
	 * enough, treat the available text as if it were the full text.
	 */
	if (text_len > buf_size)
		text_len = buf_size;

	prefix_len = info_print_prefix(r->info, syslog, time, prefix);

	/*
	 * @text_len: bytes of unprocessed text
	 * @line_len: bytes of current line _without_ newline
	 * @text:     pointer to beginning of current line
	 * @len:      number of bytes prepared in r->text_buf
	 */
	for (;;) {
		next = memchr(text, '\n', text_len);
		if (next) {
			line_len = next - text;
		} else {
			/* Drop truncated line(s). */
			if (truncated)
				break;
			line_len = text_len;
		}

		/*
		 * Truncate the text if there is not enough space to add the
		 * prefix and a trailing newline and a terminator.
		 */
		if (len + prefix_len + text_len + 1 + 1 > buf_size) {
			/* Drop even the current line if no space. */
			if (len + prefix_len + line_len + 1 + 1 > buf_size)
				break;

			text_len = buf_size - len - prefix_len - 1 - 1;
			truncated = true;
		}

		memmove(text + prefix_len, text, text_len);
		memcpy(text, prefix, prefix_len);

		/*
		 * Increment the prepared length to include the text and
		 * prefix that were just moved+copied. Also increment for the
		 * newline at the end of this line. If this is the last line,
		 * there is no newline, but it will be added immediately below.
		 */
		len += prefix_len + line_len + 1;
		if (text_len == line_len) {
			/*
			 * This is the last line. Add the trailing newline
			 * removed in vprintk_store().
			 */
			text[prefix_len + line_len] = '\n';
			break;
		}

		/*
		 * Advance beyond the added prefix and the related line with
		 * its newline.
		 */
		text += prefix_len + line_len + 1;

		/*
		 * The remaining text has only decreased by the line with its
		 * newline.
		 *
		 * Note that @text_len can become zero. It happens when @text
		 * ended with a newline (either due to truncation or the
		 * original string ending with "\n\n"). The loop is correctly
		 * repeated and (if not truncated) an empty line with a prefix
		 * will be prepared.
		 */
		text_len -= line_len + 1;
	}

	/*
	 * If a buffer was provided, it will be terminated. Space for the
	 * string terminator is guaranteed to be available. The terminator is
	 * not counted in the return value.
	 */
	if (buf_size > 0)
		r->text_buf[len] = 0;

	return len;
}

static size_t get_record_print_text_size(struct printk_info *info,
					 unsigned int line_count,
					 bool syslog, bool time)
{
	char prefix[PREFIX_MAX];
	size_t prefix_len;

	prefix_len = info_print_prefix(info, syslog, time, prefix);

	/*
	 * Each line will be preceded with a prefix. The intermediate
	 * newlines are already within the text, but a final trailing
	 * newline will be added.
	 */
	return ((prefix_len * line_count) + info->text_len + 1);
}

/*
 * Beginning with @start_seq, find the first record where it and all following
 * records up to (but not including) @max_seq fit into @size.
 *
 * @max_seq is simply an upper bound and does not need to exist. If the caller
 * does not require an upper bound, -1 can be used for @max_seq.
 */
static u64 find_first_fitting_seq(u64 start_seq, u64 max_seq, size_t size,
				  bool syslog, bool time)
{
	struct printk_info info;
	unsigned int line_count;
	size_t len = 0;
	u64 seq;

	/* Determine the size of the records up to @max_seq. */
	prb_for_each_info(start_seq, prb, seq, &info, &line_count) {
		if (info.seq >= max_seq)
			break;
		len += get_record_print_text_size(&info, line_count, syslog, time);
	}

	/*
	 * Adjust the upper bound for the next loop to avoid subtracting
	 * lengths that were never added.
	 */
	if (seq < max_seq)
		max_seq = seq;

	/*
	 * Move first record forward until length fits into the buffer. Ignore
	 * newest messages that were not counted in the above cycle. Messages
	 * might appear and get lost in the meantime. This is a best effort
	 * that prevents an infinite loop that could occur with a retry.
	 */
	prb_for_each_info(start_seq, prb, seq, &info, &line_count) {
		if (len <= size || info.seq >= max_seq)
			break;
		len -= get_record_print_text_size(&info, line_count, syslog, time);
	}

	return seq;
}

static int syslog_print(char __user *buf, int size)
{
	struct printk_info info;
	struct printk_record r;
	char *text;
	int len = 0;

	text = kmalloc(CONSOLE_LOG_MAX, GFP_KERNEL);
	if (!text)
		return -ENOMEM;

	prb_rec_init_rd(&r, &info, text, CONSOLE_LOG_MAX);

	while (size > 0) {
		size_t n;
		size_t skip;

		printk_safe_enter_irq();
		raw_spin_lock(&syslog_lock);
		if (!prb_read_valid(prb, syslog_seq, &r)) {
			raw_spin_unlock(&syslog_lock);
			printk_safe_exit_irq();
			break;
		}
		if (r.info->seq != syslog_seq) {
			/* message is gone, move to next valid one */
			syslog_seq = r.info->seq;
			syslog_partial = 0;
		}

		/*
		 * To keep reading/counting partial line consistent,
		 * use printk_time value as of the beginning of a line.
		 */
		if (!syslog_partial)
			syslog_time = printk_time;

		skip = syslog_partial;
		n = record_print_text(&r, true, syslog_time);
		if (n - syslog_partial <= size) {
			/* message fits into buffer, move forward */
			syslog_seq = r.info->seq + 1;
			n -= syslog_partial;
			syslog_partial = 0;
		} else if (!len){
			/* partial read(), remember position */
			n = size;
			syslog_partial += n;
		} else
			n = 0;
		raw_spin_unlock(&syslog_lock);
		printk_safe_exit_irq();

		if (!n)
			break;

		if (copy_to_user(buf, text + skip, n)) {
			if (!len)
				len = -EFAULT;
			break;
		}

		len += n;
		size -= n;
		buf += n;
	}

	kfree(text);
	return len;
}

static int syslog_print_all(char __user *buf, int size, bool clear)
{
	struct printk_info info;
	struct printk_record r;
	char *text;
	int len = 0;
	u64 seq;
	bool time;

	text = kmalloc(CONSOLE_LOG_MAX, GFP_KERNEL);
	if (!text)
		return -ENOMEM;

	time = printk_time;
	printk_safe_enter_irq();
	/*
	 * Find first record that fits, including all following records,
	 * into the user-provided buffer for this dump.
	 */
	seq = find_first_fitting_seq(latched_seq_read_nolock(&clear_seq), -1,
				     size, true, time);

	prb_rec_init_rd(&r, &info, text, CONSOLE_LOG_MAX);

	len = 0;
	prb_for_each_record(seq, prb, seq, &r) {
		int textlen;

		textlen = record_print_text(&r, true, time);

		if (len + textlen > size) {
			seq--;
			break;
		}

		printk_safe_exit_irq();
		if (copy_to_user(buf + len, text, textlen))
			len = -EFAULT;
		else
			len += textlen;
		printk_safe_enter_irq();

		if (len < 0)
			break;
	}

	if (clear) {
		raw_spin_lock(&syslog_lock);
		latched_seq_write(&clear_seq, seq);
		raw_spin_unlock(&syslog_lock);
	}
	printk_safe_exit_irq();

	kfree(text);
	return len;
}

static void syslog_clear(void)
{
	printk_safe_enter_irq();
	raw_spin_lock(&syslog_lock);
	latched_seq_write(&clear_seq, prb_next_seq(prb));
	raw_spin_unlock(&syslog_lock);
	printk_safe_exit_irq();
}

/* Return a consistent copy of @syslog_seq. */
static u64 read_syslog_seq_irq(void)
{
	u64 seq;

	raw_spin_lock_irq(&syslog_lock);
	seq = syslog_seq;
	raw_spin_unlock_irq(&syslog_lock);

	return seq;
}

int do_syslog(int type, char __user *buf, int len, int source)
{
	struct printk_info info;
	bool clear = false;
	static int saved_console_loglevel = LOGLEVEL_DEFAULT;
	int error;

	error = check_syslog_permissions(type, source);
	if (error)
		return error;

	switch (type) {
	case SYSLOG_ACTION_CLOSE:	/* Close log */
		break;
	case SYSLOG_ACTION_OPEN:	/* Open log */
		break;
	case SYSLOG_ACTION_READ:	/* Read from log */
		if (!buf || len < 0)
			return -EINVAL;
		if (!len)
			return 0;
		if (!access_ok(buf, len))
			return -EFAULT;

		error = wait_event_interruptible(log_wait,
				prb_read_valid(prb, read_syslog_seq_irq(), NULL));
		if (error)
			return error;
		error = syslog_print(buf, len);
		break;
	/* Read/clear last kernel messages */
	case SYSLOG_ACTION_READ_CLEAR:
		clear = true;
		fallthrough;
	/* Read last kernel messages */
	case SYSLOG_ACTION_READ_ALL:
		if (!buf || len < 0)
			return -EINVAL;
		if (!len)
			return 0;
		if (!access_ok(buf, len))
			return -EFAULT;
		error = syslog_print_all(buf, len, clear);
		break;
	/* Clear ring buffer */
	case SYSLOG_ACTION_CLEAR:
		syslog_clear();
		break;
	/* Disable logging to console */
	case SYSLOG_ACTION_CONSOLE_OFF:
		if (saved_console_loglevel == LOGLEVEL_DEFAULT)
			saved_console_loglevel = console_loglevel;
		console_loglevel = minimum_console_loglevel;
		break;
	/* Enable logging to console */
	case SYSLOG_ACTION_CONSOLE_ON:
		if (saved_console_loglevel != LOGLEVEL_DEFAULT) {
			console_loglevel = saved_console_loglevel;
			saved_console_loglevel = LOGLEVEL_DEFAULT;
		}
		break;
	/* Set level of messages printed to console */
	case SYSLOG_ACTION_CONSOLE_LEVEL:
		if (len < 1 || len > 8)
			return -EINVAL;
		if (len < minimum_console_loglevel)
			len = minimum_console_loglevel;
		console_loglevel = len;
		/* Implicitly re-enable logging to console */
		saved_console_loglevel = LOGLEVEL_DEFAULT;
		break;
	/* Number of chars in the log buffer */
	case SYSLOG_ACTION_SIZE_UNREAD:
		printk_safe_enter_irq();
		raw_spin_lock(&syslog_lock);
		if (!prb_read_valid_info(prb, syslog_seq, &info, NULL)) {
			/* No unread messages. */
			raw_spin_unlock(&syslog_lock);
			printk_safe_exit_irq();
			return 0;
		}
		if (info.seq != syslog_seq) {
			/* messages are gone, move to first one */
			syslog_seq = info.seq;
			syslog_partial = 0;
		}
		if (source == SYSLOG_FROM_PROC) {
			/*
			 * Short-cut for poll(/"proc/kmsg") which simply checks
			 * for pending data, not the size; return the count of
			 * records, not the length.
			 */
			error = prb_next_seq(prb) - syslog_seq;
		} else {
			bool time = syslog_partial ? syslog_time : printk_time;
			unsigned int line_count;
			u64 seq;

			prb_for_each_info(syslog_seq, prb, seq, &info,
					  &line_count) {
				error += get_record_print_text_size(&info, line_count,
								    true, time);
				time = printk_time;
			}
			error -= syslog_partial;
		}
		raw_spin_unlock(&syslog_lock);
		printk_safe_exit_irq();
		break;
	/* Size of the log buffer */
	case SYSLOG_ACTION_SIZE_BUFFER:
		error = log_buf_len;
		break;
	default:
		error = -EINVAL;
		break;
	}

	return error;
}

SYSCALL_DEFINE3(syslog, int, type, char __user *, buf, int, len)
{
	return do_syslog(type, buf, len, SYSLOG_FROM_READER);
}

/*
 * Special console_lock variants that help to reduce the risk of soft-lockups.
 * They allow to pass console_lock to another printk() call using a busy wait.
 */

#ifdef CONFIG_LOCKDEP
static struct lockdep_map console_owner_dep_map = {
	.name = "console_owner"
};
#endif

static DEFINE_RAW_SPINLOCK(console_owner_lock);
static struct task_struct *console_owner;
static bool console_waiter;

/**
 * console_lock_spinning_enable - mark beginning of code where another
 *	thread might safely busy wait
 *
 * This basically converts console_lock into a spinlock. This marks
 * the section where the console_lock owner can not sleep, because
 * there may be a waiter spinning (like a spinlock). Also it must be
 * ready to hand over the lock at the end of the section.
 */
static void console_lock_spinning_enable(void)
{
	raw_spin_lock(&console_owner_lock);
	console_owner = current;
	raw_spin_unlock(&console_owner_lock);

	/* The waiter may spin on us after setting console_owner */
	spin_acquire(&console_owner_dep_map, 0, 0, _THIS_IP_);
}

/**
 * console_lock_spinning_disable_and_check - mark end of code where another
 *	thread was able to busy wait and check if there is a waiter
 *
 * This is called at the end of the section where spinning is allowed.
 * It has two functions. First, it is a signal that it is no longer
 * safe to start busy waiting for the lock. Second, it checks if
 * there is a busy waiter and passes the lock rights to her.
 *
 * Important: Callers lose the lock if there was a busy waiter.
 *	They must not touch items synchronized by console_lock
 *	in this case.
 *
 * Return: 1 if the lock rights were passed, 0 otherwise.
 */
static int console_lock_spinning_disable_and_check(void)
{
	int waiter;

	raw_spin_lock(&console_owner_lock);
	waiter = READ_ONCE(console_waiter);
	console_owner = NULL;
	raw_spin_unlock(&console_owner_lock);

	if (!waiter) {
		spin_release(&console_owner_dep_map, _THIS_IP_);
		return 0;
	}

	/* The waiter is now free to continue */
	WRITE_ONCE(console_waiter, false);

	spin_release(&console_owner_dep_map, _THIS_IP_);

	/*
	 * Hand off console_lock to waiter. The waiter will perform
	 * the up(). After this, the waiter is the console_lock owner.
	 */
	mutex_release(&console_lock_dep_map, _THIS_IP_);
	return 1;
}

/**
 * console_trylock_spinning - try to get console_lock by busy waiting
 *
 * This allows to busy wait for the console_lock when the current
 * owner is running in specially marked sections. It means that
 * the current owner is running and cannot reschedule until it
 * is ready to lose the lock.
 *
 * Return: 1 if we got the lock, 0 othrewise
 */
static int console_trylock_spinning(void)
{
	struct task_struct *owner = NULL;
	bool waiter;
	bool spin = false;
	unsigned long flags;

	if (console_trylock())
		return 1;

	printk_safe_enter_irqsave(flags);

	raw_spin_lock(&console_owner_lock);
	owner = READ_ONCE(console_owner);
	waiter = READ_ONCE(console_waiter);
	if (!waiter && owner && owner != current) {
		WRITE_ONCE(console_waiter, true);
		spin = true;
	}
	raw_spin_unlock(&console_owner_lock);

	/*
	 * If there is an active printk() writing to the
	 * consoles, instead of having it write our data too,
	 * see if we can offload that load from the active
	 * printer, and do some printing ourselves.
	 * Go into a spin only if there isn't already a waiter
	 * spinning, and there is an active printer, and
	 * that active printer isn't us (recursive printk?).
	 */
	if (!spin) {
		printk_safe_exit_irqrestore(flags);
		return 0;
	}

	/* We spin waiting for the owner to release us */
	spin_acquire(&console_owner_dep_map, 0, 0, _THIS_IP_);
	/* Owner will clear console_waiter on hand off */
	while (READ_ONCE(console_waiter))
		cpu_relax();
	spin_release(&console_owner_dep_map, _THIS_IP_);

	printk_safe_exit_irqrestore(flags);
	/*
	 * The owner passed the console lock to us.
	 * Since we did not spin on console lock, annotate
	 * this as a trylock. Otherwise lockdep will
	 * complain.
	 */
	mutex_acquire(&console_lock_dep_map, 0, 1, _THIS_IP_);

	return 1;
}

/*
 * Call the console drivers, asking them to write out
 * log_buf[start] to log_buf[end - 1].
 * The console_lock must be held.
 */
static void call_console_drivers(const char *ext_text, size_t ext_len,
				 const char *text, size_t len)
{
	static char dropped_text[64];
	size_t dropped_len = 0;
	struct console *con;

	trace_console_rcuidle(text, len);

	if (!console_drivers)
		return;

	if (console_dropped) {
		dropped_len = snprintf(dropped_text, sizeof(dropped_text),
				       "** %lu printk messages dropped **\n",
				       console_dropped);
		console_dropped = 0;
	}

	for_each_console(con) {
		if (exclusive_console && con != exclusive_console)
			continue;
		if (!(con->flags & CON_ENABLED))
			continue;
		if (!con->write)
			continue;
		if (!cpu_online(smp_processor_id()) &&
		    !(con->flags & CON_ANYTIME))
			continue;
		if (con->flags & CON_EXTENDED)
			con->write(con, ext_text, ext_len);
		else {
			if (dropped_len)
				con->write(con, dropped_text, dropped_len);
			con->write(con, text, len);
		}
	}
}

int printk_delay_msec __read_mostly;

static inline void printk_delay(void)
{
	if (unlikely(printk_delay_msec)) {
		int m = printk_delay_msec;

		while (m--) {
			mdelay(1);
			touch_nmi_watchdog();
		}
	}
}

static inline u32 printk_caller_id(void)
{
	return in_task() ? task_pid_nr(current) :
		0x80000000 + raw_smp_processor_id();
}

/**
 * parse_prefix - Parse level and control flags.
 *
 * @text:     The terminated text message.
 * @level:    A pointer to the current level value, will be updated.
 * @lflags:   A pointer to the current log flags, will be updated.
 *
 * @level may be NULL if the caller is not interested in the parsed value.
 * Otherwise the variable pointed to by @level must be set to
 * LOGLEVEL_DEFAULT in order to be updated with the parsed value.
 *
 * @lflags may be NULL if the caller is not interested in the parsed value.
 * Otherwise the variable pointed to by @lflags will be OR'd with the parsed
 * value.
 *
 * Return: The length of the parsed level and control flags.
 */
static u16 parse_prefix(char *text, int *level, enum log_flags *lflags)
{
	u16 prefix_len = 0;
	int kern_level;

	while (*text) {
		kern_level = printk_get_level(text);
		if (!kern_level)
			break;

		switch (kern_level) {
		case '0' ... '7':
			if (level && *level == LOGLEVEL_DEFAULT)
				*level = kern_level - '0';
			break;
		case 'c':	/* KERN_CONT */
			if (lflags)
				*lflags |= LOG_CONT;
		}

		prefix_len += 2;
		text += 2;
	}

	return prefix_len;
}

static u16 printk_sprint(char *text, u16 size, int facility, enum log_flags *lflags,
			 const char *fmt, va_list args)
{
	u16 text_len;

	text_len = vscnprintf(text, size, fmt, args);

	/* Mark and strip a trailing newline. */
	if (text_len && text[text_len - 1] == '\n') {
		text_len--;
		*lflags |= LOG_NEWLINE;
	}

	/* Strip log level and control flags. */
	if (facility == 0) {
		u16 prefix_len;

		prefix_len = parse_prefix(text, NULL, NULL);
		if (prefix_len) {
			text_len -= prefix_len;
			memmove(text, text + prefix_len, text_len);
		}
	}

	return text_len;
}

__printf(4, 0)
int vprintk_store(int facility, int level,
		  const struct dev_printk_info *dev_info,
		  const char *fmt, va_list args)
{
	const u32 caller_id = printk_caller_id();
	struct prb_reserved_entry e;
	enum log_flags lflags = 0;
	struct printk_record r;
	u16 trunc_msg_len = 0;
	char prefix_buf[8];
	u16 reserve_size;
	va_list args2;
	u16 text_len;
	u64 ts_nsec;

	/*
	 * Since the duration of printk() can vary depending on the message
	 * and state of the ringbuffer, grab the timestamp now so that it is
	 * close to the call of printk(). This provides a more deterministic
	 * timestamp with respect to the caller.
	 */
	ts_nsec = local_clock();

	/*
	 * The sprintf needs to come first since the syslog prefix might be
	 * passed in as a parameter. An extra byte must be reserved so that
	 * later the vscnprintf() into the reserved buffer has room for the
	 * terminating '\0', which is not counted by vsnprintf().
	 */
	va_copy(args2, args);
	reserve_size = vsnprintf(&prefix_buf[0], sizeof(prefix_buf), fmt, args2) + 1;
	va_end(args2);

	if (reserve_size > LOG_LINE_MAX)
		reserve_size = LOG_LINE_MAX;

	/* Extract log level or control flags. */
	if (facility == 0)
		parse_prefix(&prefix_buf[0], &level, &lflags);

	if (level == LOGLEVEL_DEFAULT)
		level = default_message_loglevel;

	if (dev_info)
		lflags |= LOG_NEWLINE;

	if (lflags & LOG_CONT) {
		prb_rec_init_wr(&r, reserve_size);
		if (prb_reserve_in_last(&e, prb, &r, caller_id, LOG_LINE_MAX)) {
			text_len = printk_sprint(&r.text_buf[r.info->text_len], reserve_size,
						 facility, &lflags, fmt, args);
			r.info->text_len += text_len;

			if (lflags & LOG_NEWLINE) {
				r.info->flags |= LOG_NEWLINE;
				prb_final_commit(&e);
			} else {
				prb_commit(&e);
			}

			return text_len;
		}
	}

	/*
	 * Explicitly initialize the record before every prb_reserve() call.
	 * prb_reserve_in_last() and prb_reserve() purposely invalidate the
	 * structure when they fail.
	 */
	prb_rec_init_wr(&r, reserve_size);
	if (!prb_reserve(&e, prb, &r)) {
		/* truncate the message if it is too long for empty buffer */
		truncate_msg(&reserve_size, &trunc_msg_len);

		prb_rec_init_wr(&r, reserve_size + trunc_msg_len);
		if (!prb_reserve(&e, prb, &r))
			return 0;
	}

	/* fill message */
	text_len = printk_sprint(&r.text_buf[0], reserve_size, facility, &lflags, fmt, args);
	if (trunc_msg_len)
		memcpy(&r.text_buf[text_len], trunc_msg, trunc_msg_len);
	r.info->text_len = text_len + trunc_msg_len;
	r.info->facility = facility;
	r.info->level = level & 7;
	r.info->flags = lflags & 0x1f;
	r.info->ts_nsec = ts_nsec;
	r.info->caller_id = caller_id;
	if (dev_info)
		memcpy(&r.info->dev_info, dev_info, sizeof(r.info->dev_info));

	/* A message without a trailing newline can be continued. */
	if (!(lflags & LOG_NEWLINE))
		prb_commit(&e);
	else
		prb_final_commit(&e);

	return (text_len + trunc_msg_len);
}

asmlinkage int vprintk_emit(int facility, int level,
			    const struct dev_printk_info *dev_info,
			    const char *fmt, va_list args)
{
	int printed_len;
	bool in_sched = false;
	unsigned long flags;

	/* Suppress unimportant messages after panic happens */
	if (unlikely(suppress_printk))
		return 0;

	if (level == LOGLEVEL_SCHED) {
		level = LOGLEVEL_DEFAULT;
		in_sched = true;
	}

	boot_delay_msec(level);
	printk_delay();

	printk_safe_enter_irqsave(flags);
	printed_len = vprintk_store(facility, level, dev_info, fmt, args);
	printk_safe_exit_irqrestore(flags);

	/* If called from the scheduler, we can not call up(). */
	if (!in_sched) {
		/*
		 * Disable preemption to avoid being preempted while holding
		 * console_sem which would prevent anyone from printing to
		 * console
		 */
		preempt_disable();
		/*
		 * Try to acquire and then immediately release the console
		 * semaphore.  The release will print out buffers and wake up
		 * /dev/kmsg and syslog() users.
		 */
		if (console_trylock_spinning())
			console_unlock();
		preempt_enable();
	}

	wake_up_klogd();
	return printed_len;
}
EXPORT_SYMBOL(vprintk_emit);

int vprintk_default(const char *fmt, va_list args)
{
	return vprintk_emit(0, LOGLEVEL_DEFAULT, NULL, fmt, args);
}
EXPORT_SYMBOL_GPL(vprintk_default);

/**
 * printk - print a kernel message
 * @fmt: format string
 *
 * This is printk(). It can be called from any context. We want it to work.
 *
 * We try to grab the console_lock. If we succeed, it's easy - we log the
 * output and call the console drivers.  If we fail to get the semaphore, we
 * place the output into the log buffer and return. The current holder of
 * the console_sem will notice the new output in console_unlock(); and will
 * send it to the consoles before releasing the lock.
 *
 * One effect of this deferred printing is that code which calls printk() and
 * then changes console_loglevel may break. This is because console_loglevel
 * is inspected when the actual printing occurs.
 *
 * See also:
 * printf(3)
 *
 * See the vsnprintf() documentation for format string extensions over C99.
 */
asmlinkage __visible int printk(const char *fmt, ...)
{
	va_list args;
	int r;

	va_start(args, fmt);
	r = vprintk(fmt, args);
	va_end(args);

	return r;
}
EXPORT_SYMBOL(printk);

#else /* CONFIG_PRINTK */

#define CONSOLE_LOG_MAX		0
#define printk_time		false

#define prb_read_valid(rb, seq, r)	false
#define prb_first_valid_seq(rb)		0

static u64 syslog_seq;
static u64 console_seq;
static u64 exclusive_console_stop_seq;
static unsigned long console_dropped;

static size_t record_print_text(const struct printk_record *r,
				bool syslog, bool time)
{
	return 0;
}
static ssize_t info_print_ext_header(char *buf, size_t size,
				     struct printk_info *info)
{
	return 0;
}
static ssize_t msg_print_ext_body(char *buf, size_t size,
				  char *text, size_t text_len,
				  struct dev_printk_info *dev_info) { return 0; }
static void console_lock_spinning_enable(void) { }
static int console_lock_spinning_disable_and_check(void) { return 0; }
static void call_console_drivers(const char *ext_text, size_t ext_len,
				 const char *text, size_t len) {}
static bool suppress_message_printing(int level) { return false; }

#endif /* CONFIG_PRINTK */

#ifdef CONFIG_EARLY_PRINTK
struct console *early_console;

asmlinkage __visible void early_printk(const char *fmt, ...)
{
	va_list ap;
	char buf[512];
	int n;

	if (!early_console)
		return;

	va_start(ap, fmt);
	n = vscnprintf(buf, sizeof(buf), fmt, ap);
	va_end(ap);

	early_console->write(early_console, buf, n);
}
#endif

static int __add_preferred_console(char *name, int idx, char *options,
				   char *brl_options, bool user_specified)
{
	struct console_cmdline *c;
	int i;

	/*
	 *	See if this tty is not yet registered, and
	 *	if we have a slot free.
	 */
	for (i = 0, c = console_cmdline;
	     i < MAX_CMDLINECONSOLES && c->name[0];
	     i++, c++) {
		if (strcmp(c->name, name) == 0 && c->index == idx) {
			if (!brl_options)
				preferred_console = i;
			if (user_specified)
				c->user_specified = true;
			return 0;
		}
	}
	if (i == MAX_CMDLINECONSOLES)
		return -E2BIG;
	if (!brl_options)
		preferred_console = i;
	strlcpy(c->name, name, sizeof(c->name));
	c->options = options;
	c->user_specified = user_specified;
	braille_set_options(c, brl_options);

	c->index = idx;
	return 0;
}

static int __init console_msg_format_setup(char *str)
{
	if (!strcmp(str, "syslog"))
		console_msg_format = MSG_FORMAT_SYSLOG;
	if (!strcmp(str, "default"))
		console_msg_format = MSG_FORMAT_DEFAULT;
	return 1;
}
__setup("console_msg_format=", console_msg_format_setup);

/*
 * Set up a console.  Called via do_early_param() in init/main.c
 * for each "console=" parameter in the boot command line.
 */
static int __init console_setup(char *str)
{
	char buf[sizeof(console_cmdline[0].name) + 4]; /* 4 for "ttyS" */
	char *s, *options, *brl_options = NULL;
	int idx;

	/*
	 * console="" or console=null have been suggested as a way to
	 * disable console output. Use ttynull that has been created
	 * for exactly this purpose.
	 */
	if (str[0] == 0 || strcmp(str, "null") == 0) {
		__add_preferred_console("ttynull", 0, NULL, NULL, true);
		return 1;
	}

	if (_braille_console_setup(&str, &brl_options))
		return 1;

	/*
	 * Decode str into name, index, options.
	 */
	if (str[0] >= '0' && str[0] <= '9') {
		strcpy(buf, "ttyS");
		strncpy(buf + 4, str, sizeof(buf) - 5);
	} else {
		strncpy(buf, str, sizeof(buf) - 1);
	}
	buf[sizeof(buf) - 1] = 0;
	options = strchr(str, ',');
	if (options)
		*(options++) = 0;
#ifdef __sparc__
	if (!strcmp(str, "ttya"))
		strcpy(buf, "ttyS0");
	if (!strcmp(str, "ttyb"))
		strcpy(buf, "ttyS1");
#endif
	for (s = buf; *s; s++)
		if (isdigit(*s) || *s == ',')
			break;
	idx = simple_strtoul(s, NULL, 10);
	*s = 0;

	__add_preferred_console(buf, idx, options, brl_options, true);
	console_set_on_cmdline = 1;
	return 1;
}
__setup("console=", console_setup);

/**
 * add_preferred_console - add a device to the list of preferred consoles.
 * @name: device name
 * @idx: device index
 * @options: options for this console
 *
 * The last preferred console added will be used for kernel messages
 * and stdin/out/err for init.  Normally this is used by console_setup
 * above to handle user-supplied console arguments; however it can also
 * be used by arch-specific code either to override the user or more
 * commonly to provide a default console (ie from PROM variables) when
 * the user has not supplied one.
 */
int add_preferred_console(char *name, int idx, char *options)
{
	return __add_preferred_console(name, idx, options, NULL, false);
}

bool console_suspend_enabled = true;
EXPORT_SYMBOL(console_suspend_enabled);

static int __init console_suspend_disable(char *str)
{
	console_suspend_enabled = false;
	return 1;
}
__setup("no_console_suspend", console_suspend_disable);
module_param_named(console_suspend, console_suspend_enabled,
		bool, S_IRUGO | S_IWUSR);
MODULE_PARM_DESC(console_suspend, "suspend console during suspend"
	" and hibernate operations");

/**
 * suspend_console - suspend the console subsystem
 *
 * This disables printk() while we go into suspend states
 */
void suspend_console(void)
{
	if (!console_suspend_enabled)
		return;
	pr_info("Suspending console(s) (use no_console_suspend to debug)\n");
	console_lock();
	console_suspended = 1;
	up_console_sem();
}

void resume_console(void)
{
	if (!console_suspend_enabled)
		return;
	down_console_sem();
	console_suspended = 0;
	console_unlock();
}

/**
 * console_cpu_notify - print deferred console messages after CPU hotplug
 * @cpu: unused
 *
 * If printk() is called from a CPU that is not online yet, the messages
 * will be printed on the console only if there are CON_ANYTIME consoles.
 * This function is called when a new CPU comes online (or fails to come
 * up) or goes offline.
 */
static int console_cpu_notify(unsigned int cpu)
{
	if (!cpuhp_tasks_frozen) {
		/* If trylock fails, someone else is doing the printing */
		if (console_trylock())
			console_unlock();
	}
	return 0;
}

/**
 * console_lock - lock the console system for exclusive use.
 *
 * Acquires a lock which guarantees that the caller has
 * exclusive access to the console system and the console_drivers list.
 *
 * Can sleep, returns nothing.
 */
void console_lock(void)
{
	might_sleep();

	down_console_sem();
	if (console_suspended)
		return;
	console_locked = 1;
	console_may_schedule = 1;
}
EXPORT_SYMBOL(console_lock);

/**
 * console_trylock - try to lock the console system for exclusive use.
 *
 * Try to acquire a lock which guarantees that the caller has exclusive
 * access to the console system and the console_drivers list.
 *
 * returns 1 on success, and 0 on failure to acquire the lock.
 */
int console_trylock(void)
{
	if (down_trylock_console_sem())
		return 0;
	if (console_suspended) {
		up_console_sem();
		return 0;
	}
	console_locked = 1;
	console_may_schedule = 0;
	return 1;
}
EXPORT_SYMBOL(console_trylock);

int is_console_locked(void)
{
	return console_locked;
}
EXPORT_SYMBOL(is_console_locked);

/*
 * Check if we have any console that is capable of printing while cpu is
 * booting or shutting down. Requires console_sem.
 */
static int have_callable_console(void)
{
	struct console *con;

	for_each_console(con)
		if ((con->flags & CON_ENABLED) &&
				(con->flags & CON_ANYTIME))
			return 1;

	return 0;
}

/*
 * Can we actually use the console at this time on this cpu?
 *
 * Console drivers may assume that per-cpu resources have been allocated. So
 * unless they're explicitly marked as being able to cope (CON_ANYTIME) don't
 * call them until this CPU is officially up.
 */
static inline int can_use_console(void)
{
	return cpu_online(raw_smp_processor_id()) || have_callable_console();
}

/**
 * console_unlock - unlock the console system
 *
 * Releases the console_lock which the caller holds on the console system
 * and the console driver list.
 *
 * While the console_lock was held, console output may have been buffered
 * by printk().  If this is the case, console_unlock(); emits
 * the output prior to releasing the lock.
 *
 * If there is output waiting, we wake /dev/kmsg and syslog() users.
 *
 * console_unlock(); may be called from any context.
 */
void console_unlock(void)
{
	static char ext_text[CONSOLE_EXT_LOG_MAX];
	static char text[CONSOLE_LOG_MAX];
	unsigned long flags;
	bool do_cond_resched, retry;
	struct printk_info info;
	struct printk_record r;

	if (console_suspended) {
		up_console_sem();
		return;
	}

	prb_rec_init_rd(&r, &info, text, sizeof(text));

	/*
	 * Console drivers are called with interrupts disabled, so
	 * @console_may_schedule should be cleared before; however, we may
	 * end up dumping a lot of lines, for example, if called from
	 * console registration path, and should invoke cond_resched()
	 * between lines if allowable.  Not doing so can cause a very long
	 * scheduling stall on a slow console leading to RCU stall and
	 * softlockup warnings which exacerbate the issue with more
	 * messages practically incapacitating the system.
	 *
	 * console_trylock() is not able to detect the preemptive
	 * context reliably. Therefore the value must be stored before
	 * and cleared after the "again" goto label.
	 */
	do_cond_resched = console_may_schedule;
again:
	console_may_schedule = 0;

	/*
	 * We released the console_sem lock, so we need to recheck if
	 * cpu is online and (if not) is there at least one CON_ANYTIME
	 * console.
	 */
	if (!can_use_console()) {
		console_locked = 0;
		up_console_sem();
		return;
	}

	for (;;) {
		size_t ext_len = 0;
		size_t len;

		printk_safe_enter_irqsave(flags);
skip:
		if (!prb_read_valid(prb, console_seq, &r))
			break;

		if (console_seq != r.info->seq) {
			console_dropped += r.info->seq - console_seq;
			console_seq = r.info->seq;
		}

		if (suppress_message_printing(r.info->level)) {
			/*
			 * Skip record we have buffered and already printed
			 * directly to the console when we received it, and
			 * record that has level above the console loglevel.
			 */
			console_seq++;
			goto skip;
		}

		/* Output to all consoles once old messages replayed. */
		if (unlikely(exclusive_console &&
			     console_seq >= exclusive_console_stop_seq)) {
			exclusive_console = NULL;
		}

		/*
		 * Handle extended console text first because later
		 * record_print_text() will modify the record buffer in-place.
		 */
		if (nr_ext_console_drivers) {
			ext_len = info_print_ext_header(ext_text,
						sizeof(ext_text),
						r.info);
			ext_len += msg_print_ext_body(ext_text + ext_len,
						sizeof(ext_text) - ext_len,
						&r.text_buf[0],
						r.info->text_len,
						&r.info->dev_info);
		}
		len = record_print_text(&r,
				console_msg_format & MSG_FORMAT_SYSLOG,
				printk_time);
		console_seq++;

		/*
		 * While actively printing out messages, if another printk()
		 * were to occur on another CPU, it may wait for this one to
		 * finish. This task can not be preempted if there is a
		 * waiter waiting to take over.
		 */
		console_lock_spinning_enable();

		stop_critical_timings();	/* don't trace print latency */
		call_console_drivers(ext_text, ext_len, text, len);
		start_critical_timings();

		if (console_lock_spinning_disable_and_check()) {
			printk_safe_exit_irqrestore(flags);
			return;
		}

		printk_safe_exit_irqrestore(flags);

		if (do_cond_resched)
			cond_resched();
	}

	console_locked = 0;

	up_console_sem();

	/*
	 * Someone could have filled up the buffer again, so re-check if there's
	 * something to flush. In case we cannot trylock the console_sem again,
	 * there's a new owner and the console_unlock() from them will do the
	 * flush, no worries.
	 */
	retry = prb_read_valid(prb, console_seq, NULL);
	printk_safe_exit_irqrestore(flags);

	if (retry && console_trylock())
		goto again;
}
EXPORT_SYMBOL(console_unlock);

/**
 * console_conditional_schedule - yield the CPU if required
 *
 * If the console code is currently allowed to sleep, and
 * if this CPU should yield the CPU to another task, do
 * so here.
 *
 * Must be called within console_lock();.
 */
void __sched console_conditional_schedule(void)
{
	if (console_may_schedule)
		cond_resched();
}
EXPORT_SYMBOL(console_conditional_schedule);

void console_unblank(void)
{
	struct console *c;

	/*
	 * console_unblank can no longer be called in interrupt context unless
	 * oops_in_progress is set to 1..
	 */
	if (oops_in_progress) {
		if (down_trylock_console_sem() != 0)
			return;
	} else
		console_lock();

	console_locked = 1;
	console_may_schedule = 0;
	for_each_console(c)
		if ((c->flags & CON_ENABLED) && c->unblank)
			c->unblank();
	console_unlock();
}

/**
 * console_flush_on_panic - flush console content on panic
 * @mode: flush all messages in buffer or just the pending ones
 *
 * Immediately output all pending messages no matter what.
 */
void console_flush_on_panic(enum con_flush_mode mode)
{
	/*
	 * If someone else is holding the console lock, trylock will fail
	 * and may_schedule may be set.  Ignore and proceed to unlock so
	 * that messages are flushed out.  As this can be called from any
	 * context and we don't want to get preempted while flushing,
	 * ensure may_schedule is cleared.
	 */
	console_trylock();
	console_may_schedule = 0;

	if (mode == CONSOLE_REPLAY_ALL) {
		unsigned long flags;

		printk_safe_enter_irqsave(flags);
		console_seq = prb_first_valid_seq(prb);
		printk_safe_exit_irqrestore(flags);
	}
	console_unlock();
}

/*
 * Return the console tty driver structure and its associated index
 */
struct tty_driver *console_device(int *index)
{
	struct console *c;
	struct tty_driver *driver = NULL;

	console_lock();
	for_each_console(c) {
		if (!c->device)
			continue;
		driver = c->device(c, index);
		if (driver)
			break;
	}
	console_unlock();
	return driver;
}

/*
 * Prevent further output on the passed console device so that (for example)
 * serial drivers can disable console output before suspending a port, and can
 * re-enable output afterwards.
 */
void console_stop(struct console *console)
{
	console_lock();
	console->flags &= ~CON_ENABLED;
	console_unlock();
}
EXPORT_SYMBOL(console_stop);

void console_start(struct console *console)
{
	console_lock();
	console->flags |= CON_ENABLED;
	console_unlock();
}
EXPORT_SYMBOL(console_start);

static int __read_mostly keep_bootcon;

static int __init keep_bootcon_setup(char *str)
{
	keep_bootcon = 1;
	pr_info("debug: skip boot console de-registration.\n");

	return 0;
}

early_param("keep_bootcon", keep_bootcon_setup);

/*
 * This is called by register_console() to try to match
 * the newly registered console with any of the ones selected
 * by either the command line or add_preferred_console() and
 * setup/enable it.
 *
 * Care need to be taken with consoles that are statically
 * enabled such as netconsole
 */
static int try_enable_new_console(struct console *newcon, bool user_specified)
{
	struct console_cmdline *c;
	int i, err;

	for (i = 0, c = console_cmdline;
	     i < MAX_CMDLINECONSOLES && c->name[0];
	     i++, c++) {
		if (c->user_specified != user_specified)
			continue;
		if (!newcon->match ||
		    newcon->match(newcon, c->name, c->index, c->options) != 0) {
			/* default matching */
			BUILD_BUG_ON(sizeof(c->name) != sizeof(newcon->name));
			if (strcmp(c->name, newcon->name) != 0)
				continue;
			if (newcon->index >= 0 &&
			    newcon->index != c->index)
				continue;
			if (newcon->index < 0)
				newcon->index = c->index;

			if (_braille_register_console(newcon, c))
				return 0;

			if (newcon->setup &&
			    (err = newcon->setup(newcon, c->options)) != 0)
				return err;
		}
		newcon->flags |= CON_ENABLED;
		if (i == preferred_console) {
			newcon->flags |= CON_CONSDEV;
			has_preferred_console = true;
		}
		return 0;
	}

	/*
	 * Some consoles, such as pstore and netconsole, can be enabled even
	 * without matching. Accept the pre-enabled consoles only when match()
	 * and setup() had a chance to be called.
	 */
	if (newcon->flags & CON_ENABLED && c->user_specified ==	user_specified)
		return 0;

	return -ENOENT;
}

/*
 * The console driver calls this routine during kernel initialization
 * to register the console printing procedure with printk() and to
 * print any messages that were printed by the kernel before the
 * console driver was initialized.
 *
 * This can happen pretty early during the boot process (because of
 * early_printk) - sometimes before setup_arch() completes - be careful
 * of what kernel features are used - they may not be initialised yet.
 *
 * There are two types of consoles - bootconsoles (early_printk) and
 * "real" consoles (everything which is not a bootconsole) which are
 * handled differently.
 *  - Any number of bootconsoles can be registered at any time.
 *  - As soon as a "real" console is registered, all bootconsoles
 *    will be unregistered automatically.
 *  - Once a "real" console is registered, any attempt to register a
 *    bootconsoles will be rejected
 */
void register_console(struct console *newcon)
{
	unsigned long flags;
	struct console *bcon = NULL;
	int err;

	for_each_console(bcon) {
		if (WARN(bcon == newcon, "console '%s%d' already registered\n",
					 bcon->name, bcon->index))
			return;
	}

	/*
	 * before we register a new CON_BOOT console, make sure we don't
	 * already have a valid console
	 */
	if (newcon->flags & CON_BOOT) {
		for_each_console(bcon) {
			if (!(bcon->flags & CON_BOOT)) {
				pr_info("Too late to register bootconsole %s%d\n",
					newcon->name, newcon->index);
				return;
			}
		}
	}

	if (console_drivers && console_drivers->flags & CON_BOOT)
		bcon = console_drivers;

	if (!has_preferred_console || bcon || !console_drivers)
		has_preferred_console = preferred_console >= 0;

	/*
	 *	See if we want to use this console driver. If we
	 *	didn't select a console we take the first one
	 *	that registers here.
	 */
	if (!has_preferred_console) {
		if (newcon->index < 0)
			newcon->index = 0;
		if (newcon->setup == NULL ||
		    newcon->setup(newcon, NULL) == 0) {
			newcon->flags |= CON_ENABLED;
			if (newcon->device) {
				newcon->flags |= CON_CONSDEV;
				has_preferred_console = true;
			}
		}
	}

	/* See if this console matches one we selected on the command line */
	err = try_enable_new_console(newcon, true);

	/* If not, try to match against the platform default(s) */
	if (err == -ENOENT)
		err = try_enable_new_console(newcon, false);

	/* printk() messages are not printed to the Braille console. */
	if (err || newcon->flags & CON_BRL)
		return;

	/*
	 * If we have a bootconsole, and are switching to a real console,
	 * don't print everything out again, since when the boot console, and
	 * the real console are the same physical device, it's annoying to
	 * see the beginning boot messages twice
	 */
	if (bcon && ((newcon->flags & (CON_CONSDEV | CON_BOOT)) == CON_CONSDEV))
		newcon->flags &= ~CON_PRINTBUFFER;

	/*
	 *	Put this console in the list - keep the
	 *	preferred driver at the head of the list.
	 */
	console_lock();
	if ((newcon->flags & CON_CONSDEV) || console_drivers == NULL) {
		newcon->next = console_drivers;
		console_drivers = newcon;
		if (newcon->next)
			newcon->next->flags &= ~CON_CONSDEV;
		/* Ensure this flag is always set for the head of the list */
		newcon->flags |= CON_CONSDEV;
	} else {
		newcon->next = console_drivers->next;
		console_drivers->next = newcon;
	}

	if (newcon->flags & CON_EXTENDED)
		nr_ext_console_drivers++;

	if (newcon->flags & CON_PRINTBUFFER) {
		/*
		 * console_unlock(); will print out the buffered messages
		 * for us.
		 *
		 * We're about to replay the log buffer.  Only do this to the
		 * just-registered console to avoid excessive message spam to
		 * the already-registered consoles.
		 *
		 * Set exclusive_console with disabled interrupts to reduce
		 * race window with eventual console_flush_on_panic() that
		 * ignores console_lock.
		 */
		exclusive_console = newcon;
		exclusive_console_stop_seq = console_seq;

		/* Get a consistent copy of @syslog_seq. */
		raw_spin_lock_irqsave(&syslog_lock, flags);
		console_seq = syslog_seq;
		raw_spin_unlock_irqrestore(&syslog_lock, flags);
	}
	console_unlock();
	console_sysfs_notify();

	/*
	 * By unregistering the bootconsoles after we enable the real console
	 * we get the "console xxx enabled" message on all the consoles -
	 * boot consoles, real consoles, etc - this is to ensure that end
	 * users know there might be something in the kernel's log buffer that
	 * went to the bootconsole (that they do not see on the real console)
	 */
	pr_info("%sconsole [%s%d] enabled\n",
		(newcon->flags & CON_BOOT) ? "boot" : "" ,
		newcon->name, newcon->index);
	if (bcon &&
	    ((newcon->flags & (CON_CONSDEV | CON_BOOT)) == CON_CONSDEV) &&
	    !keep_bootcon) {
		/* We need to iterate through all boot consoles, to make
		 * sure we print everything out, before we unregister them.
		 */
		for_each_console(bcon)
			if (bcon->flags & CON_BOOT)
				unregister_console(bcon);
	}
}
EXPORT_SYMBOL(register_console);

int unregister_console(struct console *console)
{
	struct console *con;
	int res;

	pr_info("%sconsole [%s%d] disabled\n",
		(console->flags & CON_BOOT) ? "boot" : "" ,
		console->name, console->index);

	res = _braille_unregister_console(console);
	if (res < 0)
		return res;
	if (res > 0)
		return 0;

	res = -ENODEV;
	console_lock();
	if (console_drivers == console) {
		console_drivers=console->next;
		res = 0;
	} else {
		for_each_console(con) {
			if (con->next == console) {
				con->next = console->next;
				res = 0;
				break;
			}
		}
	}

	if (res)
		goto out_disable_unlock;

	if (console->flags & CON_EXTENDED)
		nr_ext_console_drivers--;

	/*
	 * If this isn't the last console and it has CON_CONSDEV set, we
	 * need to set it on the next preferred console.
	 */
	if (console_drivers != NULL && console->flags & CON_CONSDEV)
		console_drivers->flags |= CON_CONSDEV;

	console->flags &= ~CON_ENABLED;
	console_unlock();
	console_sysfs_notify();

	if (console->exit)
		res = console->exit(console);

	return res;

out_disable_unlock:
	console->flags &= ~CON_ENABLED;
	console_unlock();

	return res;
}
EXPORT_SYMBOL(unregister_console);

/*
 * Initialize the console device. This is called *early*, so
 * we can't necessarily depend on lots of kernel help here.
 * Just do some early initializations, and do the complex setup
 * later.
 */
void __init console_init(void)
{
	int ret;
	initcall_t call;
	initcall_entry_t *ce;

	/* Setup the default TTY line discipline. */
	n_tty_init();

	/*
	 * set up the console device so that later boot sequences can
	 * inform about problems etc..
	 */
	ce = __con_initcall_start;
	trace_initcall_level("console");
	while (ce < __con_initcall_end) {
		call = initcall_from_entry(ce);
		trace_initcall_start(call);
		ret = call();
		trace_initcall_finish(call, ret);
		ce++;
	}
}

/*
 * Some boot consoles access data that is in the init section and which will
 * be discarded after the initcalls have been run. To make sure that no code
 * will access this data, unregister the boot consoles in a late initcall.
 *
 * If for some reason, such as deferred probe or the driver being a loadable
 * module, the real console hasn't registered yet at this point, there will
 * be a brief interval in which no messages are logged to the console, which
 * makes it difficult to diagnose problems that occur during this time.
 *
 * To mitigate this problem somewhat, only unregister consoles whose memory
 * intersects with the init section. Note that all other boot consoles will
 * get unregistered when the real preferred console is registered.
 */
static int __init printk_late_init(void)
{
	struct console *con;
	int ret;

	for_each_console(con) {
		if (!(con->flags & CON_BOOT))
			continue;

		/* Check addresses that might be used for enabled consoles. */
		if (init_section_intersects(con, sizeof(*con)) ||
		    init_section_contains(con->write, 0) ||
		    init_section_contains(con->read, 0) ||
		    init_section_contains(con->device, 0) ||
		    init_section_contains(con->unblank, 0) ||
		    init_section_contains(con->data, 0)) {
			/*
			 * Please, consider moving the reported consoles out
			 * of the init section.
			 */
			pr_warn("bootconsole [%s%d] uses init memory and must be disabled even before the real one is ready\n",
				con->name, con->index);
			unregister_console(con);
		}
	}
	ret = cpuhp_setup_state_nocalls(CPUHP_PRINTK_DEAD, "printk:dead", NULL,
					console_cpu_notify);
	WARN_ON(ret < 0);
	ret = cpuhp_setup_state_nocalls(CPUHP_AP_ONLINE_DYN, "printk:online",
					console_cpu_notify, NULL);
	WARN_ON(ret < 0);
	return 0;
}
late_initcall(printk_late_init);

#if defined CONFIG_PRINTK
/*
 * Delayed printk version, for scheduler-internal messages:
 */
#define PRINTK_PENDING_WAKEUP	0x01
#define PRINTK_PENDING_OUTPUT	0x02

static DEFINE_PER_CPU(int, printk_pending);

static void wake_up_klogd_work_func(struct irq_work *irq_work)
{
	int pending = __this_cpu_xchg(printk_pending, 0);

	if (pending & PRINTK_PENDING_OUTPUT) {
		/* If trylock fails, someone else is doing the printing */
		if (console_trylock())
			console_unlock();
	}

	if (pending & PRINTK_PENDING_WAKEUP)
		wake_up_interruptible(&log_wait);
}

static DEFINE_PER_CPU(struct irq_work, wake_up_klogd_work) =
	IRQ_WORK_INIT_LAZY(wake_up_klogd_work_func);

void wake_up_klogd(void)
{
	if (!printk_percpu_data_ready())
		return;

	preempt_disable();
	if (waitqueue_active(&log_wait)) {
		this_cpu_or(printk_pending, PRINTK_PENDING_WAKEUP);
		irq_work_queue(this_cpu_ptr(&wake_up_klogd_work));
	}
	preempt_enable();
}

void defer_console_output(void)
{
	if (!printk_percpu_data_ready())
		return;

	preempt_disable();
	__this_cpu_or(printk_pending, PRINTK_PENDING_OUTPUT);
	irq_work_queue(this_cpu_ptr(&wake_up_klogd_work));
	preempt_enable();
}

int vprintk_deferred(const char *fmt, va_list args)
{
	int r;

	r = vprintk_emit(0, LOGLEVEL_SCHED, NULL, fmt, args);
	defer_console_output();

	return r;
}

int printk_deferred(const char *fmt, ...)
{
	va_list args;
	int r;

	va_start(args, fmt);
	r = vprintk_deferred(fmt, args);
	va_end(args);

	return r;
}

/*
 * printk rate limiting, lifted from the networking subsystem.
 *
 * This enforces a rate limit: not more than 10 kernel messages
 * every 5s to make a denial-of-service attack impossible.
 */
DEFINE_RATELIMIT_STATE(printk_ratelimit_state, 5 * HZ, 10);

int __printk_ratelimit(const char *func)
{
	return ___ratelimit(&printk_ratelimit_state, func);
}
EXPORT_SYMBOL(__printk_ratelimit);

/**
 * printk_timed_ratelimit - caller-controlled printk ratelimiting
 * @caller_jiffies: pointer to caller's state
 * @interval_msecs: minimum interval between prints
 *
 * printk_timed_ratelimit() returns true if more than @interval_msecs
 * milliseconds have elapsed since the last time printk_timed_ratelimit()
 * returned true.
 */
bool printk_timed_ratelimit(unsigned long *caller_jiffies,
			unsigned int interval_msecs)
{
	unsigned long elapsed = jiffies - *caller_jiffies;

	if (*caller_jiffies && elapsed <= msecs_to_jiffies(interval_msecs))
		return false;

	*caller_jiffies = jiffies;
	return true;
}
EXPORT_SYMBOL(printk_timed_ratelimit);

static DEFINE_SPINLOCK(dump_list_lock);
static LIST_HEAD(dump_list);

/**
 * kmsg_dump_register - register a kernel log dumper.
 * @dumper: pointer to the kmsg_dumper structure
 *
 * Adds a kernel log dumper to the system. The dump callback in the
 * structure will be called when the kernel oopses or panics and must be
 * set. Returns zero on success and %-EINVAL or %-EBUSY otherwise.
 */
int kmsg_dump_register(struct kmsg_dumper *dumper)
{
	unsigned long flags;
	int err = -EBUSY;

	/* The dump callback needs to be set */
	if (!dumper->dump)
		return -EINVAL;

	spin_lock_irqsave(&dump_list_lock, flags);
	/* Don't allow registering multiple times */
	if (!dumper->registered) {
		dumper->registered = 1;
		list_add_tail_rcu(&dumper->list, &dump_list);
		err = 0;
	}
	spin_unlock_irqrestore(&dump_list_lock, flags);

	return err;
}
EXPORT_SYMBOL_GPL(kmsg_dump_register);

/**
 * kmsg_dump_unregister - unregister a kmsg dumper.
 * @dumper: pointer to the kmsg_dumper structure
 *
 * Removes a dump device from the system. Returns zero on success and
 * %-EINVAL otherwise.
 */
int kmsg_dump_unregister(struct kmsg_dumper *dumper)
{
	unsigned long flags;
	int err = -EINVAL;

	spin_lock_irqsave(&dump_list_lock, flags);
	if (dumper->registered) {
		dumper->registered = 0;
		list_del_rcu(&dumper->list);
		err = 0;
	}
	spin_unlock_irqrestore(&dump_list_lock, flags);
	synchronize_rcu();

	return err;
}
EXPORT_SYMBOL_GPL(kmsg_dump_unregister);

static bool always_kmsg_dump;
module_param_named(always_kmsg_dump, always_kmsg_dump, bool, S_IRUGO | S_IWUSR);

const char *kmsg_dump_reason_str(enum kmsg_dump_reason reason)
{
	switch (reason) {
	case KMSG_DUMP_PANIC:
		return "Panic";
	case KMSG_DUMP_OOPS:
		return "Oops";
	case KMSG_DUMP_EMERG:
		return "Emergency";
	case KMSG_DUMP_SHUTDOWN:
		return "Shutdown";
	default:
		return "Unknown";
	}
}
EXPORT_SYMBOL_GPL(kmsg_dump_reason_str);

/**
 * kmsg_dump - dump kernel log to kernel message dumpers.
 * @reason: the reason (oops, panic etc) for dumping
 *
 * Call each of the registered dumper's dump() callback, which can
 * retrieve the kmsg records with kmsg_dump_get_line() or
 * kmsg_dump_get_buffer().
 */
void kmsg_dump(enum kmsg_dump_reason reason)
{
	struct kmsg_dumper *dumper;

	rcu_read_lock();
	list_for_each_entry_rcu(dumper, &dump_list, list) {
		enum kmsg_dump_reason max_reason = dumper->max_reason;

		/*
		 * If client has not provided a specific max_reason, default
		 * to KMSG_DUMP_OOPS, unless always_kmsg_dump was set.
		 */
		if (max_reason == KMSG_DUMP_UNDEF) {
			max_reason = always_kmsg_dump ? KMSG_DUMP_MAX :
							KMSG_DUMP_OOPS;
		}
		if (reason > max_reason)
			continue;

		/* invoke dumper which will iterate over records */
		dumper->dump(dumper, reason);
	}
	rcu_read_unlock();
}

/**
 * kmsg_dump_get_line - retrieve one kmsg log line
 * @iter: kmsg dump iterator
 * @syslog: include the "<4>" prefixes
 * @line: buffer to copy the line to
 * @size: maximum size of the buffer
 * @len: length of line placed into buffer
 *
 * Start at the beginning of the kmsg buffer, with the oldest kmsg
 * record, and copy one record into the provided buffer.
 *
 * Consecutive calls will return the next available record moving
 * towards the end of the buffer with the youngest messages.
 *
 * A return value of FALSE indicates that there are no more records to
 * read.
 */
bool kmsg_dump_get_line(struct kmsg_dump_iter *iter, bool syslog,
			char *line, size_t size, size_t *len)
{
	u64 min_seq = latched_seq_read_nolock(&clear_seq);
	struct printk_info info;
	unsigned int line_count;
	struct printk_record r;
	unsigned long flags;
	size_t l = 0;
	bool ret = false;

	if (iter->cur_seq < min_seq)
		iter->cur_seq = min_seq;

	printk_safe_enter_irqsave(flags);
	prb_rec_init_rd(&r, &info, line, size);

	/* Read text or count text lines? */
	if (line) {
		if (!prb_read_valid(prb, iter->cur_seq, &r))
			goto out;
		l = record_print_text(&r, syslog, printk_time);
	} else {
		if (!prb_read_valid_info(prb, iter->cur_seq,
					 &info, &line_count)) {
			goto out;
		}
		l = get_record_print_text_size(&info, line_count, syslog,
					       printk_time);

	}

	iter->cur_seq = r.info->seq + 1;
	ret = true;
out:
	printk_safe_exit_irqrestore(flags);
	if (len)
		*len = l;
	return ret;
}
EXPORT_SYMBOL_GPL(kmsg_dump_get_line);

/**
 * kmsg_dump_get_buffer - copy kmsg log lines
 * @iter: kmsg dump iterator
 * @syslog: include the "<4>" prefixes
 * @buf: buffer to copy the line to
 * @size: maximum size of the buffer
 * @len_out: length of line placed into buffer
 *
 * Start at the end of the kmsg buffer and fill the provided buffer
 * with as many of the *youngest* kmsg records that fit into it.
 * If the buffer is large enough, all available kmsg records will be
 * copied with a single call.
 *
 * Consecutive calls will fill the buffer with the next block of
 * available older records, not including the earlier retrieved ones.
 *
 * A return value of FALSE indicates that there are no more records to
 * read.
 */
bool kmsg_dump_get_buffer(struct kmsg_dump_iter *iter, bool syslog,
			  char *buf, size_t size, size_t *len_out)
{
	u64 min_seq = latched_seq_read_nolock(&clear_seq);
	struct printk_info info;
	struct printk_record r;
	unsigned long flags;
	u64 seq;
	u64 next_seq;
	size_t len = 0;
	bool ret = false;
	bool time = printk_time;

	if (!buf || !size)
		goto out;

	if (iter->cur_seq < min_seq)
		iter->cur_seq = min_seq;

	printk_safe_enter_irqsave(flags);
	if (prb_read_valid_info(prb, iter->cur_seq, &info, NULL)) {
		if (info.seq != iter->cur_seq) {
			/* messages are gone, move to first available one */
			iter->cur_seq = info.seq;
		}
	}

	/* last entry */
	if (iter->cur_seq >= iter->next_seq) {
		printk_safe_exit_irqrestore(flags);
		goto out;
	}

	/*
	 * Find first record that fits, including all following records,
	 * into the user-provided buffer for this dump. Pass in size-1
	 * because this function (by way of record_print_text()) will
	 * not write more than size-1 bytes of text into @buf.
	 */
	seq = find_first_fitting_seq(iter->cur_seq, iter->next_seq,
				     size - 1, syslog, time);

	/*
	 * Next kmsg_dump_get_buffer() invocation will dump block of
	 * older records stored right before this one.
	 */
	next_seq = seq;

	prb_rec_init_rd(&r, &info, buf, size);

	len = 0;
	prb_for_each_record(seq, prb, seq, &r) {
		if (r.info->seq >= iter->next_seq)
			break;

		len += record_print_text(&r, syslog, time);

		/* Adjust record to store to remaining buffer space. */
		prb_rec_init_rd(&r, &info, buf + len, size - len);
	}

	iter->next_seq = next_seq;
	ret = true;
	printk_safe_exit_irqrestore(flags);
out:
	if (len_out)
		*len_out = len;
	return ret;
}
EXPORT_SYMBOL_GPL(kmsg_dump_get_buffer);

/**
 * kmsg_dump_rewind - reset the iterator
 * @iter: kmsg dump iterator
 *
 * Reset the dumper's iterator so that kmsg_dump_get_line() and
 * kmsg_dump_get_buffer() can be called again and used multiple
 * times within the same dumper.dump() callback.
 */
void kmsg_dump_rewind(struct kmsg_dump_iter *iter)
{
	unsigned long flags;

	printk_safe_enter_irqsave(flags);
	iter->cur_seq = latched_seq_read_nolock(&clear_seq);
	iter->next_seq = prb_next_seq(prb);
	printk_safe_exit_irqrestore(flags);
}
EXPORT_SYMBOL_GPL(kmsg_dump_rewind);

#endif<|MERGE_RESOLUTION|>--- conflicted
+++ resolved
@@ -394,16 +394,14 @@
 #define PREFIX_MAX		32
 #endif
 
-<<<<<<< HEAD
-/* Keep in sync with rust/kernel/print.rs */
-#define LOG_LINE_MAX		(1024 - PREFIX_MAX)
-=======
 /* the maximum size of a formatted record (i.e. with prefix added per line) */
 #define CONSOLE_LOG_MAX		1024
 
-/* the maximum size allowed to be reserved for a record */
+/*
+ * The maximum size allowed to be reserved for a record.
+ * Keep in sync with rust/kernel/print.rs.
+ */
 #define LOG_LINE_MAX		(CONSOLE_LOG_MAX - PREFIX_MAX)
->>>>>>> 614124be
 
 #define LOG_LEVEL(v)		((v) & 0x07)
 #define LOG_FACILITY(v)		((v) >> 3 & 0xff)
