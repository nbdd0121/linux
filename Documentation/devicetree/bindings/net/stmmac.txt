--- conflicted
+++ resolved
@@ -30,16 +30,11 @@
 - resets: Should contain a phandle to the STMMAC reset signal, if any
 - reset-names: Should contain the reset signal name "stmmaceth", if a
 	reset phandle is given
-<<<<<<< HEAD
 - max-frame-size: See ethernet.txt file in the same directory
-=======
-- max-frame-size:	Maximum Transfer Unit (IEEE defined MTU), rather
-			than the maximum frame size.
 - clocks: If present, the first clock should be the GMAC main clock,
   further clocks may be specified in derived bindings.
 - clocks-names: One name for each entry in the clocks property, the
   first one should be "stmmaceth".
->>>>>>> 50b4af41
 
 Examples:
 
