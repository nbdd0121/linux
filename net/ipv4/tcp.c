// SPDX-License-Identifier: GPL-2.0-or-later
/*
 * INET		An implementation of the TCP/IP protocol suite for the LINUX
 *		operating system.  INET is implemented using the  BSD Socket
 *		interface as the means of communication with the user level.
 *
 *		Implementation of the Transmission Control Protocol(TCP).
 *
 * Authors:	Ross Biro
 *		Fred N. van Kempen, <waltje@uWalt.NL.Mugnet.ORG>
 *		Mark Evans, <evansmp@uhura.aston.ac.uk>
 *		Corey Minyard <wf-rch!minyard@relay.EU.net>
 *		Florian La Roche, <flla@stud.uni-sb.de>
 *		Charles Hedrick, <hedrick@klinzhai.rutgers.edu>
 *		Linus Torvalds, <torvalds@cs.helsinki.fi>
 *		Alan Cox, <gw4pts@gw4pts.ampr.org>
 *		Matthew Dillon, <dillon@apollo.west.oic.com>
 *		Arnt Gulbrandsen, <agulbra@nvg.unit.no>
 *		Jorge Cwik, <jorge@laser.satlink.net>
 *
 * Fixes:
 *		Alan Cox	:	Numerous verify_area() calls
 *		Alan Cox	:	Set the ACK bit on a reset
 *		Alan Cox	:	Stopped it crashing if it closed while
 *					sk->inuse=1 and was trying to connect
 *					(tcp_err()).
 *		Alan Cox	:	All icmp error handling was broken
 *					pointers passed where wrong and the
 *					socket was looked up backwards. Nobody
 *					tested any icmp error code obviously.
 *		Alan Cox	:	tcp_err() now handled properly. It
 *					wakes people on errors. poll
 *					behaves and the icmp error race
 *					has gone by moving it into sock.c
 *		Alan Cox	:	tcp_send_reset() fixed to work for
 *					everything not just packets for
 *					unknown sockets.
 *		Alan Cox	:	tcp option processing.
 *		Alan Cox	:	Reset tweaked (still not 100%) [Had
 *					syn rule wrong]
 *		Herp Rosmanith  :	More reset fixes
 *		Alan Cox	:	No longer acks invalid rst frames.
 *					Acking any kind of RST is right out.
 *		Alan Cox	:	Sets an ignore me flag on an rst
 *					receive otherwise odd bits of prattle
 *					escape still
 *		Alan Cox	:	Fixed another acking RST frame bug.
 *					Should stop LAN workplace lockups.
 *		Alan Cox	: 	Some tidyups using the new skb list
 *					facilities
 *		Alan Cox	:	sk->keepopen now seems to work
 *		Alan Cox	:	Pulls options out correctly on accepts
 *		Alan Cox	:	Fixed assorted sk->rqueue->next errors
 *		Alan Cox	:	PSH doesn't end a TCP read. Switched a
 *					bit to skb ops.
 *		Alan Cox	:	Tidied tcp_data to avoid a potential
 *					nasty.
 *		Alan Cox	:	Added some better commenting, as the
 *					tcp is hard to follow
 *		Alan Cox	:	Removed incorrect check for 20 * psh
 *	Michael O'Reilly	:	ack < copied bug fix.
 *	Johannes Stille		:	Misc tcp fixes (not all in yet).
 *		Alan Cox	:	FIN with no memory -> CRASH
 *		Alan Cox	:	Added socket option proto entries.
 *					Also added awareness of them to accept.
 *		Alan Cox	:	Added TCP options (SOL_TCP)
 *		Alan Cox	:	Switched wakeup calls to callbacks,
 *					so the kernel can layer network
 *					sockets.
 *		Alan Cox	:	Use ip_tos/ip_ttl settings.
 *		Alan Cox	:	Handle FIN (more) properly (we hope).
 *		Alan Cox	:	RST frames sent on unsynchronised
 *					state ack error.
 *		Alan Cox	:	Put in missing check for SYN bit.
 *		Alan Cox	:	Added tcp_select_window() aka NET2E
 *					window non shrink trick.
 *		Alan Cox	:	Added a couple of small NET2E timer
 *					fixes
 *		Charles Hedrick :	TCP fixes
 *		Toomas Tamm	:	TCP window fixes
 *		Alan Cox	:	Small URG fix to rlogin ^C ack fight
 *		Charles Hedrick	:	Rewrote most of it to actually work
 *		Linus		:	Rewrote tcp_read() and URG handling
 *					completely
 *		Gerhard Koerting:	Fixed some missing timer handling
 *		Matthew Dillon  :	Reworked TCP machine states as per RFC
 *		Gerhard Koerting:	PC/TCP workarounds
 *		Adam Caldwell	:	Assorted timer/timing errors
 *		Matthew Dillon	:	Fixed another RST bug
 *		Alan Cox	:	Move to kernel side addressing changes.
 *		Alan Cox	:	Beginning work on TCP fastpathing
 *					(not yet usable)
 *		Arnt Gulbrandsen:	Turbocharged tcp_check() routine.
 *		Alan Cox	:	TCP fast path debugging
 *		Alan Cox	:	Window clamping
 *		Michael Riepe	:	Bug in tcp_check()
 *		Matt Dillon	:	More TCP improvements and RST bug fixes
 *		Matt Dillon	:	Yet more small nasties remove from the
 *					TCP code (Be very nice to this man if
 *					tcp finally works 100%) 8)
 *		Alan Cox	:	BSD accept semantics.
 *		Alan Cox	:	Reset on closedown bug.
 *	Peter De Schrijver	:	ENOTCONN check missing in tcp_sendto().
 *		Michael Pall	:	Handle poll() after URG properly in
 *					all cases.
 *		Michael Pall	:	Undo the last fix in tcp_read_urg()
 *					(multi URG PUSH broke rlogin).
 *		Michael Pall	:	Fix the multi URG PUSH problem in
 *					tcp_readable(), poll() after URG
 *					works now.
 *		Michael Pall	:	recv(...,MSG_OOB) never blocks in the
 *					BSD api.
 *		Alan Cox	:	Changed the semantics of sk->socket to
 *					fix a race and a signal problem with
 *					accept() and async I/O.
 *		Alan Cox	:	Relaxed the rules on tcp_sendto().
 *		Yury Shevchuk	:	Really fixed accept() blocking problem.
 *		Craig I. Hagan  :	Allow for BSD compatible TIME_WAIT for
 *					clients/servers which listen in on
 *					fixed ports.
 *		Alan Cox	:	Cleaned the above up and shrank it to
 *					a sensible code size.
 *		Alan Cox	:	Self connect lockup fix.
 *		Alan Cox	:	No connect to multicast.
 *		Ross Biro	:	Close unaccepted children on master
 *					socket close.
 *		Alan Cox	:	Reset tracing code.
 *		Alan Cox	:	Spurious resets on shutdown.
 *		Alan Cox	:	Giant 15 minute/60 second timer error
 *		Alan Cox	:	Small whoops in polling before an
 *					accept.
 *		Alan Cox	:	Kept the state trace facility since
 *					it's handy for debugging.
 *		Alan Cox	:	More reset handler fixes.
 *		Alan Cox	:	Started rewriting the code based on
 *					the RFC's for other useful protocol
 *					references see: Comer, KA9Q NOS, and
 *					for a reference on the difference
 *					between specifications and how BSD
 *					works see the 4.4lite source.
 *		A.N.Kuznetsov	:	Don't time wait on completion of tidy
 *					close.
 *		Linus Torvalds	:	Fin/Shutdown & copied_seq changes.
 *		Linus Torvalds	:	Fixed BSD port reuse to work first syn
 *		Alan Cox	:	Reimplemented timers as per the RFC
 *					and using multiple timers for sanity.
 *		Alan Cox	:	Small bug fixes, and a lot of new
 *					comments.
 *		Alan Cox	:	Fixed dual reader crash by locking
 *					the buffers (much like datagram.c)
 *		Alan Cox	:	Fixed stuck sockets in probe. A probe
 *					now gets fed up of retrying without
 *					(even a no space) answer.
 *		Alan Cox	:	Extracted closing code better
 *		Alan Cox	:	Fixed the closing state machine to
 *					resemble the RFC.
 *		Alan Cox	:	More 'per spec' fixes.
 *		Jorge Cwik	:	Even faster checksumming.
 *		Alan Cox	:	tcp_data() doesn't ack illegal PSH
 *					only frames. At least one pc tcp stack
 *					generates them.
 *		Alan Cox	:	Cache last socket.
 *		Alan Cox	:	Per route irtt.
 *		Matt Day	:	poll()->select() match BSD precisely on error
 *		Alan Cox	:	New buffers
 *		Marc Tamsky	:	Various sk->prot->retransmits and
 *					sk->retransmits misupdating fixed.
 *					Fixed tcp_write_timeout: stuck close,
 *					and TCP syn retries gets used now.
 *		Mark Yarvis	:	In tcp_read_wakeup(), don't send an
 *					ack if state is TCP_CLOSED.
 *		Alan Cox	:	Look up device on a retransmit - routes may
 *					change. Doesn't yet cope with MSS shrink right
 *					but it's a start!
 *		Marc Tamsky	:	Closing in closing fixes.
 *		Mike Shaver	:	RFC1122 verifications.
 *		Alan Cox	:	rcv_saddr errors.
 *		Alan Cox	:	Block double connect().
 *		Alan Cox	:	Small hooks for enSKIP.
 *		Alexey Kuznetsov:	Path MTU discovery.
 *		Alan Cox	:	Support soft errors.
 *		Alan Cox	:	Fix MTU discovery pathological case
 *					when the remote claims no mtu!
 *		Marc Tamsky	:	TCP_CLOSE fix.
 *		Colin (G3TNE)	:	Send a reset on syn ack replies in
 *					window but wrong (fixes NT lpd problems)
 *		Pedro Roque	:	Better TCP window handling, delayed ack.
 *		Joerg Reuter	:	No modification of locked buffers in
 *					tcp_do_retransmit()
 *		Eric Schenk	:	Changed receiver side silly window
 *					avoidance algorithm to BSD style
 *					algorithm. This doubles throughput
 *					against machines running Solaris,
 *					and seems to result in general
 *					improvement.
 *	Stefan Magdalinski	:	adjusted tcp_readable() to fix FIONREAD
 *	Willy Konynenberg	:	Transparent proxying support.
 *	Mike McLagan		:	Routing by source
 *		Keith Owens	:	Do proper merging with partial SKB's in
 *					tcp_do_sendmsg to avoid burstiness.
 *		Eric Schenk	:	Fix fast close down bug with
 *					shutdown() followed by close().
 *		Andi Kleen 	:	Make poll agree with SIGIO
 *	Salvatore Sanfilippo	:	Support SO_LINGER with linger == 1 and
 *					lingertime == 0 (RFC 793 ABORT Call)
 *	Hirokazu Takahashi	:	Use copy_from_user() instead of
 *					csum_and_copy_from_user() if possible.
 *
 * Description of States:
 *
 *	TCP_SYN_SENT		sent a connection request, waiting for ack
 *
 *	TCP_SYN_RECV		received a connection request, sent ack,
 *				waiting for final ack in three-way handshake.
 *
 *	TCP_ESTABLISHED		connection established
 *
 *	TCP_FIN_WAIT1		our side has shutdown, waiting to complete
 *				transmission of remaining buffered data
 *
 *	TCP_FIN_WAIT2		all buffered data sent, waiting for remote
 *				to shutdown
 *
 *	TCP_CLOSING		both sides have shutdown but we still have
 *				data we have to finish sending
 *
 *	TCP_TIME_WAIT		timeout to catch resent junk before entering
 *				closed, can only be entered from FIN_WAIT2
 *				or CLOSING.  Required because the other end
 *				may not have gotten our last ACK causing it
 *				to retransmit the data packet (which we ignore)
 *
 *	TCP_CLOSE_WAIT		remote side has shutdown and is waiting for
 *				us to finish writing our data and to shutdown
 *				(we have to close() to move on to LAST_ACK)
 *
 *	TCP_LAST_ACK		out side has shutdown after remote has
 *				shutdown.  There may still be data in our
 *				buffer that we have to finish sending
 *
 *	TCP_CLOSE		socket is finished
 */

#define pr_fmt(fmt) "TCP: " fmt

#include <crypto/hash.h>
#include <linux/kernel.h>
#include <linux/module.h>
#include <linux/types.h>
#include <linux/fcntl.h>
#include <linux/poll.h>
#include <linux/inet_diag.h>
#include <linux/init.h>
#include <linux/fs.h>
#include <linux/skbuff.h>
#include <linux/scatterlist.h>
#include <linux/splice.h>
#include <linux/net.h>
#include <linux/socket.h>
#include <linux/random.h>
#include <linux/memblock.h>
#include <linux/highmem.h>
#include <linux/cache.h>
#include <linux/err.h>
#include <linux/time.h>
#include <linux/slab.h>
#include <linux/errqueue.h>
#include <linux/static_key.h>
#include <linux/btf.h>

#include <net/icmp.h>
#include <net/inet_common.h>
#include <net/tcp.h>
#include <net/mptcp.h>
#include <net/xfrm.h>
#include <net/ip.h>
#include <net/sock.h>

#include <linux/uaccess.h>
#include <asm/ioctls.h>
#include <net/busy_poll.h>

/* Track pending CMSGs. */
enum {
	TCP_CMSG_INQ = 1,
	TCP_CMSG_TS = 2
};

DEFINE_PER_CPU(unsigned int, tcp_orphan_count);
EXPORT_PER_CPU_SYMBOL_GPL(tcp_orphan_count);

long sysctl_tcp_mem[3] __read_mostly;
EXPORT_SYMBOL(sysctl_tcp_mem);

atomic_long_t tcp_memory_allocated ____cacheline_aligned_in_smp;	/* Current allocated memory. */
EXPORT_SYMBOL(tcp_memory_allocated);
DEFINE_PER_CPU(int, tcp_memory_per_cpu_fw_alloc);
EXPORT_PER_CPU_SYMBOL_GPL(tcp_memory_per_cpu_fw_alloc);

#if IS_ENABLED(CONFIG_SMC)
DEFINE_STATIC_KEY_FALSE(tcp_have_smc);
EXPORT_SYMBOL(tcp_have_smc);
#endif

/*
 * Current number of TCP sockets.
 */
struct percpu_counter tcp_sockets_allocated ____cacheline_aligned_in_smp;
EXPORT_SYMBOL(tcp_sockets_allocated);

/*
 * TCP splice context
 */
struct tcp_splice_state {
	struct pipe_inode_info *pipe;
	size_t len;
	unsigned int flags;
};

/*
 * Pressure flag: try to collapse.
 * Technical note: it is used by multiple contexts non atomically.
 * All the __sk_mem_schedule() is of this nature: accounting
 * is strict, actions are advisory and have some latency.
 */
unsigned long tcp_memory_pressure __read_mostly;
EXPORT_SYMBOL_GPL(tcp_memory_pressure);

void tcp_enter_memory_pressure(struct sock *sk)
{
	unsigned long val;

	if (READ_ONCE(tcp_memory_pressure))
		return;
	val = jiffies;

	if (!val)
		val--;
	if (!cmpxchg(&tcp_memory_pressure, 0, val))
		NET_INC_STATS(sock_net(sk), LINUX_MIB_TCPMEMORYPRESSURES);
}
EXPORT_SYMBOL_GPL(tcp_enter_memory_pressure);

void tcp_leave_memory_pressure(struct sock *sk)
{
	unsigned long val;

	if (!READ_ONCE(tcp_memory_pressure))
		return;
	val = xchg(&tcp_memory_pressure, 0);
	if (val)
		NET_ADD_STATS(sock_net(sk), LINUX_MIB_TCPMEMORYPRESSURESCHRONO,
			      jiffies_to_msecs(jiffies - val));
}
EXPORT_SYMBOL_GPL(tcp_leave_memory_pressure);

/* Convert seconds to retransmits based on initial and max timeout */
static u8 secs_to_retrans(int seconds, int timeout, int rto_max)
{
	u8 res = 0;

	if (seconds > 0) {
		int period = timeout;

		res = 1;
		while (seconds > period && res < 255) {
			res++;
			timeout <<= 1;
			if (timeout > rto_max)
				timeout = rto_max;
			period += timeout;
		}
	}
	return res;
}

/* Convert retransmits to seconds based on initial and max timeout */
static int retrans_to_secs(u8 retrans, int timeout, int rto_max)
{
	int period = 0;

	if (retrans > 0) {
		period = timeout;
		while (--retrans) {
			timeout <<= 1;
			if (timeout > rto_max)
				timeout = rto_max;
			period += timeout;
		}
	}
	return period;
}

static u64 tcp_compute_delivery_rate(const struct tcp_sock *tp)
{
	u32 rate = READ_ONCE(tp->rate_delivered);
	u32 intv = READ_ONCE(tp->rate_interval_us);
	u64 rate64 = 0;

	if (rate && intv) {
		rate64 = (u64)rate * tp->mss_cache * USEC_PER_SEC;
		do_div(rate64, intv);
	}
	return rate64;
}

/* Address-family independent initialization for a tcp_sock.
 *
 * NOTE: A lot of things set to zero explicitly by call to
 *       sk_alloc() so need not be done here.
 */
void tcp_init_sock(struct sock *sk)
{
	struct inet_connection_sock *icsk = inet_csk(sk);
	struct tcp_sock *tp = tcp_sk(sk);

	tp->out_of_order_queue = RB_ROOT;
	sk->tcp_rtx_queue = RB_ROOT;
	tcp_init_xmit_timers(sk);
	INIT_LIST_HEAD(&tp->tsq_node);
	INIT_LIST_HEAD(&tp->tsorted_sent_queue);

	icsk->icsk_rto = TCP_TIMEOUT_INIT;
	icsk->icsk_rto_min = TCP_RTO_MIN;
	icsk->icsk_delack_max = TCP_DELACK_MAX;
	tp->mdev_us = jiffies_to_usecs(TCP_TIMEOUT_INIT);
	minmax_reset(&tp->rtt_min, tcp_jiffies32, ~0U);

	/* So many TCP implementations out there (incorrectly) count the
	 * initial SYN frame in their delayed-ACK and congestion control
	 * algorithms that we must have the following bandaid to talk
	 * efficiently to them.  -DaveM
	 */
	tcp_snd_cwnd_set(tp, TCP_INIT_CWND);

	/* There's a bubble in the pipe until at least the first ACK. */
	tp->app_limited = ~0U;

	/* See draft-stevens-tcpca-spec-01 for discussion of the
	 * initialization of these values.
	 */
	tp->snd_ssthresh = TCP_INFINITE_SSTHRESH;
	tp->snd_cwnd_clamp = ~0;
	tp->mss_cache = TCP_MSS_DEFAULT;

	tp->reordering = sock_net(sk)->ipv4.sysctl_tcp_reordering;
	tcp_assign_congestion_control(sk);

	tp->tsoffset = 0;
	tp->rack.reo_wnd_steps = 1;

	sk->sk_write_space = sk_stream_write_space;
	sock_set_flag(sk, SOCK_USE_WRITE_QUEUE);

	icsk->icsk_sync_mss = tcp_sync_mss;

	WRITE_ONCE(sk->sk_sndbuf, sock_net(sk)->ipv4.sysctl_tcp_wmem[1]);
	WRITE_ONCE(sk->sk_rcvbuf, sock_net(sk)->ipv4.sysctl_tcp_rmem[1]);

	sk_sockets_allocated_inc(sk);
}
EXPORT_SYMBOL(tcp_init_sock);

static void tcp_tx_timestamp(struct sock *sk, u16 tsflags)
{
	struct sk_buff *skb = tcp_write_queue_tail(sk);

	if (tsflags && skb) {
		struct skb_shared_info *shinfo = skb_shinfo(skb);
		struct tcp_skb_cb *tcb = TCP_SKB_CB(skb);

		sock_tx_timestamp(sk, tsflags, &shinfo->tx_flags);
		if (tsflags & SOF_TIMESTAMPING_TX_ACK)
			tcb->txstamp_ack = 1;
		if (tsflags & SOF_TIMESTAMPING_TX_RECORD_MASK)
			shinfo->tskey = TCP_SKB_CB(skb)->seq + skb->len - 1;
	}
}

static bool tcp_stream_is_readable(struct sock *sk, int target)
{
	if (tcp_epollin_ready(sk, target))
		return true;
	return sk_is_readable(sk);
}

/*
 *	Wait for a TCP event.
 *
 *	Note that we don't need to lock the socket, as the upper poll layers
 *	take care of normal races (between the test and the event) and we don't
 *	go look at any of the socket buffers directly.
 */
__poll_t tcp_poll(struct file *file, struct socket *sock, poll_table *wait)
{
	__poll_t mask;
	struct sock *sk = sock->sk;
	const struct tcp_sock *tp = tcp_sk(sk);
	int state;

	sock_poll_wait(file, sock, wait);

	state = inet_sk_state_load(sk);
	if (state == TCP_LISTEN)
		return inet_csk_listen_poll(sk);

	/* Socket is not locked. We are protected from async events
	 * by poll logic and correct handling of state changes
	 * made by other threads is impossible in any case.
	 */

	mask = 0;

	/*
	 * EPOLLHUP is certainly not done right. But poll() doesn't
	 * have a notion of HUP in just one direction, and for a
	 * socket the read side is more interesting.
	 *
	 * Some poll() documentation says that EPOLLHUP is incompatible
	 * with the EPOLLOUT/POLLWR flags, so somebody should check this
	 * all. But careful, it tends to be safer to return too many
	 * bits than too few, and you can easily break real applications
	 * if you don't tell them that something has hung up!
	 *
	 * Check-me.
	 *
	 * Check number 1. EPOLLHUP is _UNMASKABLE_ event (see UNIX98 and
	 * our fs/select.c). It means that after we received EOF,
	 * poll always returns immediately, making impossible poll() on write()
	 * in state CLOSE_WAIT. One solution is evident --- to set EPOLLHUP
	 * if and only if shutdown has been made in both directions.
	 * Actually, it is interesting to look how Solaris and DUX
	 * solve this dilemma. I would prefer, if EPOLLHUP were maskable,
	 * then we could set it on SND_SHUTDOWN. BTW examples given
	 * in Stevens' books assume exactly this behaviour, it explains
	 * why EPOLLHUP is incompatible with EPOLLOUT.	--ANK
	 *
	 * NOTE. Check for TCP_CLOSE is added. The goal is to prevent
	 * blocking on fresh not-connected or disconnected socket. --ANK
	 */
	if (sk->sk_shutdown == SHUTDOWN_MASK || state == TCP_CLOSE)
		mask |= EPOLLHUP;
	if (sk->sk_shutdown & RCV_SHUTDOWN)
		mask |= EPOLLIN | EPOLLRDNORM | EPOLLRDHUP;

	/* Connected or passive Fast Open socket? */
	if (state != TCP_SYN_SENT &&
	    (state != TCP_SYN_RECV || rcu_access_pointer(tp->fastopen_rsk))) {
		int target = sock_rcvlowat(sk, 0, INT_MAX);
		u16 urg_data = READ_ONCE(tp->urg_data);

		if (unlikely(urg_data) &&
		    READ_ONCE(tp->urg_seq) == READ_ONCE(tp->copied_seq) &&
		    !sock_flag(sk, SOCK_URGINLINE))
			target++;

		if (tcp_stream_is_readable(sk, target))
			mask |= EPOLLIN | EPOLLRDNORM;

		if (!(sk->sk_shutdown & SEND_SHUTDOWN)) {
			if (__sk_stream_is_writeable(sk, 1)) {
				mask |= EPOLLOUT | EPOLLWRNORM;
			} else {  /* send SIGIO later */
				sk_set_bit(SOCKWQ_ASYNC_NOSPACE, sk);
				set_bit(SOCK_NOSPACE, &sk->sk_socket->flags);

				/* Race breaker. If space is freed after
				 * wspace test but before the flags are set,
				 * IO signal will be lost. Memory barrier
				 * pairs with the input side.
				 */
				smp_mb__after_atomic();
				if (__sk_stream_is_writeable(sk, 1))
					mask |= EPOLLOUT | EPOLLWRNORM;
			}
		} else
			mask |= EPOLLOUT | EPOLLWRNORM;

		if (urg_data & TCP_URG_VALID)
			mask |= EPOLLPRI;
	} else if (state == TCP_SYN_SENT && inet_sk(sk)->defer_connect) {
		/* Active TCP fastopen socket with defer_connect
		 * Return EPOLLOUT so application can call write()
		 * in order for kernel to generate SYN+data
		 */
		mask |= EPOLLOUT | EPOLLWRNORM;
	}
	/* This barrier is coupled with smp_wmb() in tcp_reset() */
	smp_rmb();
	if (sk->sk_err || !skb_queue_empty_lockless(&sk->sk_error_queue))
		mask |= EPOLLERR;

	return mask;
}
EXPORT_SYMBOL(tcp_poll);

int tcp_ioctl(struct sock *sk, int cmd, unsigned long arg)
{
	struct tcp_sock *tp = tcp_sk(sk);
	int answ;
	bool slow;

	switch (cmd) {
	case SIOCINQ:
		if (sk->sk_state == TCP_LISTEN)
			return -EINVAL;

		slow = lock_sock_fast(sk);
		answ = tcp_inq(sk);
		unlock_sock_fast(sk, slow);
		break;
	case SIOCATMARK:
		answ = READ_ONCE(tp->urg_data) &&
		       READ_ONCE(tp->urg_seq) == READ_ONCE(tp->copied_seq);
		break;
	case SIOCOUTQ:
		if (sk->sk_state == TCP_LISTEN)
			return -EINVAL;

		if ((1 << sk->sk_state) & (TCPF_SYN_SENT | TCPF_SYN_RECV))
			answ = 0;
		else
			answ = READ_ONCE(tp->write_seq) - tp->snd_una;
		break;
	case SIOCOUTQNSD:
		if (sk->sk_state == TCP_LISTEN)
			return -EINVAL;

		if ((1 << sk->sk_state) & (TCPF_SYN_SENT | TCPF_SYN_RECV))
			answ = 0;
		else
			answ = READ_ONCE(tp->write_seq) -
			       READ_ONCE(tp->snd_nxt);
		break;
	default:
		return -ENOIOCTLCMD;
	}

	return put_user(answ, (int __user *)arg);
}
EXPORT_SYMBOL(tcp_ioctl);

void tcp_mark_push(struct tcp_sock *tp, struct sk_buff *skb)
{
	TCP_SKB_CB(skb)->tcp_flags |= TCPHDR_PSH;
	tp->pushed_seq = tp->write_seq;
}

static inline bool forced_push(const struct tcp_sock *tp)
{
	return after(tp->write_seq, tp->pushed_seq + (tp->max_window >> 1));
}

void tcp_skb_entail(struct sock *sk, struct sk_buff *skb)
{
	struct tcp_sock *tp = tcp_sk(sk);
	struct tcp_skb_cb *tcb = TCP_SKB_CB(skb);

	tcb->seq     = tcb->end_seq = tp->write_seq;
	tcb->tcp_flags = TCPHDR_ACK;
	__skb_header_release(skb);
	tcp_add_write_queue_tail(sk, skb);
	sk_wmem_queued_add(sk, skb->truesize);
	sk_mem_charge(sk, skb->truesize);
	if (tp->nonagle & TCP_NAGLE_PUSH)
		tp->nonagle &= ~TCP_NAGLE_PUSH;

	tcp_slow_start_after_idle_check(sk);
}

static inline void tcp_mark_urg(struct tcp_sock *tp, int flags)
{
	if (flags & MSG_OOB)
		tp->snd_up = tp->write_seq;
}

/* If a not yet filled skb is pushed, do not send it if
 * we have data packets in Qdisc or NIC queues :
 * Because TX completion will happen shortly, it gives a chance
 * to coalesce future sendmsg() payload into this skb, without
 * need for a timer, and with no latency trade off.
 * As packets containing data payload have a bigger truesize
 * than pure acks (dataless) packets, the last checks prevent
 * autocorking if we only have an ACK in Qdisc/NIC queues,
 * or if TX completion was delayed after we processed ACK packet.
 */
static bool tcp_should_autocork(struct sock *sk, struct sk_buff *skb,
				int size_goal)
{
	return skb->len < size_goal &&
	       sock_net(sk)->ipv4.sysctl_tcp_autocorking &&
	       !tcp_rtx_queue_empty(sk) &&
	       refcount_read(&sk->sk_wmem_alloc) > skb->truesize &&
	       tcp_skb_can_collapse_to(skb);
}

void tcp_push(struct sock *sk, int flags, int mss_now,
	      int nonagle, int size_goal)
{
	struct tcp_sock *tp = tcp_sk(sk);
	struct sk_buff *skb;

	skb = tcp_write_queue_tail(sk);
	if (!skb)
		return;
	if (!(flags & MSG_MORE) || forced_push(tp))
		tcp_mark_push(tp, skb);

	tcp_mark_urg(tp, flags);

	if (tcp_should_autocork(sk, skb, size_goal)) {

		/* avoid atomic op if TSQ_THROTTLED bit is already set */
		if (!test_bit(TSQ_THROTTLED, &sk->sk_tsq_flags)) {
			NET_INC_STATS(sock_net(sk), LINUX_MIB_TCPAUTOCORKING);
			set_bit(TSQ_THROTTLED, &sk->sk_tsq_flags);
		}
		/* It is possible TX completion already happened
		 * before we set TSQ_THROTTLED.
		 */
		if (refcount_read(&sk->sk_wmem_alloc) > skb->truesize)
			return;
	}

	if (flags & MSG_MORE)
		nonagle = TCP_NAGLE_CORK;

	__tcp_push_pending_frames(sk, mss_now, nonagle);
}

static int tcp_splice_data_recv(read_descriptor_t *rd_desc, struct sk_buff *skb,
				unsigned int offset, size_t len)
{
	struct tcp_splice_state *tss = rd_desc->arg.data;
	int ret;

	ret = skb_splice_bits(skb, skb->sk, offset, tss->pipe,
			      min(rd_desc->count, len), tss->flags);
	if (ret > 0)
		rd_desc->count -= ret;
	return ret;
}

static int __tcp_splice_read(struct sock *sk, struct tcp_splice_state *tss)
{
	/* Store TCP splice context information in read_descriptor_t. */
	read_descriptor_t rd_desc = {
		.arg.data = tss,
		.count	  = tss->len,
	};

	return tcp_read_sock(sk, &rd_desc, tcp_splice_data_recv);
}

/**
 *  tcp_splice_read - splice data from TCP socket to a pipe
 * @sock:	socket to splice from
 * @ppos:	position (not valid)
 * @pipe:	pipe to splice to
 * @len:	number of bytes to splice
 * @flags:	splice modifier flags
 *
 * Description:
 *    Will read pages from given socket and fill them into a pipe.
 *
 **/
ssize_t tcp_splice_read(struct socket *sock, loff_t *ppos,
			struct pipe_inode_info *pipe, size_t len,
			unsigned int flags)
{
	struct sock *sk = sock->sk;
	struct tcp_splice_state tss = {
		.pipe = pipe,
		.len = len,
		.flags = flags,
	};
	long timeo;
	ssize_t spliced;
	int ret;

	sock_rps_record_flow(sk);
	/*
	 * We can't seek on a socket input
	 */
	if (unlikely(*ppos))
		return -ESPIPE;

	ret = spliced = 0;

	lock_sock(sk);

	timeo = sock_rcvtimeo(sk, sock->file->f_flags & O_NONBLOCK);
	while (tss.len) {
		ret = __tcp_splice_read(sk, &tss);
		if (ret < 0)
			break;
		else if (!ret) {
			if (spliced)
				break;
			if (sock_flag(sk, SOCK_DONE))
				break;
			if (sk->sk_err) {
				ret = sock_error(sk);
				break;
			}
			if (sk->sk_shutdown & RCV_SHUTDOWN)
				break;
			if (sk->sk_state == TCP_CLOSE) {
				/*
				 * This occurs when user tries to read
				 * from never connected socket.
				 */
				ret = -ENOTCONN;
				break;
			}
			if (!timeo) {
				ret = -EAGAIN;
				break;
			}
			/* if __tcp_splice_read() got nothing while we have
			 * an skb in receive queue, we do not want to loop.
			 * This might happen with URG data.
			 */
			if (!skb_queue_empty(&sk->sk_receive_queue))
				break;
			sk_wait_data(sk, &timeo, NULL);
			if (signal_pending(current)) {
				ret = sock_intr_errno(timeo);
				break;
			}
			continue;
		}
		tss.len -= ret;
		spliced += ret;

		if (!timeo)
			break;
		release_sock(sk);
		lock_sock(sk);

		if (sk->sk_err || sk->sk_state == TCP_CLOSE ||
		    (sk->sk_shutdown & RCV_SHUTDOWN) ||
		    signal_pending(current))
			break;
	}

	release_sock(sk);

	if (spliced)
		return spliced;

	return ret;
}
EXPORT_SYMBOL(tcp_splice_read);

struct sk_buff *tcp_stream_alloc_skb(struct sock *sk, int size, gfp_t gfp,
				     bool force_schedule)
{
	struct sk_buff *skb;

	skb = alloc_skb_fclone(size + MAX_TCP_HEADER, gfp);
	if (likely(skb)) {
		bool mem_scheduled;

		skb->truesize = SKB_TRUESIZE(skb_end_offset(skb));
		if (force_schedule) {
			mem_scheduled = true;
			sk_forced_mem_schedule(sk, skb->truesize);
		} else {
			mem_scheduled = sk_wmem_schedule(sk, skb->truesize);
		}
		if (likely(mem_scheduled)) {
			skb_reserve(skb, MAX_TCP_HEADER);
			skb->ip_summed = CHECKSUM_PARTIAL;
			INIT_LIST_HEAD(&skb->tcp_tsorted_anchor);
			return skb;
		}
		__kfree_skb(skb);
	} else {
		sk->sk_prot->enter_memory_pressure(sk);
		sk_stream_moderate_sndbuf(sk);
	}
	return NULL;
}

static unsigned int tcp_xmit_size_goal(struct sock *sk, u32 mss_now,
				       int large_allowed)
{
	struct tcp_sock *tp = tcp_sk(sk);
	u32 new_size_goal, size_goal;

	if (!large_allowed)
		return mss_now;

	/* Note : tcp_tso_autosize() will eventually split this later */
	new_size_goal = tcp_bound_to_half_wnd(tp, sk->sk_gso_max_size);

	/* We try hard to avoid divides here */
	size_goal = tp->gso_segs * mss_now;
	if (unlikely(new_size_goal < size_goal ||
		     new_size_goal >= size_goal + mss_now)) {
		tp->gso_segs = min_t(u16, new_size_goal / mss_now,
				     sk->sk_gso_max_segs);
		size_goal = tp->gso_segs * mss_now;
	}

	return max(size_goal, mss_now);
}

int tcp_send_mss(struct sock *sk, int *size_goal, int flags)
{
	int mss_now;

	mss_now = tcp_current_mss(sk);
	*size_goal = tcp_xmit_size_goal(sk, mss_now, !(flags & MSG_OOB));

	return mss_now;
}

/* In some cases, both sendpage() and sendmsg() could have added
 * an skb to the write queue, but failed adding payload on it.
 * We need to remove it to consume less memory, but more
 * importantly be able to generate EPOLLOUT for Edge Trigger epoll()
 * users.
 */
void tcp_remove_empty_skb(struct sock *sk)
{
	struct sk_buff *skb = tcp_write_queue_tail(sk);

	if (skb && TCP_SKB_CB(skb)->seq == TCP_SKB_CB(skb)->end_seq) {
		tcp_unlink_write_queue(skb, sk);
		if (tcp_write_queue_empty(sk))
			tcp_chrono_stop(sk, TCP_CHRONO_BUSY);
		tcp_wmem_free_skb(sk, skb);
	}
}

/* skb changing from pure zc to mixed, must charge zc */
static int tcp_downgrade_zcopy_pure(struct sock *sk, struct sk_buff *skb)
{
	if (unlikely(skb_zcopy_pure(skb))) {
		u32 extra = skb->truesize -
			    SKB_TRUESIZE(skb_end_offset(skb));

		if (!sk_wmem_schedule(sk, extra))
			return -ENOMEM;

		sk_mem_charge(sk, extra);
		skb_shinfo(skb)->flags &= ~SKBFL_PURE_ZEROCOPY;
	}
	return 0;
}


static int tcp_wmem_schedule(struct sock *sk, int copy)
{
	int left;

	if (likely(sk_wmem_schedule(sk, copy)))
		return copy;

	/* We could be in trouble if we have nothing queued.
	 * Use whatever is left in sk->sk_forward_alloc and tcp_wmem[0]
	 * to guarantee some progress.
	 */
	left = sock_net(sk)->ipv4.sysctl_tcp_wmem[0] - sk->sk_wmem_queued;
	if (left > 0)
		sk_forced_mem_schedule(sk, min(left, copy));
	return min(copy, sk->sk_forward_alloc);
}

static struct sk_buff *tcp_build_frag(struct sock *sk, int size_goal, int flags,
				      struct page *page, int offset, size_t *size)
{
	struct sk_buff *skb = tcp_write_queue_tail(sk);
	struct tcp_sock *tp = tcp_sk(sk);
	bool can_coalesce;
	int copy, i;

	if (!skb || (copy = size_goal - skb->len) <= 0 ||
	    !tcp_skb_can_collapse_to(skb)) {
new_segment:
		if (!sk_stream_memory_free(sk))
			return NULL;

		skb = tcp_stream_alloc_skb(sk, 0, sk->sk_allocation,
					   tcp_rtx_and_write_queues_empty(sk));
		if (!skb)
			return NULL;

#ifdef CONFIG_TLS_DEVICE
		skb->decrypted = !!(flags & MSG_SENDPAGE_DECRYPTED);
#endif
		tcp_skb_entail(sk, skb);
		copy = size_goal;
	}

	if (copy > *size)
		copy = *size;

	i = skb_shinfo(skb)->nr_frags;
	can_coalesce = skb_can_coalesce(skb, i, page, offset);
	if (!can_coalesce && i >= sysctl_max_skb_frags) {
		tcp_mark_push(tp, skb);
		goto new_segment;
	}
	if (tcp_downgrade_zcopy_pure(sk, skb))
		return NULL;

	copy = tcp_wmem_schedule(sk, copy);
	if (!copy)
		return NULL;

	if (can_coalesce) {
		skb_frag_size_add(&skb_shinfo(skb)->frags[i - 1], copy);
	} else {
		get_page(page);
		skb_fill_page_desc(skb, i, page, offset, copy);
	}

	if (!(flags & MSG_NO_SHARED_FRAGS))
		skb_shinfo(skb)->flags |= SKBFL_SHARED_FRAG;

	skb->len += copy;
	skb->data_len += copy;
	skb->truesize += copy;
	sk_wmem_queued_add(sk, copy);
	sk_mem_charge(sk, copy);
	WRITE_ONCE(tp->write_seq, tp->write_seq + copy);
	TCP_SKB_CB(skb)->end_seq += copy;
	tcp_skb_pcount_set(skb, 0);

	*size = copy;
	return skb;
}

ssize_t do_tcp_sendpages(struct sock *sk, struct page *page, int offset,
			 size_t size, int flags)
{
	struct tcp_sock *tp = tcp_sk(sk);
	int mss_now, size_goal;
	int err;
	ssize_t copied;
	long timeo = sock_sndtimeo(sk, flags & MSG_DONTWAIT);

	if (IS_ENABLED(CONFIG_DEBUG_VM) &&
	    WARN_ONCE(!sendpage_ok(page),
		      "page must not be a Slab one and have page_count > 0"))
		return -EINVAL;

	/* Wait for a connection to finish. One exception is TCP Fast Open
	 * (passive side) where data is allowed to be sent before a connection
	 * is fully established.
	 */
	if (((1 << sk->sk_state) & ~(TCPF_ESTABLISHED | TCPF_CLOSE_WAIT)) &&
	    !tcp_passive_fastopen(sk)) {
		err = sk_stream_wait_connect(sk, &timeo);
		if (err != 0)
			goto out_err;
	}

	sk_clear_bit(SOCKWQ_ASYNC_NOSPACE, sk);

	mss_now = tcp_send_mss(sk, &size_goal, flags);
	copied = 0;

	err = -EPIPE;
	if (sk->sk_err || (sk->sk_shutdown & SEND_SHUTDOWN))
		goto out_err;

	while (size > 0) {
		struct sk_buff *skb;
		size_t copy = size;

		skb = tcp_build_frag(sk, size_goal, flags, page, offset, &copy);
		if (!skb)
			goto wait_for_space;

		if (!copied)
			TCP_SKB_CB(skb)->tcp_flags &= ~TCPHDR_PSH;

		copied += copy;
		offset += copy;
		size -= copy;
		if (!size)
			goto out;

		if (skb->len < size_goal || (flags & MSG_OOB))
			continue;

		if (forced_push(tp)) {
			tcp_mark_push(tp, skb);
			__tcp_push_pending_frames(sk, mss_now, TCP_NAGLE_PUSH);
		} else if (skb == tcp_send_head(sk))
			tcp_push_one(sk, mss_now);
		continue;

wait_for_space:
		set_bit(SOCK_NOSPACE, &sk->sk_socket->flags);
		tcp_push(sk, flags & ~MSG_MORE, mss_now,
			 TCP_NAGLE_PUSH, size_goal);

		err = sk_stream_wait_memory(sk, &timeo);
		if (err != 0)
			goto do_error;

		mss_now = tcp_send_mss(sk, &size_goal, flags);
	}

out:
	if (copied) {
		tcp_tx_timestamp(sk, sk->sk_tsflags);
		if (!(flags & MSG_SENDPAGE_NOTLAST))
			tcp_push(sk, flags, mss_now, tp->nonagle, size_goal);
	}
	return copied;

do_error:
	tcp_remove_empty_skb(sk);
	if (copied)
		goto out;
out_err:
	/* make sure we wake any epoll edge trigger waiter */
	if (unlikely(tcp_rtx_and_write_queues_empty(sk) && err == -EAGAIN)) {
		sk->sk_write_space(sk);
		tcp_chrono_stop(sk, TCP_CHRONO_SNDBUF_LIMITED);
	}
	return sk_stream_error(sk, flags, err);
}
EXPORT_SYMBOL_GPL(do_tcp_sendpages);

int tcp_sendpage_locked(struct sock *sk, struct page *page, int offset,
			size_t size, int flags)
{
	if (!(sk->sk_route_caps & NETIF_F_SG))
		return sock_no_sendpage_locked(sk, page, offset, size, flags);

	tcp_rate_check_app_limited(sk);  /* is sending application-limited? */

	return do_tcp_sendpages(sk, page, offset, size, flags);
}
EXPORT_SYMBOL_GPL(tcp_sendpage_locked);

int tcp_sendpage(struct sock *sk, struct page *page, int offset,
		 size_t size, int flags)
{
	int ret;

	lock_sock(sk);
	ret = tcp_sendpage_locked(sk, page, offset, size, flags);
	release_sock(sk);

	return ret;
}
EXPORT_SYMBOL(tcp_sendpage);

void tcp_free_fastopen_req(struct tcp_sock *tp)
{
	if (tp->fastopen_req) {
		kfree(tp->fastopen_req);
		tp->fastopen_req = NULL;
	}
}

static int tcp_sendmsg_fastopen(struct sock *sk, struct msghdr *msg,
				int *copied, size_t size,
				struct ubuf_info *uarg)
{
	struct tcp_sock *tp = tcp_sk(sk);
	struct inet_sock *inet = inet_sk(sk);
	struct sockaddr *uaddr = msg->msg_name;
	int err, flags;

	if (!(sock_net(sk)->ipv4.sysctl_tcp_fastopen & TFO_CLIENT_ENABLE) ||
	    (uaddr && msg->msg_namelen >= sizeof(uaddr->sa_family) &&
	     uaddr->sa_family == AF_UNSPEC))
		return -EOPNOTSUPP;
	if (tp->fastopen_req)
		return -EALREADY; /* Another Fast Open is in progress */

	tp->fastopen_req = kzalloc(sizeof(struct tcp_fastopen_request),
				   sk->sk_allocation);
	if (unlikely(!tp->fastopen_req))
		return -ENOBUFS;
	tp->fastopen_req->data = msg;
	tp->fastopen_req->size = size;
	tp->fastopen_req->uarg = uarg;

	if (inet->defer_connect) {
		err = tcp_connect(sk);
		/* Same failure procedure as in tcp_v4/6_connect */
		if (err) {
			tcp_set_state(sk, TCP_CLOSE);
			inet->inet_dport = 0;
			sk->sk_route_caps = 0;
		}
	}
	flags = (msg->msg_flags & MSG_DONTWAIT) ? O_NONBLOCK : 0;
	err = __inet_stream_connect(sk->sk_socket, uaddr,
				    msg->msg_namelen, flags, 1);
	/* fastopen_req could already be freed in __inet_stream_connect
	 * if the connection times out or gets rst
	 */
	if (tp->fastopen_req) {
		*copied = tp->fastopen_req->copied;
		tcp_free_fastopen_req(tp);
		inet->defer_connect = 0;
	}
	return err;
}

int tcp_sendmsg_locked(struct sock *sk, struct msghdr *msg, size_t size)
{
	struct tcp_sock *tp = tcp_sk(sk);
	struct ubuf_info *uarg = NULL;
	struct sk_buff *skb;
	struct sockcm_cookie sockc;
	int flags, err, copied = 0;
	int mss_now = 0, size_goal, copied_syn = 0;
	int process_backlog = 0;
	bool zc = false;
	long timeo;

	flags = msg->msg_flags;

	if ((flags & MSG_ZEROCOPY) && size) {
		skb = tcp_write_queue_tail(sk);

		if (msg->msg_ubuf) {
			uarg = msg->msg_ubuf;
			net_zcopy_get(uarg);
			zc = sk->sk_route_caps & NETIF_F_SG;
		} else if (sock_flag(sk, SOCK_ZEROCOPY)) {
			uarg = msg_zerocopy_realloc(sk, size, skb_zcopy(skb));
			if (!uarg) {
				err = -ENOBUFS;
				goto out_err;
			}
			zc = sk->sk_route_caps & NETIF_F_SG;
			if (!zc)
				uarg->zerocopy = 0;
		}
	}

	if (unlikely(flags & MSG_FASTOPEN || inet_sk(sk)->defer_connect) &&
	    !tp->repair) {
		err = tcp_sendmsg_fastopen(sk, msg, &copied_syn, size, uarg);
		if (err == -EINPROGRESS && copied_syn > 0)
			goto out;
		else if (err)
			goto out_err;
	}

	timeo = sock_sndtimeo(sk, flags & MSG_DONTWAIT);

	tcp_rate_check_app_limited(sk);  /* is sending application-limited? */

	/* Wait for a connection to finish. One exception is TCP Fast Open
	 * (passive side) where data is allowed to be sent before a connection
	 * is fully established.
	 */
	if (((1 << sk->sk_state) & ~(TCPF_ESTABLISHED | TCPF_CLOSE_WAIT)) &&
	    !tcp_passive_fastopen(sk)) {
		err = sk_stream_wait_connect(sk, &timeo);
		if (err != 0)
			goto do_error;
	}

	if (unlikely(tp->repair)) {
		if (tp->repair_queue == TCP_RECV_QUEUE) {
			copied = tcp_send_rcvq(sk, msg, size);
			goto out_nopush;
		}

		err = -EINVAL;
		if (tp->repair_queue == TCP_NO_QUEUE)
			goto out_err;

		/* 'common' sending to sendq */
	}

	sockcm_init(&sockc, sk);
	if (msg->msg_controllen) {
		err = sock_cmsg_send(sk, msg, &sockc);
		if (unlikely(err)) {
			err = -EINVAL;
			goto out_err;
		}
	}

	/* This should be in poll */
	sk_clear_bit(SOCKWQ_ASYNC_NOSPACE, sk);

	/* Ok commence sending. */
	copied = 0;

restart:
	mss_now = tcp_send_mss(sk, &size_goal, flags);

	err = -EPIPE;
	if (sk->sk_err || (sk->sk_shutdown & SEND_SHUTDOWN))
		goto do_error;

	while (msg_data_left(msg)) {
		int copy = 0;

		skb = tcp_write_queue_tail(sk);
		if (skb)
			copy = size_goal - skb->len;

		if (copy <= 0 || !tcp_skb_can_collapse_to(skb)) {
			bool first_skb;

new_segment:
			if (!sk_stream_memory_free(sk))
				goto wait_for_space;

			if (unlikely(process_backlog >= 16)) {
				process_backlog = 0;
				if (sk_flush_backlog(sk))
					goto restart;
			}
			first_skb = tcp_rtx_and_write_queues_empty(sk);
			skb = tcp_stream_alloc_skb(sk, 0, sk->sk_allocation,
						   first_skb);
			if (!skb)
				goto wait_for_space;

			process_backlog++;

			tcp_skb_entail(sk, skb);
			copy = size_goal;

			/* All packets are restored as if they have
			 * already been sent. skb_mstamp_ns isn't set to
			 * avoid wrong rtt estimation.
			 */
			if (tp->repair)
				TCP_SKB_CB(skb)->sacked |= TCPCB_REPAIRED;
		}

		/* Try to append data to the end of skb. */
		if (copy > msg_data_left(msg))
			copy = msg_data_left(msg);

		if (!zc) {
			bool merge = true;
			int i = skb_shinfo(skb)->nr_frags;
			struct page_frag *pfrag = sk_page_frag(sk);

			if (!sk_page_frag_refill(sk, pfrag))
				goto wait_for_space;

			if (!skb_can_coalesce(skb, i, pfrag->page,
					      pfrag->offset)) {
				if (i >= sysctl_max_skb_frags) {
					tcp_mark_push(tp, skb);
					goto new_segment;
				}
				merge = false;
			}

			copy = min_t(int, copy, pfrag->size - pfrag->offset);

<<<<<<< HEAD
			if (tcp_downgrade_zcopy_pure(sk, skb))
				goto wait_for_space;

			copy = tcp_wmem_schedule(sk, copy);
			if (!copy)
=======
			if (unlikely(skb_zcopy_pure(skb) || skb_zcopy_managed(skb))) {
				if (tcp_downgrade_zcopy_pure(sk, skb))
					goto wait_for_space;
				skb_zcopy_downgrade_managed(skb);
			}

			if (!sk_wmem_schedule(sk, copy))
>>>>>>> eb315a7d
				goto wait_for_space;

			err = skb_copy_to_page_nocache(sk, &msg->msg_iter, skb,
						       pfrag->page,
						       pfrag->offset,
						       copy);
			if (err)
				goto do_error;

			/* Update the skb. */
			if (merge) {
				skb_frag_size_add(&skb_shinfo(skb)->frags[i - 1], copy);
			} else {
				skb_fill_page_desc(skb, i, pfrag->page,
						   pfrag->offset, copy);
				page_ref_inc(pfrag->page);
			}
			pfrag->offset += copy;
		} else {
			/* First append to a fragless skb builds initial
			 * pure zerocopy skb
			 */
			if (!skb->len)
				skb_shinfo(skb)->flags |= SKBFL_PURE_ZEROCOPY;

			if (!skb_zcopy_pure(skb)) {
				copy = tcp_wmem_schedule(sk, copy);
				if (!copy)
					goto wait_for_space;
			}

			err = skb_zerocopy_iter_stream(sk, skb, msg, copy, uarg);
			if (err == -EMSGSIZE || err == -EEXIST) {
				tcp_mark_push(tp, skb);
				goto new_segment;
			}
			if (err < 0)
				goto do_error;
			copy = err;
		}

		if (!copied)
			TCP_SKB_CB(skb)->tcp_flags &= ~TCPHDR_PSH;

		WRITE_ONCE(tp->write_seq, tp->write_seq + copy);
		TCP_SKB_CB(skb)->end_seq += copy;
		tcp_skb_pcount_set(skb, 0);

		copied += copy;
		if (!msg_data_left(msg)) {
			if (unlikely(flags & MSG_EOR))
				TCP_SKB_CB(skb)->eor = 1;
			goto out;
		}

		if (skb->len < size_goal || (flags & MSG_OOB) || unlikely(tp->repair))
			continue;

		if (forced_push(tp)) {
			tcp_mark_push(tp, skb);
			__tcp_push_pending_frames(sk, mss_now, TCP_NAGLE_PUSH);
		} else if (skb == tcp_send_head(sk))
			tcp_push_one(sk, mss_now);
		continue;

wait_for_space:
		set_bit(SOCK_NOSPACE, &sk->sk_socket->flags);
		if (copied)
			tcp_push(sk, flags & ~MSG_MORE, mss_now,
				 TCP_NAGLE_PUSH, size_goal);

		err = sk_stream_wait_memory(sk, &timeo);
		if (err != 0)
			goto do_error;

		mss_now = tcp_send_mss(sk, &size_goal, flags);
	}

out:
	if (copied) {
		tcp_tx_timestamp(sk, sockc.tsflags);
		tcp_push(sk, flags, mss_now, tp->nonagle, size_goal);
	}
out_nopush:
	net_zcopy_put(uarg);
	return copied + copied_syn;

do_error:
	tcp_remove_empty_skb(sk);

	if (copied + copied_syn)
		goto out;
out_err:
	net_zcopy_put_abort(uarg, true);
	err = sk_stream_error(sk, flags, err);
	/* make sure we wake any epoll edge trigger waiter */
	if (unlikely(tcp_rtx_and_write_queues_empty(sk) && err == -EAGAIN)) {
		sk->sk_write_space(sk);
		tcp_chrono_stop(sk, TCP_CHRONO_SNDBUF_LIMITED);
	}
	return err;
}
EXPORT_SYMBOL_GPL(tcp_sendmsg_locked);

int tcp_sendmsg(struct sock *sk, struct msghdr *msg, size_t size)
{
	int ret;

	lock_sock(sk);
	ret = tcp_sendmsg_locked(sk, msg, size);
	release_sock(sk);

	return ret;
}
EXPORT_SYMBOL(tcp_sendmsg);

/*
 *	Handle reading urgent data. BSD has very simple semantics for
 *	this, no blocking and very strange errors 8)
 */

static int tcp_recv_urg(struct sock *sk, struct msghdr *msg, int len, int flags)
{
	struct tcp_sock *tp = tcp_sk(sk);

	/* No URG data to read. */
	if (sock_flag(sk, SOCK_URGINLINE) || !tp->urg_data ||
	    tp->urg_data == TCP_URG_READ)
		return -EINVAL;	/* Yes this is right ! */

	if (sk->sk_state == TCP_CLOSE && !sock_flag(sk, SOCK_DONE))
		return -ENOTCONN;

	if (tp->urg_data & TCP_URG_VALID) {
		int err = 0;
		char c = tp->urg_data;

		if (!(flags & MSG_PEEK))
			WRITE_ONCE(tp->urg_data, TCP_URG_READ);

		/* Read urgent data. */
		msg->msg_flags |= MSG_OOB;

		if (len > 0) {
			if (!(flags & MSG_TRUNC))
				err = memcpy_to_msg(msg, &c, 1);
			len = 1;
		} else
			msg->msg_flags |= MSG_TRUNC;

		return err ? -EFAULT : len;
	}

	if (sk->sk_state == TCP_CLOSE || (sk->sk_shutdown & RCV_SHUTDOWN))
		return 0;

	/* Fixed the recv(..., MSG_OOB) behaviour.  BSD docs and
	 * the available implementations agree in this case:
	 * this call should never block, independent of the
	 * blocking state of the socket.
	 * Mike <pall@rz.uni-karlsruhe.de>
	 */
	return -EAGAIN;
}

static int tcp_peek_sndq(struct sock *sk, struct msghdr *msg, int len)
{
	struct sk_buff *skb;
	int copied = 0, err = 0;

	/* XXX -- need to support SO_PEEK_OFF */

	skb_rbtree_walk(skb, &sk->tcp_rtx_queue) {
		err = skb_copy_datagram_msg(skb, 0, msg, skb->len);
		if (err)
			return err;
		copied += skb->len;
	}

	skb_queue_walk(&sk->sk_write_queue, skb) {
		err = skb_copy_datagram_msg(skb, 0, msg, skb->len);
		if (err)
			break;

		copied += skb->len;
	}

	return err ?: copied;
}

/* Clean up the receive buffer for full frames taken by the user,
 * then send an ACK if necessary.  COPIED is the number of bytes
 * tcp_recvmsg has given to the user so far, it speeds up the
 * calculation of whether or not we must ACK for the sake of
 * a window update.
 */
void tcp_cleanup_rbuf(struct sock *sk, int copied)
{
	struct tcp_sock *tp = tcp_sk(sk);
	bool time_to_ack = false;

	struct sk_buff *skb = skb_peek(&sk->sk_receive_queue);

	WARN(skb && !before(tp->copied_seq, TCP_SKB_CB(skb)->end_seq),
	     "cleanup rbuf bug: copied %X seq %X rcvnxt %X\n",
	     tp->copied_seq, TCP_SKB_CB(skb)->end_seq, tp->rcv_nxt);

	if (inet_csk_ack_scheduled(sk)) {
		const struct inet_connection_sock *icsk = inet_csk(sk);

		if (/* Once-per-two-segments ACK was not sent by tcp_input.c */
		    tp->rcv_nxt - tp->rcv_wup > icsk->icsk_ack.rcv_mss ||
		    /*
		     * If this read emptied read buffer, we send ACK, if
		     * connection is not bidirectional, user drained
		     * receive buffer and there was a small segment
		     * in queue.
		     */
		    (copied > 0 &&
		     ((icsk->icsk_ack.pending & ICSK_ACK_PUSHED2) ||
		      ((icsk->icsk_ack.pending & ICSK_ACK_PUSHED) &&
		       !inet_csk_in_pingpong_mode(sk))) &&
		      !atomic_read(&sk->sk_rmem_alloc)))
			time_to_ack = true;
	}

	/* We send an ACK if we can now advertise a non-zero window
	 * which has been raised "significantly".
	 *
	 * Even if window raised up to infinity, do not send window open ACK
	 * in states, where we will not receive more. It is useless.
	 */
	if (copied > 0 && !time_to_ack && !(sk->sk_shutdown & RCV_SHUTDOWN)) {
		__u32 rcv_window_now = tcp_receive_window(tp);

		/* Optimize, __tcp_select_window() is not cheap. */
		if (2*rcv_window_now <= tp->window_clamp) {
			__u32 new_window = __tcp_select_window(sk);

			/* Send ACK now, if this read freed lots of space
			 * in our buffer. Certainly, new_window is new window.
			 * We can advertise it now, if it is not less than current one.
			 * "Lots" means "at least twice" here.
			 */
			if (new_window && new_window >= 2 * rcv_window_now)
				time_to_ack = true;
		}
	}
	if (time_to_ack)
		tcp_send_ack(sk);
}

static void tcp_eat_recv_skb(struct sock *sk, struct sk_buff *skb)
{
	__skb_unlink(skb, &sk->sk_receive_queue);
	if (likely(skb->destructor == sock_rfree)) {
		sock_rfree(skb);
		skb->destructor = NULL;
		skb->sk = NULL;
		return skb_attempt_defer_free(skb);
	}
	__kfree_skb(skb);
}

static struct sk_buff *tcp_recv_skb(struct sock *sk, u32 seq, u32 *off)
{
	struct sk_buff *skb;
	u32 offset;

	while ((skb = skb_peek(&sk->sk_receive_queue)) != NULL) {
		offset = seq - TCP_SKB_CB(skb)->seq;
		if (unlikely(TCP_SKB_CB(skb)->tcp_flags & TCPHDR_SYN)) {
			pr_err_once("%s: found a SYN, please report !\n", __func__);
			offset--;
		}
		if (offset < skb->len || (TCP_SKB_CB(skb)->tcp_flags & TCPHDR_FIN)) {
			*off = offset;
			return skb;
		}
		/* This looks weird, but this can happen if TCP collapsing
		 * splitted a fat GRO packet, while we released socket lock
		 * in skb_splice_bits()
		 */
		tcp_eat_recv_skb(sk, skb);
	}
	return NULL;
}

/*
 * This routine provides an alternative to tcp_recvmsg() for routines
 * that would like to handle copying from skbuffs directly in 'sendfile'
 * fashion.
 * Note:
 *	- It is assumed that the socket was locked by the caller.
 *	- The routine does not block.
 *	- At present, there is no support for reading OOB data
 *	  or for 'peeking' the socket using this routine
 *	  (although both would be easy to implement).
 */
int tcp_read_sock(struct sock *sk, read_descriptor_t *desc,
		  sk_read_actor_t recv_actor)
{
	struct sk_buff *skb;
	struct tcp_sock *tp = tcp_sk(sk);
	u32 seq = tp->copied_seq;
	u32 offset;
	int copied = 0;

	if (sk->sk_state == TCP_LISTEN)
		return -ENOTCONN;
	while ((skb = tcp_recv_skb(sk, seq, &offset)) != NULL) {
		if (offset < skb->len) {
			int used;
			size_t len;

			len = skb->len - offset;
			/* Stop reading if we hit a patch of urgent data */
			if (unlikely(tp->urg_data)) {
				u32 urg_offset = tp->urg_seq - seq;
				if (urg_offset < len)
					len = urg_offset;
				if (!len)
					break;
			}
			used = recv_actor(desc, skb, offset, len);
			if (used <= 0) {
				if (!copied)
					copied = used;
				break;
			}
			if (WARN_ON_ONCE(used > len))
				used = len;
			seq += used;
			copied += used;
			offset += used;

			/* If recv_actor drops the lock (e.g. TCP splice
			 * receive) the skb pointer might be invalid when
			 * getting here: tcp_collapse might have deleted it
			 * while aggregating skbs from the socket queue.
			 */
			skb = tcp_recv_skb(sk, seq - 1, &offset);
			if (!skb)
				break;
			/* TCP coalescing might have appended data to the skb.
			 * Try to splice more frags
			 */
			if (offset + 1 != skb->len)
				continue;
		}
		if (TCP_SKB_CB(skb)->tcp_flags & TCPHDR_FIN) {
			tcp_eat_recv_skb(sk, skb);
			++seq;
			break;
		}
		tcp_eat_recv_skb(sk, skb);
		if (!desc->count)
			break;
		WRITE_ONCE(tp->copied_seq, seq);
	}
	WRITE_ONCE(tp->copied_seq, seq);

	tcp_rcv_space_adjust(sk);

	/* Clean up data we have read: This will do ACK frames. */
	if (copied > 0) {
		tcp_recv_skb(sk, seq, &offset);
		tcp_cleanup_rbuf(sk, copied);
	}
	return copied;
}
EXPORT_SYMBOL(tcp_read_sock);

int tcp_read_skb(struct sock *sk, skb_read_actor_t recv_actor)
{
	struct tcp_sock *tp = tcp_sk(sk);
	u32 seq = tp->copied_seq;
	struct sk_buff *skb;
	int copied = 0;
	u32 offset;

	if (sk->sk_state == TCP_LISTEN)
		return -ENOTCONN;

	while ((skb = tcp_recv_skb(sk, seq, &offset)) != NULL) {
		int used;

		__skb_unlink(skb, &sk->sk_receive_queue);
		used = recv_actor(sk, skb);
		if (used <= 0) {
			if (!copied)
				copied = used;
			break;
		}
		seq += used;
		copied += used;

		if (TCP_SKB_CB(skb)->tcp_flags & TCPHDR_FIN) {
			consume_skb(skb);
			++seq;
			break;
		}
		consume_skb(skb);
		break;
	}
	WRITE_ONCE(tp->copied_seq, seq);

	tcp_rcv_space_adjust(sk);

	/* Clean up data we have read: This will do ACK frames. */
	if (copied > 0)
		tcp_cleanup_rbuf(sk, copied);

	return copied;
}
EXPORT_SYMBOL(tcp_read_skb);

int tcp_peek_len(struct socket *sock)
{
	return tcp_inq(sock->sk);
}
EXPORT_SYMBOL(tcp_peek_len);

/* Make sure sk_rcvbuf is big enough to satisfy SO_RCVLOWAT hint */
int tcp_set_rcvlowat(struct sock *sk, int val)
{
	int cap;

	if (sk->sk_userlocks & SOCK_RCVBUF_LOCK)
		cap = sk->sk_rcvbuf >> 1;
	else
		cap = sock_net(sk)->ipv4.sysctl_tcp_rmem[2] >> 1;
	val = min(val, cap);
	WRITE_ONCE(sk->sk_rcvlowat, val ? : 1);

	/* Check if we need to signal EPOLLIN right now */
	tcp_data_ready(sk);

	if (sk->sk_userlocks & SOCK_RCVBUF_LOCK)
		return 0;

	val <<= 1;
	if (val > sk->sk_rcvbuf) {
		WRITE_ONCE(sk->sk_rcvbuf, val);
		tcp_sk(sk)->window_clamp = tcp_win_from_space(sk, val);
	}
	return 0;
}
EXPORT_SYMBOL(tcp_set_rcvlowat);

void tcp_update_recv_tstamps(struct sk_buff *skb,
			     struct scm_timestamping_internal *tss)
{
	if (skb->tstamp)
		tss->ts[0] = ktime_to_timespec64(skb->tstamp);
	else
		tss->ts[0] = (struct timespec64) {0};

	if (skb_hwtstamps(skb)->hwtstamp)
		tss->ts[2] = ktime_to_timespec64(skb_hwtstamps(skb)->hwtstamp);
	else
		tss->ts[2] = (struct timespec64) {0};
}

#ifdef CONFIG_MMU
static const struct vm_operations_struct tcp_vm_ops = {
};

int tcp_mmap(struct file *file, struct socket *sock,
	     struct vm_area_struct *vma)
{
	if (vma->vm_flags & (VM_WRITE | VM_EXEC))
		return -EPERM;
	vma->vm_flags &= ~(VM_MAYWRITE | VM_MAYEXEC);

	/* Instruct vm_insert_page() to not mmap_read_lock(mm) */
	vma->vm_flags |= VM_MIXEDMAP;

	vma->vm_ops = &tcp_vm_ops;
	return 0;
}
EXPORT_SYMBOL(tcp_mmap);

static skb_frag_t *skb_advance_to_frag(struct sk_buff *skb, u32 offset_skb,
				       u32 *offset_frag)
{
	skb_frag_t *frag;

	if (unlikely(offset_skb >= skb->len))
		return NULL;

	offset_skb -= skb_headlen(skb);
	if ((int)offset_skb < 0 || skb_has_frag_list(skb))
		return NULL;

	frag = skb_shinfo(skb)->frags;
	while (offset_skb) {
		if (skb_frag_size(frag) > offset_skb) {
			*offset_frag = offset_skb;
			return frag;
		}
		offset_skb -= skb_frag_size(frag);
		++frag;
	}
	*offset_frag = 0;
	return frag;
}

static bool can_map_frag(const skb_frag_t *frag)
{
	return skb_frag_size(frag) == PAGE_SIZE && !skb_frag_off(frag);
}

static int find_next_mappable_frag(const skb_frag_t *frag,
				   int remaining_in_skb)
{
	int offset = 0;

	if (likely(can_map_frag(frag)))
		return 0;

	while (offset < remaining_in_skb && !can_map_frag(frag)) {
		offset += skb_frag_size(frag);
		++frag;
	}
	return offset;
}

static void tcp_zerocopy_set_hint_for_skb(struct sock *sk,
					  struct tcp_zerocopy_receive *zc,
					  struct sk_buff *skb, u32 offset)
{
	u32 frag_offset, partial_frag_remainder = 0;
	int mappable_offset;
	skb_frag_t *frag;

	/* worst case: skip to next skb. try to improve on this case below */
	zc->recv_skip_hint = skb->len - offset;

	/* Find the frag containing this offset (and how far into that frag) */
	frag = skb_advance_to_frag(skb, offset, &frag_offset);
	if (!frag)
		return;

	if (frag_offset) {
		struct skb_shared_info *info = skb_shinfo(skb);

		/* We read part of the last frag, must recvmsg() rest of skb. */
		if (frag == &info->frags[info->nr_frags - 1])
			return;

		/* Else, we must at least read the remainder in this frag. */
		partial_frag_remainder = skb_frag_size(frag) - frag_offset;
		zc->recv_skip_hint -= partial_frag_remainder;
		++frag;
	}

	/* partial_frag_remainder: If part way through a frag, must read rest.
	 * mappable_offset: Bytes till next mappable frag, *not* counting bytes
	 * in partial_frag_remainder.
	 */
	mappable_offset = find_next_mappable_frag(frag, zc->recv_skip_hint);
	zc->recv_skip_hint = mappable_offset + partial_frag_remainder;
}

static int tcp_recvmsg_locked(struct sock *sk, struct msghdr *msg, size_t len,
			      int flags, struct scm_timestamping_internal *tss,
			      int *cmsg_flags);
static int receive_fallback_to_copy(struct sock *sk,
				    struct tcp_zerocopy_receive *zc, int inq,
				    struct scm_timestamping_internal *tss)
{
	unsigned long copy_address = (unsigned long)zc->copybuf_address;
	struct msghdr msg = {};
	struct iovec iov;
	int err;

	zc->length = 0;
	zc->recv_skip_hint = 0;

	if (copy_address != zc->copybuf_address)
		return -EINVAL;

	err = import_single_range(READ, (void __user *)copy_address,
				  inq, &iov, &msg.msg_iter);
	if (err)
		return err;

	err = tcp_recvmsg_locked(sk, &msg, inq, MSG_DONTWAIT,
				 tss, &zc->msg_flags);
	if (err < 0)
		return err;

	zc->copybuf_len = err;
	if (likely(zc->copybuf_len)) {
		struct sk_buff *skb;
		u32 offset;

		skb = tcp_recv_skb(sk, tcp_sk(sk)->copied_seq, &offset);
		if (skb)
			tcp_zerocopy_set_hint_for_skb(sk, zc, skb, offset);
	}
	return 0;
}

static int tcp_copy_straggler_data(struct tcp_zerocopy_receive *zc,
				   struct sk_buff *skb, u32 copylen,
				   u32 *offset, u32 *seq)
{
	unsigned long copy_address = (unsigned long)zc->copybuf_address;
	struct msghdr msg = {};
	struct iovec iov;
	int err;

	if (copy_address != zc->copybuf_address)
		return -EINVAL;

	err = import_single_range(READ, (void __user *)copy_address,
				  copylen, &iov, &msg.msg_iter);
	if (err)
		return err;
	err = skb_copy_datagram_msg(skb, *offset, &msg, copylen);
	if (err)
		return err;
	zc->recv_skip_hint -= copylen;
	*offset += copylen;
	*seq += copylen;
	return (__s32)copylen;
}

static int tcp_zc_handle_leftover(struct tcp_zerocopy_receive *zc,
				  struct sock *sk,
				  struct sk_buff *skb,
				  u32 *seq,
				  s32 copybuf_len,
				  struct scm_timestamping_internal *tss)
{
	u32 offset, copylen = min_t(u32, copybuf_len, zc->recv_skip_hint);

	if (!copylen)
		return 0;
	/* skb is null if inq < PAGE_SIZE. */
	if (skb) {
		offset = *seq - TCP_SKB_CB(skb)->seq;
	} else {
		skb = tcp_recv_skb(sk, *seq, &offset);
		if (TCP_SKB_CB(skb)->has_rxtstamp) {
			tcp_update_recv_tstamps(skb, tss);
			zc->msg_flags |= TCP_CMSG_TS;
		}
	}

	zc->copybuf_len = tcp_copy_straggler_data(zc, skb, copylen, &offset,
						  seq);
	return zc->copybuf_len < 0 ? 0 : copylen;
}

static int tcp_zerocopy_vm_insert_batch_error(struct vm_area_struct *vma,
					      struct page **pending_pages,
					      unsigned long pages_remaining,
					      unsigned long *address,
					      u32 *length,
					      u32 *seq,
					      struct tcp_zerocopy_receive *zc,
					      u32 total_bytes_to_map,
					      int err)
{
	/* At least one page did not map. Try zapping if we skipped earlier. */
	if (err == -EBUSY &&
	    zc->flags & TCP_RECEIVE_ZEROCOPY_FLAG_TLB_CLEAN_HINT) {
		u32 maybe_zap_len;

		maybe_zap_len = total_bytes_to_map -  /* All bytes to map */
				*length + /* Mapped or pending */
				(pages_remaining * PAGE_SIZE); /* Failed map. */
		zap_page_range(vma, *address, maybe_zap_len);
		err = 0;
	}

	if (!err) {
		unsigned long leftover_pages = pages_remaining;
		int bytes_mapped;

		/* We called zap_page_range, try to reinsert. */
		err = vm_insert_pages(vma, *address,
				      pending_pages,
				      &pages_remaining);
		bytes_mapped = PAGE_SIZE * (leftover_pages - pages_remaining);
		*seq += bytes_mapped;
		*address += bytes_mapped;
	}
	if (err) {
		/* Either we were unable to zap, OR we zapped, retried an
		 * insert, and still had an issue. Either ways, pages_remaining
		 * is the number of pages we were unable to map, and we unroll
		 * some state we speculatively touched before.
		 */
		const int bytes_not_mapped = PAGE_SIZE * pages_remaining;

		*length -= bytes_not_mapped;
		zc->recv_skip_hint += bytes_not_mapped;
	}
	return err;
}

static int tcp_zerocopy_vm_insert_batch(struct vm_area_struct *vma,
					struct page **pages,
					unsigned int pages_to_map,
					unsigned long *address,
					u32 *length,
					u32 *seq,
					struct tcp_zerocopy_receive *zc,
					u32 total_bytes_to_map)
{
	unsigned long pages_remaining = pages_to_map;
	unsigned int pages_mapped;
	unsigned int bytes_mapped;
	int err;

	err = vm_insert_pages(vma, *address, pages, &pages_remaining);
	pages_mapped = pages_to_map - (unsigned int)pages_remaining;
	bytes_mapped = PAGE_SIZE * pages_mapped;
	/* Even if vm_insert_pages fails, it may have partially succeeded in
	 * mapping (some but not all of the pages).
	 */
	*seq += bytes_mapped;
	*address += bytes_mapped;

	if (likely(!err))
		return 0;

	/* Error: maybe zap and retry + rollback state for failed inserts. */
	return tcp_zerocopy_vm_insert_batch_error(vma, pages + pages_mapped,
		pages_remaining, address, length, seq, zc, total_bytes_to_map,
		err);
}

#define TCP_VALID_ZC_MSG_FLAGS   (TCP_CMSG_TS)
static void tcp_zc_finalize_rx_tstamp(struct sock *sk,
				      struct tcp_zerocopy_receive *zc,
				      struct scm_timestamping_internal *tss)
{
	unsigned long msg_control_addr;
	struct msghdr cmsg_dummy;

	msg_control_addr = (unsigned long)zc->msg_control;
	cmsg_dummy.msg_control = (void *)msg_control_addr;
	cmsg_dummy.msg_controllen =
		(__kernel_size_t)zc->msg_controllen;
	cmsg_dummy.msg_flags = in_compat_syscall()
		? MSG_CMSG_COMPAT : 0;
	cmsg_dummy.msg_control_is_user = true;
	zc->msg_flags = 0;
	if (zc->msg_control == msg_control_addr &&
	    zc->msg_controllen == cmsg_dummy.msg_controllen) {
		tcp_recv_timestamp(&cmsg_dummy, sk, tss);
		zc->msg_control = (__u64)
			((uintptr_t)cmsg_dummy.msg_control);
		zc->msg_controllen =
			(__u64)cmsg_dummy.msg_controllen;
		zc->msg_flags = (__u32)cmsg_dummy.msg_flags;
	}
}

#define TCP_ZEROCOPY_PAGE_BATCH_SIZE 32
static int tcp_zerocopy_receive(struct sock *sk,
				struct tcp_zerocopy_receive *zc,
				struct scm_timestamping_internal *tss)
{
	u32 length = 0, offset, vma_len, avail_len, copylen = 0;
	unsigned long address = (unsigned long)zc->address;
	struct page *pages[TCP_ZEROCOPY_PAGE_BATCH_SIZE];
	s32 copybuf_len = zc->copybuf_len;
	struct tcp_sock *tp = tcp_sk(sk);
	const skb_frag_t *frags = NULL;
	unsigned int pages_to_map = 0;
	struct vm_area_struct *vma;
	struct sk_buff *skb = NULL;
	u32 seq = tp->copied_seq;
	u32 total_bytes_to_map;
	int inq = tcp_inq(sk);
	int ret;

	zc->copybuf_len = 0;
	zc->msg_flags = 0;

	if (address & (PAGE_SIZE - 1) || address != zc->address)
		return -EINVAL;

	if (sk->sk_state == TCP_LISTEN)
		return -ENOTCONN;

	sock_rps_record_flow(sk);

	if (inq && inq <= copybuf_len)
		return receive_fallback_to_copy(sk, zc, inq, tss);

	if (inq < PAGE_SIZE) {
		zc->length = 0;
		zc->recv_skip_hint = inq;
		if (!inq && sock_flag(sk, SOCK_DONE))
			return -EIO;
		return 0;
	}

	mmap_read_lock(current->mm);

	vma = vma_lookup(current->mm, address);
	if (!vma || vma->vm_ops != &tcp_vm_ops) {
		mmap_read_unlock(current->mm);
		return -EINVAL;
	}
	vma_len = min_t(unsigned long, zc->length, vma->vm_end - address);
	avail_len = min_t(u32, vma_len, inq);
	total_bytes_to_map = avail_len & ~(PAGE_SIZE - 1);
	if (total_bytes_to_map) {
		if (!(zc->flags & TCP_RECEIVE_ZEROCOPY_FLAG_TLB_CLEAN_HINT))
			zap_page_range(vma, address, total_bytes_to_map);
		zc->length = total_bytes_to_map;
		zc->recv_skip_hint = 0;
	} else {
		zc->length = avail_len;
		zc->recv_skip_hint = avail_len;
	}
	ret = 0;
	while (length + PAGE_SIZE <= zc->length) {
		int mappable_offset;
		struct page *page;

		if (zc->recv_skip_hint < PAGE_SIZE) {
			u32 offset_frag;

			if (skb) {
				if (zc->recv_skip_hint > 0)
					break;
				skb = skb->next;
				offset = seq - TCP_SKB_CB(skb)->seq;
			} else {
				skb = tcp_recv_skb(sk, seq, &offset);
			}

			if (TCP_SKB_CB(skb)->has_rxtstamp) {
				tcp_update_recv_tstamps(skb, tss);
				zc->msg_flags |= TCP_CMSG_TS;
			}
			zc->recv_skip_hint = skb->len - offset;
			frags = skb_advance_to_frag(skb, offset, &offset_frag);
			if (!frags || offset_frag)
				break;
		}

		mappable_offset = find_next_mappable_frag(frags,
							  zc->recv_skip_hint);
		if (mappable_offset) {
			zc->recv_skip_hint = mappable_offset;
			break;
		}
		page = skb_frag_page(frags);
		prefetchw(page);
		pages[pages_to_map++] = page;
		length += PAGE_SIZE;
		zc->recv_skip_hint -= PAGE_SIZE;
		frags++;
		if (pages_to_map == TCP_ZEROCOPY_PAGE_BATCH_SIZE ||
		    zc->recv_skip_hint < PAGE_SIZE) {
			/* Either full batch, or we're about to go to next skb
			 * (and we cannot unroll failed ops across skbs).
			 */
			ret = tcp_zerocopy_vm_insert_batch(vma, pages,
							   pages_to_map,
							   &address, &length,
							   &seq, zc,
							   total_bytes_to_map);
			if (ret)
				goto out;
			pages_to_map = 0;
		}
	}
	if (pages_to_map) {
		ret = tcp_zerocopy_vm_insert_batch(vma, pages, pages_to_map,
						   &address, &length, &seq,
						   zc, total_bytes_to_map);
	}
out:
	mmap_read_unlock(current->mm);
	/* Try to copy straggler data. */
	if (!ret)
		copylen = tcp_zc_handle_leftover(zc, sk, skb, &seq, copybuf_len, tss);

	if (length + copylen) {
		WRITE_ONCE(tp->copied_seq, seq);
		tcp_rcv_space_adjust(sk);

		/* Clean up data we have read: This will do ACK frames. */
		tcp_recv_skb(sk, seq, &offset);
		tcp_cleanup_rbuf(sk, length + copylen);
		ret = 0;
		if (length == zc->length)
			zc->recv_skip_hint = 0;
	} else {
		if (!zc->recv_skip_hint && sock_flag(sk, SOCK_DONE))
			ret = -EIO;
	}
	zc->length = length;
	return ret;
}
#endif

/* Similar to __sock_recv_timestamp, but does not require an skb */
void tcp_recv_timestamp(struct msghdr *msg, const struct sock *sk,
			struct scm_timestamping_internal *tss)
{
	int new_tstamp = sock_flag(sk, SOCK_TSTAMP_NEW);
	bool has_timestamping = false;

	if (tss->ts[0].tv_sec || tss->ts[0].tv_nsec) {
		if (sock_flag(sk, SOCK_RCVTSTAMP)) {
			if (sock_flag(sk, SOCK_RCVTSTAMPNS)) {
				if (new_tstamp) {
					struct __kernel_timespec kts = {
						.tv_sec = tss->ts[0].tv_sec,
						.tv_nsec = tss->ts[0].tv_nsec,
					};
					put_cmsg(msg, SOL_SOCKET, SO_TIMESTAMPNS_NEW,
						 sizeof(kts), &kts);
				} else {
					struct __kernel_old_timespec ts_old = {
						.tv_sec = tss->ts[0].tv_sec,
						.tv_nsec = tss->ts[0].tv_nsec,
					};
					put_cmsg(msg, SOL_SOCKET, SO_TIMESTAMPNS_OLD,
						 sizeof(ts_old), &ts_old);
				}
			} else {
				if (new_tstamp) {
					struct __kernel_sock_timeval stv = {
						.tv_sec = tss->ts[0].tv_sec,
						.tv_usec = tss->ts[0].tv_nsec / 1000,
					};
					put_cmsg(msg, SOL_SOCKET, SO_TIMESTAMP_NEW,
						 sizeof(stv), &stv);
				} else {
					struct __kernel_old_timeval tv = {
						.tv_sec = tss->ts[0].tv_sec,
						.tv_usec = tss->ts[0].tv_nsec / 1000,
					};
					put_cmsg(msg, SOL_SOCKET, SO_TIMESTAMP_OLD,
						 sizeof(tv), &tv);
				}
			}
		}

		if (sk->sk_tsflags & SOF_TIMESTAMPING_SOFTWARE)
			has_timestamping = true;
		else
			tss->ts[0] = (struct timespec64) {0};
	}

	if (tss->ts[2].tv_sec || tss->ts[2].tv_nsec) {
		if (sk->sk_tsflags & SOF_TIMESTAMPING_RAW_HARDWARE)
			has_timestamping = true;
		else
			tss->ts[2] = (struct timespec64) {0};
	}

	if (has_timestamping) {
		tss->ts[1] = (struct timespec64) {0};
		if (sock_flag(sk, SOCK_TSTAMP_NEW))
			put_cmsg_scm_timestamping64(msg, tss);
		else
			put_cmsg_scm_timestamping(msg, tss);
	}
}

static int tcp_inq_hint(struct sock *sk)
{
	const struct tcp_sock *tp = tcp_sk(sk);
	u32 copied_seq = READ_ONCE(tp->copied_seq);
	u32 rcv_nxt = READ_ONCE(tp->rcv_nxt);
	int inq;

	inq = rcv_nxt - copied_seq;
	if (unlikely(inq < 0 || copied_seq != READ_ONCE(tp->copied_seq))) {
		lock_sock(sk);
		inq = tp->rcv_nxt - tp->copied_seq;
		release_sock(sk);
	}
	/* After receiving a FIN, tell the user-space to continue reading
	 * by returning a non-zero inq.
	 */
	if (inq == 0 && sock_flag(sk, SOCK_DONE))
		inq = 1;
	return inq;
}

/*
 *	This routine copies from a sock struct into the user buffer.
 *
 *	Technical note: in 2.3 we work on _locked_ socket, so that
 *	tricks with *seq access order and skb->users are not required.
 *	Probably, code can be easily improved even more.
 */

static int tcp_recvmsg_locked(struct sock *sk, struct msghdr *msg, size_t len,
			      int flags, struct scm_timestamping_internal *tss,
			      int *cmsg_flags)
{
	struct tcp_sock *tp = tcp_sk(sk);
	int copied = 0;
	u32 peek_seq;
	u32 *seq;
	unsigned long used;
	int err;
	int target;		/* Read at least this many bytes */
	long timeo;
	struct sk_buff *skb, *last;
	u32 urg_hole = 0;

	err = -ENOTCONN;
	if (sk->sk_state == TCP_LISTEN)
		goto out;

	if (tp->recvmsg_inq) {
		*cmsg_flags = TCP_CMSG_INQ;
		msg->msg_get_inq = 1;
	}
	timeo = sock_rcvtimeo(sk, flags & MSG_DONTWAIT);

	/* Urgent data needs to be handled specially. */
	if (flags & MSG_OOB)
		goto recv_urg;

	if (unlikely(tp->repair)) {
		err = -EPERM;
		if (!(flags & MSG_PEEK))
			goto out;

		if (tp->repair_queue == TCP_SEND_QUEUE)
			goto recv_sndq;

		err = -EINVAL;
		if (tp->repair_queue == TCP_NO_QUEUE)
			goto out;

		/* 'common' recv queue MSG_PEEK-ing */
	}

	seq = &tp->copied_seq;
	if (flags & MSG_PEEK) {
		peek_seq = tp->copied_seq;
		seq = &peek_seq;
	}

	target = sock_rcvlowat(sk, flags & MSG_WAITALL, len);

	do {
		u32 offset;

		/* Are we at urgent data? Stop if we have read anything or have SIGURG pending. */
		if (unlikely(tp->urg_data) && tp->urg_seq == *seq) {
			if (copied)
				break;
			if (signal_pending(current)) {
				copied = timeo ? sock_intr_errno(timeo) : -EAGAIN;
				break;
			}
		}

		/* Next get a buffer. */

		last = skb_peek_tail(&sk->sk_receive_queue);
		skb_queue_walk(&sk->sk_receive_queue, skb) {
			last = skb;
			/* Now that we have two receive queues this
			 * shouldn't happen.
			 */
			if (WARN(before(*seq, TCP_SKB_CB(skb)->seq),
				 "TCP recvmsg seq # bug: copied %X, seq %X, rcvnxt %X, fl %X\n",
				 *seq, TCP_SKB_CB(skb)->seq, tp->rcv_nxt,
				 flags))
				break;

			offset = *seq - TCP_SKB_CB(skb)->seq;
			if (unlikely(TCP_SKB_CB(skb)->tcp_flags & TCPHDR_SYN)) {
				pr_err_once("%s: found a SYN, please report !\n", __func__);
				offset--;
			}
			if (offset < skb->len)
				goto found_ok_skb;
			if (TCP_SKB_CB(skb)->tcp_flags & TCPHDR_FIN)
				goto found_fin_ok;
			WARN(!(flags & MSG_PEEK),
			     "TCP recvmsg seq # bug 2: copied %X, seq %X, rcvnxt %X, fl %X\n",
			     *seq, TCP_SKB_CB(skb)->seq, tp->rcv_nxt, flags);
		}

		/* Well, if we have backlog, try to process it now yet. */

		if (copied >= target && !READ_ONCE(sk->sk_backlog.tail))
			break;

		if (copied) {
			if (!timeo ||
			    sk->sk_err ||
			    sk->sk_state == TCP_CLOSE ||
			    (sk->sk_shutdown & RCV_SHUTDOWN) ||
			    signal_pending(current))
				break;
		} else {
			if (sock_flag(sk, SOCK_DONE))
				break;

			if (sk->sk_err) {
				copied = sock_error(sk);
				break;
			}

			if (sk->sk_shutdown & RCV_SHUTDOWN)
				break;

			if (sk->sk_state == TCP_CLOSE) {
				/* This occurs when user tries to read
				 * from never connected socket.
				 */
				copied = -ENOTCONN;
				break;
			}

			if (!timeo) {
				copied = -EAGAIN;
				break;
			}

			if (signal_pending(current)) {
				copied = sock_intr_errno(timeo);
				break;
			}
		}

		if (copied >= target) {
			/* Do not sleep, just process backlog. */
			__sk_flush_backlog(sk);
		} else {
			tcp_cleanup_rbuf(sk, copied);
			sk_wait_data(sk, &timeo, last);
		}

		if ((flags & MSG_PEEK) &&
		    (peek_seq - copied - urg_hole != tp->copied_seq)) {
			net_dbg_ratelimited("TCP(%s:%d): Application bug, race in MSG_PEEK\n",
					    current->comm,
					    task_pid_nr(current));
			peek_seq = tp->copied_seq;
		}
		continue;

found_ok_skb:
		/* Ok so how much can we use? */
		used = skb->len - offset;
		if (len < used)
			used = len;

		/* Do we have urgent data here? */
		if (unlikely(tp->urg_data)) {
			u32 urg_offset = tp->urg_seq - *seq;
			if (urg_offset < used) {
				if (!urg_offset) {
					if (!sock_flag(sk, SOCK_URGINLINE)) {
						WRITE_ONCE(*seq, *seq + 1);
						urg_hole++;
						offset++;
						used--;
						if (!used)
							goto skip_copy;
					}
				} else
					used = urg_offset;
			}
		}

		if (!(flags & MSG_TRUNC)) {
			err = skb_copy_datagram_msg(skb, offset, msg, used);
			if (err) {
				/* Exception. Bailout! */
				if (!copied)
					copied = -EFAULT;
				break;
			}
		}

		WRITE_ONCE(*seq, *seq + used);
		copied += used;
		len -= used;

		tcp_rcv_space_adjust(sk);

skip_copy:
		if (unlikely(tp->urg_data) && after(tp->copied_seq, tp->urg_seq)) {
			WRITE_ONCE(tp->urg_data, 0);
			tcp_fast_path_check(sk);
		}

		if (TCP_SKB_CB(skb)->has_rxtstamp) {
			tcp_update_recv_tstamps(skb, tss);
			*cmsg_flags |= TCP_CMSG_TS;
		}

		if (used + offset < skb->len)
			continue;

		if (TCP_SKB_CB(skb)->tcp_flags & TCPHDR_FIN)
			goto found_fin_ok;
		if (!(flags & MSG_PEEK))
			tcp_eat_recv_skb(sk, skb);
		continue;

found_fin_ok:
		/* Process the FIN. */
		WRITE_ONCE(*seq, *seq + 1);
		if (!(flags & MSG_PEEK))
			tcp_eat_recv_skb(sk, skb);
		break;
	} while (len > 0);

	/* According to UNIX98, msg_name/msg_namelen are ignored
	 * on connected socket. I was just happy when found this 8) --ANK
	 */

	/* Clean up data we have read: This will do ACK frames. */
	tcp_cleanup_rbuf(sk, copied);
	return copied;

out:
	return err;

recv_urg:
	err = tcp_recv_urg(sk, msg, len, flags);
	goto out;

recv_sndq:
	err = tcp_peek_sndq(sk, msg, len);
	goto out;
}

int tcp_recvmsg(struct sock *sk, struct msghdr *msg, size_t len, int flags,
		int *addr_len)
{
	int cmsg_flags = 0, ret;
	struct scm_timestamping_internal tss;

	if (unlikely(flags & MSG_ERRQUEUE))
		return inet_recv_error(sk, msg, len, addr_len);

	if (sk_can_busy_loop(sk) &&
	    skb_queue_empty_lockless(&sk->sk_receive_queue) &&
	    sk->sk_state == TCP_ESTABLISHED)
		sk_busy_loop(sk, flags & MSG_DONTWAIT);

	lock_sock(sk);
	ret = tcp_recvmsg_locked(sk, msg, len, flags, &tss, &cmsg_flags);
	release_sock(sk);

	if ((cmsg_flags || msg->msg_get_inq) && ret >= 0) {
		if (cmsg_flags & TCP_CMSG_TS)
			tcp_recv_timestamp(msg, sk, &tss);
		if (msg->msg_get_inq) {
			msg->msg_inq = tcp_inq_hint(sk);
			if (cmsg_flags & TCP_CMSG_INQ)
				put_cmsg(msg, SOL_TCP, TCP_CM_INQ,
					 sizeof(msg->msg_inq), &msg->msg_inq);
		}
	}
	return ret;
}
EXPORT_SYMBOL(tcp_recvmsg);

void tcp_set_state(struct sock *sk, int state)
{
	int oldstate = sk->sk_state;

	/* We defined a new enum for TCP states that are exported in BPF
	 * so as not force the internal TCP states to be frozen. The
	 * following checks will detect if an internal state value ever
	 * differs from the BPF value. If this ever happens, then we will
	 * need to remap the internal value to the BPF value before calling
	 * tcp_call_bpf_2arg.
	 */
	BUILD_BUG_ON((int)BPF_TCP_ESTABLISHED != (int)TCP_ESTABLISHED);
	BUILD_BUG_ON((int)BPF_TCP_SYN_SENT != (int)TCP_SYN_SENT);
	BUILD_BUG_ON((int)BPF_TCP_SYN_RECV != (int)TCP_SYN_RECV);
	BUILD_BUG_ON((int)BPF_TCP_FIN_WAIT1 != (int)TCP_FIN_WAIT1);
	BUILD_BUG_ON((int)BPF_TCP_FIN_WAIT2 != (int)TCP_FIN_WAIT2);
	BUILD_BUG_ON((int)BPF_TCP_TIME_WAIT != (int)TCP_TIME_WAIT);
	BUILD_BUG_ON((int)BPF_TCP_CLOSE != (int)TCP_CLOSE);
	BUILD_BUG_ON((int)BPF_TCP_CLOSE_WAIT != (int)TCP_CLOSE_WAIT);
	BUILD_BUG_ON((int)BPF_TCP_LAST_ACK != (int)TCP_LAST_ACK);
	BUILD_BUG_ON((int)BPF_TCP_LISTEN != (int)TCP_LISTEN);
	BUILD_BUG_ON((int)BPF_TCP_CLOSING != (int)TCP_CLOSING);
	BUILD_BUG_ON((int)BPF_TCP_NEW_SYN_RECV != (int)TCP_NEW_SYN_RECV);
	BUILD_BUG_ON((int)BPF_TCP_MAX_STATES != (int)TCP_MAX_STATES);

	/* bpf uapi header bpf.h defines an anonymous enum with values
	 * BPF_TCP_* used by bpf programs. Currently gcc built vmlinux
	 * is able to emit this enum in DWARF due to the above BUILD_BUG_ON.
	 * But clang built vmlinux does not have this enum in DWARF
	 * since clang removes the above code before generating IR/debuginfo.
	 * Let us explicitly emit the type debuginfo to ensure the
	 * above-mentioned anonymous enum in the vmlinux DWARF and hence BTF
	 * regardless of which compiler is used.
	 */
	BTF_TYPE_EMIT_ENUM(BPF_TCP_ESTABLISHED);

	if (BPF_SOCK_OPS_TEST_FLAG(tcp_sk(sk), BPF_SOCK_OPS_STATE_CB_FLAG))
		tcp_call_bpf_2arg(sk, BPF_SOCK_OPS_STATE_CB, oldstate, state);

	switch (state) {
	case TCP_ESTABLISHED:
		if (oldstate != TCP_ESTABLISHED)
			TCP_INC_STATS(sock_net(sk), TCP_MIB_CURRESTAB);
		break;

	case TCP_CLOSE:
		if (oldstate == TCP_CLOSE_WAIT || oldstate == TCP_ESTABLISHED)
			TCP_INC_STATS(sock_net(sk), TCP_MIB_ESTABRESETS);

		sk->sk_prot->unhash(sk);
		if (inet_csk(sk)->icsk_bind_hash &&
		    !(sk->sk_userlocks & SOCK_BINDPORT_LOCK))
			inet_put_port(sk);
		fallthrough;
	default:
		if (oldstate == TCP_ESTABLISHED)
			TCP_DEC_STATS(sock_net(sk), TCP_MIB_CURRESTAB);
	}

	/* Change state AFTER socket is unhashed to avoid closed
	 * socket sitting in hash tables.
	 */
	inet_sk_state_store(sk, state);
}
EXPORT_SYMBOL_GPL(tcp_set_state);

/*
 *	State processing on a close. This implements the state shift for
 *	sending our FIN frame. Note that we only send a FIN for some
 *	states. A shutdown() may have already sent the FIN, or we may be
 *	closed.
 */

static const unsigned char new_state[16] = {
  /* current state:        new state:      action:	*/
  [0 /* (Invalid) */]	= TCP_CLOSE,
  [TCP_ESTABLISHED]	= TCP_FIN_WAIT1 | TCP_ACTION_FIN,
  [TCP_SYN_SENT]	= TCP_CLOSE,
  [TCP_SYN_RECV]	= TCP_FIN_WAIT1 | TCP_ACTION_FIN,
  [TCP_FIN_WAIT1]	= TCP_FIN_WAIT1,
  [TCP_FIN_WAIT2]	= TCP_FIN_WAIT2,
  [TCP_TIME_WAIT]	= TCP_CLOSE,
  [TCP_CLOSE]		= TCP_CLOSE,
  [TCP_CLOSE_WAIT]	= TCP_LAST_ACK  | TCP_ACTION_FIN,
  [TCP_LAST_ACK]	= TCP_LAST_ACK,
  [TCP_LISTEN]		= TCP_CLOSE,
  [TCP_CLOSING]		= TCP_CLOSING,
  [TCP_NEW_SYN_RECV]	= TCP_CLOSE,	/* should not happen ! */
};

static int tcp_close_state(struct sock *sk)
{
	int next = (int)new_state[sk->sk_state];
	int ns = next & TCP_STATE_MASK;

	tcp_set_state(sk, ns);

	return next & TCP_ACTION_FIN;
}

/*
 *	Shutdown the sending side of a connection. Much like close except
 *	that we don't receive shut down or sock_set_flag(sk, SOCK_DEAD).
 */

void tcp_shutdown(struct sock *sk, int how)
{
	/*	We need to grab some memory, and put together a FIN,
	 *	and then put it into the queue to be sent.
	 *		Tim MacKenzie(tym@dibbler.cs.monash.edu.au) 4 Dec '92.
	 */
	if (!(how & SEND_SHUTDOWN))
		return;

	/* If we've already sent a FIN, or it's a closed state, skip this. */
	if ((1 << sk->sk_state) &
	    (TCPF_ESTABLISHED | TCPF_SYN_SENT |
	     TCPF_SYN_RECV | TCPF_CLOSE_WAIT)) {
		/* Clear out any half completed packets.  FIN if needed. */
		if (tcp_close_state(sk))
			tcp_send_fin(sk);
	}
}
EXPORT_SYMBOL(tcp_shutdown);

int tcp_orphan_count_sum(void)
{
	int i, total = 0;

	for_each_possible_cpu(i)
		total += per_cpu(tcp_orphan_count, i);

	return max(total, 0);
}

static int tcp_orphan_cache;
static struct timer_list tcp_orphan_timer;
#define TCP_ORPHAN_TIMER_PERIOD msecs_to_jiffies(100)

static void tcp_orphan_update(struct timer_list *unused)
{
	WRITE_ONCE(tcp_orphan_cache, tcp_orphan_count_sum());
	mod_timer(&tcp_orphan_timer, jiffies + TCP_ORPHAN_TIMER_PERIOD);
}

static bool tcp_too_many_orphans(int shift)
{
	return READ_ONCE(tcp_orphan_cache) << shift >
		READ_ONCE(sysctl_tcp_max_orphans);
}

bool tcp_check_oom(struct sock *sk, int shift)
{
	bool too_many_orphans, out_of_socket_memory;

	too_many_orphans = tcp_too_many_orphans(shift);
	out_of_socket_memory = tcp_out_of_memory(sk);

	if (too_many_orphans)
		net_info_ratelimited("too many orphaned sockets\n");
	if (out_of_socket_memory)
		net_info_ratelimited("out of memory -- consider tuning tcp_mem\n");
	return too_many_orphans || out_of_socket_memory;
}

void __tcp_close(struct sock *sk, long timeout)
{
	struct sk_buff *skb;
	int data_was_unread = 0;
	int state;

	sk->sk_shutdown = SHUTDOWN_MASK;

	if (sk->sk_state == TCP_LISTEN) {
		tcp_set_state(sk, TCP_CLOSE);

		/* Special case. */
		inet_csk_listen_stop(sk);

		goto adjudge_to_death;
	}

	/*  We need to flush the recv. buffs.  We do this only on the
	 *  descriptor close, not protocol-sourced closes, because the
	 *  reader process may not have drained the data yet!
	 */
	while ((skb = __skb_dequeue(&sk->sk_receive_queue)) != NULL) {
		u32 len = TCP_SKB_CB(skb)->end_seq - TCP_SKB_CB(skb)->seq;

		if (TCP_SKB_CB(skb)->tcp_flags & TCPHDR_FIN)
			len--;
		data_was_unread += len;
		__kfree_skb(skb);
	}

	/* If socket has been already reset (e.g. in tcp_reset()) - kill it. */
	if (sk->sk_state == TCP_CLOSE)
		goto adjudge_to_death;

	/* As outlined in RFC 2525, section 2.17, we send a RST here because
	 * data was lost. To witness the awful effects of the old behavior of
	 * always doing a FIN, run an older 2.1.x kernel or 2.0.x, start a bulk
	 * GET in an FTP client, suspend the process, wait for the client to
	 * advertise a zero window, then kill -9 the FTP client, wheee...
	 * Note: timeout is always zero in such a case.
	 */
	if (unlikely(tcp_sk(sk)->repair)) {
		sk->sk_prot->disconnect(sk, 0);
	} else if (data_was_unread) {
		/* Unread data was tossed, zap the connection. */
		NET_INC_STATS(sock_net(sk), LINUX_MIB_TCPABORTONCLOSE);
		tcp_set_state(sk, TCP_CLOSE);
		tcp_send_active_reset(sk, sk->sk_allocation);
	} else if (sock_flag(sk, SOCK_LINGER) && !sk->sk_lingertime) {
		/* Check zero linger _after_ checking for unread data. */
		sk->sk_prot->disconnect(sk, 0);
		NET_INC_STATS(sock_net(sk), LINUX_MIB_TCPABORTONDATA);
	} else if (tcp_close_state(sk)) {
		/* We FIN if the application ate all the data before
		 * zapping the connection.
		 */

		/* RED-PEN. Formally speaking, we have broken TCP state
		 * machine. State transitions:
		 *
		 * TCP_ESTABLISHED -> TCP_FIN_WAIT1
		 * TCP_SYN_RECV	-> TCP_FIN_WAIT1 (forget it, it's impossible)
		 * TCP_CLOSE_WAIT -> TCP_LAST_ACK
		 *
		 * are legal only when FIN has been sent (i.e. in window),
		 * rather than queued out of window. Purists blame.
		 *
		 * F.e. "RFC state" is ESTABLISHED,
		 * if Linux state is FIN-WAIT-1, but FIN is still not sent.
		 *
		 * The visible declinations are that sometimes
		 * we enter time-wait state, when it is not required really
		 * (harmless), do not send active resets, when they are
		 * required by specs (TCP_ESTABLISHED, TCP_CLOSE_WAIT, when
		 * they look as CLOSING or LAST_ACK for Linux)
		 * Probably, I missed some more holelets.
		 * 						--ANK
		 * XXX (TFO) - To start off we don't support SYN+ACK+FIN
		 * in a single packet! (May consider it later but will
		 * probably need API support or TCP_CORK SYN-ACK until
		 * data is written and socket is closed.)
		 */
		tcp_send_fin(sk);
	}

	sk_stream_wait_close(sk, timeout);

adjudge_to_death:
	state = sk->sk_state;
	sock_hold(sk);
	sock_orphan(sk);

	local_bh_disable();
	bh_lock_sock(sk);
	/* remove backlog if any, without releasing ownership. */
	__release_sock(sk);

	this_cpu_inc(tcp_orphan_count);

	/* Have we already been destroyed by a softirq or backlog? */
	if (state != TCP_CLOSE && sk->sk_state == TCP_CLOSE)
		goto out;

	/*	This is a (useful) BSD violating of the RFC. There is a
	 *	problem with TCP as specified in that the other end could
	 *	keep a socket open forever with no application left this end.
	 *	We use a 1 minute timeout (about the same as BSD) then kill
	 *	our end. If they send after that then tough - BUT: long enough
	 *	that we won't make the old 4*rto = almost no time - whoops
	 *	reset mistake.
	 *
	 *	Nope, it was not mistake. It is really desired behaviour
	 *	f.e. on http servers, when such sockets are useless, but
	 *	consume significant resources. Let's do it with special
	 *	linger2	option.					--ANK
	 */

	if (sk->sk_state == TCP_FIN_WAIT2) {
		struct tcp_sock *tp = tcp_sk(sk);
		if (tp->linger2 < 0) {
			tcp_set_state(sk, TCP_CLOSE);
			tcp_send_active_reset(sk, GFP_ATOMIC);
			__NET_INC_STATS(sock_net(sk),
					LINUX_MIB_TCPABORTONLINGER);
		} else {
			const int tmo = tcp_fin_time(sk);

			if (tmo > TCP_TIMEWAIT_LEN) {
				inet_csk_reset_keepalive_timer(sk,
						tmo - TCP_TIMEWAIT_LEN);
			} else {
				tcp_time_wait(sk, TCP_FIN_WAIT2, tmo);
				goto out;
			}
		}
	}
	if (sk->sk_state != TCP_CLOSE) {
		if (tcp_check_oom(sk, 0)) {
			tcp_set_state(sk, TCP_CLOSE);
			tcp_send_active_reset(sk, GFP_ATOMIC);
			__NET_INC_STATS(sock_net(sk),
					LINUX_MIB_TCPABORTONMEMORY);
		} else if (!check_net(sock_net(sk))) {
			/* Not possible to send reset; just close */
			tcp_set_state(sk, TCP_CLOSE);
		}
	}

	if (sk->sk_state == TCP_CLOSE) {
		struct request_sock *req;

		req = rcu_dereference_protected(tcp_sk(sk)->fastopen_rsk,
						lockdep_sock_is_held(sk));
		/* We could get here with a non-NULL req if the socket is
		 * aborted (e.g., closed with unread data) before 3WHS
		 * finishes.
		 */
		if (req)
			reqsk_fastopen_remove(sk, req, false);
		inet_csk_destroy_sock(sk);
	}
	/* Otherwise, socket is reprieved until protocol close. */

out:
	bh_unlock_sock(sk);
	local_bh_enable();
}

void tcp_close(struct sock *sk, long timeout)
{
	lock_sock(sk);
	__tcp_close(sk, timeout);
	release_sock(sk);
	sock_put(sk);
}
EXPORT_SYMBOL(tcp_close);

/* These states need RST on ABORT according to RFC793 */

static inline bool tcp_need_reset(int state)
{
	return (1 << state) &
	       (TCPF_ESTABLISHED | TCPF_CLOSE_WAIT | TCPF_FIN_WAIT1 |
		TCPF_FIN_WAIT2 | TCPF_SYN_RECV);
}

static void tcp_rtx_queue_purge(struct sock *sk)
{
	struct rb_node *p = rb_first(&sk->tcp_rtx_queue);

	tcp_sk(sk)->highest_sack = NULL;
	while (p) {
		struct sk_buff *skb = rb_to_skb(p);

		p = rb_next(p);
		/* Since we are deleting whole queue, no need to
		 * list_del(&skb->tcp_tsorted_anchor)
		 */
		tcp_rtx_queue_unlink(skb, sk);
		tcp_wmem_free_skb(sk, skb);
	}
}

void tcp_write_queue_purge(struct sock *sk)
{
	struct sk_buff *skb;

	tcp_chrono_stop(sk, TCP_CHRONO_BUSY);
	while ((skb = __skb_dequeue(&sk->sk_write_queue)) != NULL) {
		tcp_skb_tsorted_anchor_cleanup(skb);
		tcp_wmem_free_skb(sk, skb);
	}
	tcp_rtx_queue_purge(sk);
	INIT_LIST_HEAD(&tcp_sk(sk)->tsorted_sent_queue);
	tcp_clear_all_retrans_hints(tcp_sk(sk));
	tcp_sk(sk)->packets_out = 0;
	inet_csk(sk)->icsk_backoff = 0;
}

int tcp_disconnect(struct sock *sk, int flags)
{
	struct inet_sock *inet = inet_sk(sk);
	struct inet_connection_sock *icsk = inet_csk(sk);
	struct tcp_sock *tp = tcp_sk(sk);
	int old_state = sk->sk_state;
	u32 seq;

	if (old_state != TCP_CLOSE)
		tcp_set_state(sk, TCP_CLOSE);

	/* ABORT function of RFC793 */
	if (old_state == TCP_LISTEN) {
		inet_csk_listen_stop(sk);
	} else if (unlikely(tp->repair)) {
		sk->sk_err = ECONNABORTED;
	} else if (tcp_need_reset(old_state) ||
		   (tp->snd_nxt != tp->write_seq &&
		    (1 << old_state) & (TCPF_CLOSING | TCPF_LAST_ACK))) {
		/* The last check adjusts for discrepancy of Linux wrt. RFC
		 * states
		 */
		tcp_send_active_reset(sk, gfp_any());
		sk->sk_err = ECONNRESET;
	} else if (old_state == TCP_SYN_SENT)
		sk->sk_err = ECONNRESET;

	tcp_clear_xmit_timers(sk);
	__skb_queue_purge(&sk->sk_receive_queue);
	WRITE_ONCE(tp->copied_seq, tp->rcv_nxt);
	WRITE_ONCE(tp->urg_data, 0);
	tcp_write_queue_purge(sk);
	tcp_fastopen_active_disable_ofo_check(sk);
	skb_rbtree_purge(&tp->out_of_order_queue);

	inet->inet_dport = 0;

	if (!(sk->sk_userlocks & SOCK_BINDADDR_LOCK))
		inet_reset_saddr(sk);

	sk->sk_shutdown = 0;
	sock_reset_flag(sk, SOCK_DONE);
	tp->srtt_us = 0;
	tp->mdev_us = jiffies_to_usecs(TCP_TIMEOUT_INIT);
	tp->rcv_rtt_last_tsecr = 0;

	seq = tp->write_seq + tp->max_window + 2;
	if (!seq)
		seq = 1;
	WRITE_ONCE(tp->write_seq, seq);

	icsk->icsk_backoff = 0;
	icsk->icsk_probes_out = 0;
	icsk->icsk_probes_tstamp = 0;
	icsk->icsk_rto = TCP_TIMEOUT_INIT;
	icsk->icsk_rto_min = TCP_RTO_MIN;
	icsk->icsk_delack_max = TCP_DELACK_MAX;
	tp->snd_ssthresh = TCP_INFINITE_SSTHRESH;
	tcp_snd_cwnd_set(tp, TCP_INIT_CWND);
	tp->snd_cwnd_cnt = 0;
	tp->window_clamp = 0;
	tp->delivered = 0;
	tp->delivered_ce = 0;
	if (icsk->icsk_ca_ops->release)
		icsk->icsk_ca_ops->release(sk);
	memset(icsk->icsk_ca_priv, 0, sizeof(icsk->icsk_ca_priv));
	icsk->icsk_ca_initialized = 0;
	tcp_set_ca_state(sk, TCP_CA_Open);
	tp->is_sack_reneg = 0;
	tcp_clear_retrans(tp);
	tp->total_retrans = 0;
	inet_csk_delack_init(sk);
	/* Initialize rcv_mss to TCP_MIN_MSS to avoid division by 0
	 * issue in __tcp_select_window()
	 */
	icsk->icsk_ack.rcv_mss = TCP_MIN_MSS;
	memset(&tp->rx_opt, 0, sizeof(tp->rx_opt));
	__sk_dst_reset(sk);
	dst_release(xchg((__force struct dst_entry **)&sk->sk_rx_dst, NULL));
	tcp_saved_syn_free(tp);
	tp->compressed_ack = 0;
	tp->segs_in = 0;
	tp->segs_out = 0;
	tp->bytes_sent = 0;
	tp->bytes_acked = 0;
	tp->bytes_received = 0;
	tp->bytes_retrans = 0;
	tp->data_segs_in = 0;
	tp->data_segs_out = 0;
	tp->duplicate_sack[0].start_seq = 0;
	tp->duplicate_sack[0].end_seq = 0;
	tp->dsack_dups = 0;
	tp->reord_seen = 0;
	tp->retrans_out = 0;
	tp->sacked_out = 0;
	tp->tlp_high_seq = 0;
	tp->last_oow_ack_time = 0;
	/* There's a bubble in the pipe until at least the first ACK. */
	tp->app_limited = ~0U;
	tp->rack.mstamp = 0;
	tp->rack.advanced = 0;
	tp->rack.reo_wnd_steps = 1;
	tp->rack.last_delivered = 0;
	tp->rack.reo_wnd_persist = 0;
	tp->rack.dsack_seen = 0;
	tp->syn_data_acked = 0;
	tp->rx_opt.saw_tstamp = 0;
	tp->rx_opt.dsack = 0;
	tp->rx_opt.num_sacks = 0;
	tp->rcv_ooopack = 0;


	/* Clean up fastopen related fields */
	tcp_free_fastopen_req(tp);
	inet->defer_connect = 0;
	tp->fastopen_client_fail = 0;

	WARN_ON(inet->inet_num && !icsk->icsk_bind_hash);

	if (sk->sk_frag.page) {
		put_page(sk->sk_frag.page);
		sk->sk_frag.page = NULL;
		sk->sk_frag.offset = 0;
	}
	sk_error_report(sk);
	return 0;
}
EXPORT_SYMBOL(tcp_disconnect);

static inline bool tcp_can_repair_sock(const struct sock *sk)
{
	return ns_capable(sock_net(sk)->user_ns, CAP_NET_ADMIN) &&
		(sk->sk_state != TCP_LISTEN);
}

static int tcp_repair_set_window(struct tcp_sock *tp, sockptr_t optbuf, int len)
{
	struct tcp_repair_window opt;

	if (!tp->repair)
		return -EPERM;

	if (len != sizeof(opt))
		return -EINVAL;

	if (copy_from_sockptr(&opt, optbuf, sizeof(opt)))
		return -EFAULT;

	if (opt.max_window < opt.snd_wnd)
		return -EINVAL;

	if (after(opt.snd_wl1, tp->rcv_nxt + opt.rcv_wnd))
		return -EINVAL;

	if (after(opt.rcv_wup, tp->rcv_nxt))
		return -EINVAL;

	tp->snd_wl1	= opt.snd_wl1;
	tp->snd_wnd	= opt.snd_wnd;
	tp->max_window	= opt.max_window;

	tp->rcv_wnd	= opt.rcv_wnd;
	tp->rcv_wup	= opt.rcv_wup;

	return 0;
}

static int tcp_repair_options_est(struct sock *sk, sockptr_t optbuf,
		unsigned int len)
{
	struct tcp_sock *tp = tcp_sk(sk);
	struct tcp_repair_opt opt;
	size_t offset = 0;

	while (len >= sizeof(opt)) {
		if (copy_from_sockptr_offset(&opt, optbuf, offset, sizeof(opt)))
			return -EFAULT;

		offset += sizeof(opt);
		len -= sizeof(opt);

		switch (opt.opt_code) {
		case TCPOPT_MSS:
			tp->rx_opt.mss_clamp = opt.opt_val;
			tcp_mtup_init(sk);
			break;
		case TCPOPT_WINDOW:
			{
				u16 snd_wscale = opt.opt_val & 0xFFFF;
				u16 rcv_wscale = opt.opt_val >> 16;

				if (snd_wscale > TCP_MAX_WSCALE || rcv_wscale > TCP_MAX_WSCALE)
					return -EFBIG;

				tp->rx_opt.snd_wscale = snd_wscale;
				tp->rx_opt.rcv_wscale = rcv_wscale;
				tp->rx_opt.wscale_ok = 1;
			}
			break;
		case TCPOPT_SACK_PERM:
			if (opt.opt_val != 0)
				return -EINVAL;

			tp->rx_opt.sack_ok |= TCP_SACK_SEEN;
			break;
		case TCPOPT_TIMESTAMP:
			if (opt.opt_val != 0)
				return -EINVAL;

			tp->rx_opt.tstamp_ok = 1;
			break;
		}
	}

	return 0;
}

DEFINE_STATIC_KEY_FALSE(tcp_tx_delay_enabled);
EXPORT_SYMBOL(tcp_tx_delay_enabled);

static void tcp_enable_tx_delay(void)
{
	if (!static_branch_unlikely(&tcp_tx_delay_enabled)) {
		static int __tcp_tx_delay_enabled = 0;

		if (cmpxchg(&__tcp_tx_delay_enabled, 0, 1) == 0) {
			static_branch_enable(&tcp_tx_delay_enabled);
			pr_info("TCP_TX_DELAY enabled\n");
		}
	}
}

/* When set indicates to always queue non-full frames.  Later the user clears
 * this option and we transmit any pending partial frames in the queue.  This is
 * meant to be used alongside sendfile() to get properly filled frames when the
 * user (for example) must write out headers with a write() call first and then
 * use sendfile to send out the data parts.
 *
 * TCP_CORK can be set together with TCP_NODELAY and it is stronger than
 * TCP_NODELAY.
 */
void __tcp_sock_set_cork(struct sock *sk, bool on)
{
	struct tcp_sock *tp = tcp_sk(sk);

	if (on) {
		tp->nonagle |= TCP_NAGLE_CORK;
	} else {
		tp->nonagle &= ~TCP_NAGLE_CORK;
		if (tp->nonagle & TCP_NAGLE_OFF)
			tp->nonagle |= TCP_NAGLE_PUSH;
		tcp_push_pending_frames(sk);
	}
}

void tcp_sock_set_cork(struct sock *sk, bool on)
{
	lock_sock(sk);
	__tcp_sock_set_cork(sk, on);
	release_sock(sk);
}
EXPORT_SYMBOL(tcp_sock_set_cork);

/* TCP_NODELAY is weaker than TCP_CORK, so that this option on corked socket is
 * remembered, but it is not activated until cork is cleared.
 *
 * However, when TCP_NODELAY is set we make an explicit push, which overrides
 * even TCP_CORK for currently queued segments.
 */
void __tcp_sock_set_nodelay(struct sock *sk, bool on)
{
	if (on) {
		tcp_sk(sk)->nonagle |= TCP_NAGLE_OFF|TCP_NAGLE_PUSH;
		tcp_push_pending_frames(sk);
	} else {
		tcp_sk(sk)->nonagle &= ~TCP_NAGLE_OFF;
	}
}

void tcp_sock_set_nodelay(struct sock *sk)
{
	lock_sock(sk);
	__tcp_sock_set_nodelay(sk, true);
	release_sock(sk);
}
EXPORT_SYMBOL(tcp_sock_set_nodelay);

static void __tcp_sock_set_quickack(struct sock *sk, int val)
{
	if (!val) {
		inet_csk_enter_pingpong_mode(sk);
		return;
	}

	inet_csk_exit_pingpong_mode(sk);
	if ((1 << sk->sk_state) & (TCPF_ESTABLISHED | TCPF_CLOSE_WAIT) &&
	    inet_csk_ack_scheduled(sk)) {
		inet_csk(sk)->icsk_ack.pending |= ICSK_ACK_PUSHED;
		tcp_cleanup_rbuf(sk, 1);
		if (!(val & 1))
			inet_csk_enter_pingpong_mode(sk);
	}
}

void tcp_sock_set_quickack(struct sock *sk, int val)
{
	lock_sock(sk);
	__tcp_sock_set_quickack(sk, val);
	release_sock(sk);
}
EXPORT_SYMBOL(tcp_sock_set_quickack);

int tcp_sock_set_syncnt(struct sock *sk, int val)
{
	if (val < 1 || val > MAX_TCP_SYNCNT)
		return -EINVAL;

	lock_sock(sk);
	inet_csk(sk)->icsk_syn_retries = val;
	release_sock(sk);
	return 0;
}
EXPORT_SYMBOL(tcp_sock_set_syncnt);

void tcp_sock_set_user_timeout(struct sock *sk, u32 val)
{
	lock_sock(sk);
	inet_csk(sk)->icsk_user_timeout = val;
	release_sock(sk);
}
EXPORT_SYMBOL(tcp_sock_set_user_timeout);

int tcp_sock_set_keepidle_locked(struct sock *sk, int val)
{
	struct tcp_sock *tp = tcp_sk(sk);

	if (val < 1 || val > MAX_TCP_KEEPIDLE)
		return -EINVAL;

	tp->keepalive_time = val * HZ;
	if (sock_flag(sk, SOCK_KEEPOPEN) &&
	    !((1 << sk->sk_state) & (TCPF_CLOSE | TCPF_LISTEN))) {
		u32 elapsed = keepalive_time_elapsed(tp);

		if (tp->keepalive_time > elapsed)
			elapsed = tp->keepalive_time - elapsed;
		else
			elapsed = 0;
		inet_csk_reset_keepalive_timer(sk, elapsed);
	}

	return 0;
}

int tcp_sock_set_keepidle(struct sock *sk, int val)
{
	int err;

	lock_sock(sk);
	err = tcp_sock_set_keepidle_locked(sk, val);
	release_sock(sk);
	return err;
}
EXPORT_SYMBOL(tcp_sock_set_keepidle);

int tcp_sock_set_keepintvl(struct sock *sk, int val)
{
	if (val < 1 || val > MAX_TCP_KEEPINTVL)
		return -EINVAL;

	lock_sock(sk);
	tcp_sk(sk)->keepalive_intvl = val * HZ;
	release_sock(sk);
	return 0;
}
EXPORT_SYMBOL(tcp_sock_set_keepintvl);

int tcp_sock_set_keepcnt(struct sock *sk, int val)
{
	if (val < 1 || val > MAX_TCP_KEEPCNT)
		return -EINVAL;

	lock_sock(sk);
	tcp_sk(sk)->keepalive_probes = val;
	release_sock(sk);
	return 0;
}
EXPORT_SYMBOL(tcp_sock_set_keepcnt);

int tcp_set_window_clamp(struct sock *sk, int val)
{
	struct tcp_sock *tp = tcp_sk(sk);

	if (!val) {
		if (sk->sk_state != TCP_CLOSE)
			return -EINVAL;
		tp->window_clamp = 0;
	} else {
		tp->window_clamp = val < SOCK_MIN_RCVBUF / 2 ?
			SOCK_MIN_RCVBUF / 2 : val;
		tp->rcv_ssthresh = min(tp->rcv_wnd, tp->window_clamp);
	}
	return 0;
}

/*
 *	Socket option code for TCP.
 */
static int do_tcp_setsockopt(struct sock *sk, int level, int optname,
		sockptr_t optval, unsigned int optlen)
{
	struct tcp_sock *tp = tcp_sk(sk);
	struct inet_connection_sock *icsk = inet_csk(sk);
	struct net *net = sock_net(sk);
	int val;
	int err = 0;

	/* These are data/string values, all the others are ints */
	switch (optname) {
	case TCP_CONGESTION: {
		char name[TCP_CA_NAME_MAX];

		if (optlen < 1)
			return -EINVAL;

		val = strncpy_from_sockptr(name, optval,
					min_t(long, TCP_CA_NAME_MAX-1, optlen));
		if (val < 0)
			return -EFAULT;
		name[val] = 0;

		lock_sock(sk);
		err = tcp_set_congestion_control(sk, name, true,
						 ns_capable(sock_net(sk)->user_ns,
							    CAP_NET_ADMIN));
		release_sock(sk);
		return err;
	}
	case TCP_ULP: {
		char name[TCP_ULP_NAME_MAX];

		if (optlen < 1)
			return -EINVAL;

		val = strncpy_from_sockptr(name, optval,
					min_t(long, TCP_ULP_NAME_MAX - 1,
					      optlen));
		if (val < 0)
			return -EFAULT;
		name[val] = 0;

		lock_sock(sk);
		err = tcp_set_ulp(sk, name);
		release_sock(sk);
		return err;
	}
	case TCP_FASTOPEN_KEY: {
		__u8 key[TCP_FASTOPEN_KEY_BUF_LENGTH];
		__u8 *backup_key = NULL;

		/* Allow a backup key as well to facilitate key rotation
		 * First key is the active one.
		 */
		if (optlen != TCP_FASTOPEN_KEY_LENGTH &&
		    optlen != TCP_FASTOPEN_KEY_BUF_LENGTH)
			return -EINVAL;

		if (copy_from_sockptr(key, optval, optlen))
			return -EFAULT;

		if (optlen == TCP_FASTOPEN_KEY_BUF_LENGTH)
			backup_key = key + TCP_FASTOPEN_KEY_LENGTH;

		return tcp_fastopen_reset_cipher(net, sk, key, backup_key);
	}
	default:
		/* fallthru */
		break;
	}

	if (optlen < sizeof(int))
		return -EINVAL;

	if (copy_from_sockptr(&val, optval, sizeof(val)))
		return -EFAULT;

	lock_sock(sk);

	switch (optname) {
	case TCP_MAXSEG:
		/* Values greater than interface MTU won't take effect. However
		 * at the point when this call is done we typically don't yet
		 * know which interface is going to be used
		 */
		if (val && (val < TCP_MIN_MSS || val > MAX_TCP_WINDOW)) {
			err = -EINVAL;
			break;
		}
		tp->rx_opt.user_mss = val;
		break;

	case TCP_NODELAY:
		__tcp_sock_set_nodelay(sk, val);
		break;

	case TCP_THIN_LINEAR_TIMEOUTS:
		if (val < 0 || val > 1)
			err = -EINVAL;
		else
			tp->thin_lto = val;
		break;

	case TCP_THIN_DUPACK:
		if (val < 0 || val > 1)
			err = -EINVAL;
		break;

	case TCP_REPAIR:
		if (!tcp_can_repair_sock(sk))
			err = -EPERM;
		else if (val == TCP_REPAIR_ON) {
			tp->repair = 1;
			sk->sk_reuse = SK_FORCE_REUSE;
			tp->repair_queue = TCP_NO_QUEUE;
		} else if (val == TCP_REPAIR_OFF) {
			tp->repair = 0;
			sk->sk_reuse = SK_NO_REUSE;
			tcp_send_window_probe(sk);
		} else if (val == TCP_REPAIR_OFF_NO_WP) {
			tp->repair = 0;
			sk->sk_reuse = SK_NO_REUSE;
		} else
			err = -EINVAL;

		break;

	case TCP_REPAIR_QUEUE:
		if (!tp->repair)
			err = -EPERM;
		else if ((unsigned int)val < TCP_QUEUES_NR)
			tp->repair_queue = val;
		else
			err = -EINVAL;
		break;

	case TCP_QUEUE_SEQ:
		if (sk->sk_state != TCP_CLOSE) {
			err = -EPERM;
		} else if (tp->repair_queue == TCP_SEND_QUEUE) {
			if (!tcp_rtx_queue_empty(sk))
				err = -EPERM;
			else
				WRITE_ONCE(tp->write_seq, val);
		} else if (tp->repair_queue == TCP_RECV_QUEUE) {
			if (tp->rcv_nxt != tp->copied_seq) {
				err = -EPERM;
			} else {
				WRITE_ONCE(tp->rcv_nxt, val);
				WRITE_ONCE(tp->copied_seq, val);
			}
		} else {
			err = -EINVAL;
		}
		break;

	case TCP_REPAIR_OPTIONS:
		if (!tp->repair)
			err = -EINVAL;
		else if (sk->sk_state == TCP_ESTABLISHED)
			err = tcp_repair_options_est(sk, optval, optlen);
		else
			err = -EPERM;
		break;

	case TCP_CORK:
		__tcp_sock_set_cork(sk, val);
		break;

	case TCP_KEEPIDLE:
		err = tcp_sock_set_keepidle_locked(sk, val);
		break;
	case TCP_KEEPINTVL:
		if (val < 1 || val > MAX_TCP_KEEPINTVL)
			err = -EINVAL;
		else
			tp->keepalive_intvl = val * HZ;
		break;
	case TCP_KEEPCNT:
		if (val < 1 || val > MAX_TCP_KEEPCNT)
			err = -EINVAL;
		else
			tp->keepalive_probes = val;
		break;
	case TCP_SYNCNT:
		if (val < 1 || val > MAX_TCP_SYNCNT)
			err = -EINVAL;
		else
			icsk->icsk_syn_retries = val;
		break;

	case TCP_SAVE_SYN:
		/* 0: disable, 1: enable, 2: start from ether_header */
		if (val < 0 || val > 2)
			err = -EINVAL;
		else
			tp->save_syn = val;
		break;

	case TCP_LINGER2:
		if (val < 0)
			tp->linger2 = -1;
		else if (val > TCP_FIN_TIMEOUT_MAX / HZ)
			tp->linger2 = TCP_FIN_TIMEOUT_MAX;
		else
			tp->linger2 = val * HZ;
		break;

	case TCP_DEFER_ACCEPT:
		/* Translate value in seconds to number of retransmits */
		icsk->icsk_accept_queue.rskq_defer_accept =
			secs_to_retrans(val, TCP_TIMEOUT_INIT / HZ,
					TCP_RTO_MAX / HZ);
		break;

	case TCP_WINDOW_CLAMP:
		err = tcp_set_window_clamp(sk, val);
		break;

	case TCP_QUICKACK:
		__tcp_sock_set_quickack(sk, val);
		break;

#ifdef CONFIG_TCP_MD5SIG
	case TCP_MD5SIG:
	case TCP_MD5SIG_EXT:
		err = tp->af_specific->md5_parse(sk, optname, optval, optlen);
		break;
#endif
	case TCP_USER_TIMEOUT:
		/* Cap the max time in ms TCP will retry or probe the window
		 * before giving up and aborting (ETIMEDOUT) a connection.
		 */
		if (val < 0)
			err = -EINVAL;
		else
			icsk->icsk_user_timeout = val;
		break;

	case TCP_FASTOPEN:
		if (val >= 0 && ((1 << sk->sk_state) & (TCPF_CLOSE |
		    TCPF_LISTEN))) {
			tcp_fastopen_init_key_once(net);

			fastopen_queue_tune(sk, val);
		} else {
			err = -EINVAL;
		}
		break;
	case TCP_FASTOPEN_CONNECT:
		if (val > 1 || val < 0) {
			err = -EINVAL;
		} else if (net->ipv4.sysctl_tcp_fastopen & TFO_CLIENT_ENABLE) {
			if (sk->sk_state == TCP_CLOSE)
				tp->fastopen_connect = val;
			else
				err = -EINVAL;
		} else {
			err = -EOPNOTSUPP;
		}
		break;
	case TCP_FASTOPEN_NO_COOKIE:
		if (val > 1 || val < 0)
			err = -EINVAL;
		else if (!((1 << sk->sk_state) & (TCPF_CLOSE | TCPF_LISTEN)))
			err = -EINVAL;
		else
			tp->fastopen_no_cookie = val;
		break;
	case TCP_TIMESTAMP:
		if (!tp->repair)
			err = -EPERM;
		else
			tp->tsoffset = val - tcp_time_stamp_raw();
		break;
	case TCP_REPAIR_WINDOW:
		err = tcp_repair_set_window(tp, optval, optlen);
		break;
	case TCP_NOTSENT_LOWAT:
		tp->notsent_lowat = val;
		sk->sk_write_space(sk);
		break;
	case TCP_INQ:
		if (val > 1 || val < 0)
			err = -EINVAL;
		else
			tp->recvmsg_inq = val;
		break;
	case TCP_TX_DELAY:
		if (val)
			tcp_enable_tx_delay();
		tp->tcp_tx_delay = val;
		break;
	default:
		err = -ENOPROTOOPT;
		break;
	}

	release_sock(sk);
	return err;
}

int tcp_setsockopt(struct sock *sk, int level, int optname, sockptr_t optval,
		   unsigned int optlen)
{
	const struct inet_connection_sock *icsk = inet_csk(sk);

	if (level != SOL_TCP)
		return icsk->icsk_af_ops->setsockopt(sk, level, optname,
						     optval, optlen);
	return do_tcp_setsockopt(sk, level, optname, optval, optlen);
}
EXPORT_SYMBOL(tcp_setsockopt);

static void tcp_get_info_chrono_stats(const struct tcp_sock *tp,
				      struct tcp_info *info)
{
	u64 stats[__TCP_CHRONO_MAX], total = 0;
	enum tcp_chrono i;

	for (i = TCP_CHRONO_BUSY; i < __TCP_CHRONO_MAX; ++i) {
		stats[i] = tp->chrono_stat[i - 1];
		if (i == tp->chrono_type)
			stats[i] += tcp_jiffies32 - tp->chrono_start;
		stats[i] *= USEC_PER_SEC / HZ;
		total += stats[i];
	}

	info->tcpi_busy_time = total;
	info->tcpi_rwnd_limited = stats[TCP_CHRONO_RWND_LIMITED];
	info->tcpi_sndbuf_limited = stats[TCP_CHRONO_SNDBUF_LIMITED];
}

/* Return information about state of tcp endpoint in API format. */
void tcp_get_info(struct sock *sk, struct tcp_info *info)
{
	const struct tcp_sock *tp = tcp_sk(sk); /* iff sk_type == SOCK_STREAM */
	const struct inet_connection_sock *icsk = inet_csk(sk);
	unsigned long rate;
	u32 now;
	u64 rate64;
	bool slow;

	memset(info, 0, sizeof(*info));
	if (sk->sk_type != SOCK_STREAM)
		return;

	info->tcpi_state = inet_sk_state_load(sk);

	/* Report meaningful fields for all TCP states, including listeners */
	rate = READ_ONCE(sk->sk_pacing_rate);
	rate64 = (rate != ~0UL) ? rate : ~0ULL;
	info->tcpi_pacing_rate = rate64;

	rate = READ_ONCE(sk->sk_max_pacing_rate);
	rate64 = (rate != ~0UL) ? rate : ~0ULL;
	info->tcpi_max_pacing_rate = rate64;

	info->tcpi_reordering = tp->reordering;
	info->tcpi_snd_cwnd = tcp_snd_cwnd(tp);

	if (info->tcpi_state == TCP_LISTEN) {
		/* listeners aliased fields :
		 * tcpi_unacked -> Number of children ready for accept()
		 * tcpi_sacked  -> max backlog
		 */
		info->tcpi_unacked = READ_ONCE(sk->sk_ack_backlog);
		info->tcpi_sacked = READ_ONCE(sk->sk_max_ack_backlog);
		return;
	}

	slow = lock_sock_fast(sk);

	info->tcpi_ca_state = icsk->icsk_ca_state;
	info->tcpi_retransmits = icsk->icsk_retransmits;
	info->tcpi_probes = icsk->icsk_probes_out;
	info->tcpi_backoff = icsk->icsk_backoff;

	if (tp->rx_opt.tstamp_ok)
		info->tcpi_options |= TCPI_OPT_TIMESTAMPS;
	if (tcp_is_sack(tp))
		info->tcpi_options |= TCPI_OPT_SACK;
	if (tp->rx_opt.wscale_ok) {
		info->tcpi_options |= TCPI_OPT_WSCALE;
		info->tcpi_snd_wscale = tp->rx_opt.snd_wscale;
		info->tcpi_rcv_wscale = tp->rx_opt.rcv_wscale;
	}

	if (tp->ecn_flags & TCP_ECN_OK)
		info->tcpi_options |= TCPI_OPT_ECN;
	if (tp->ecn_flags & TCP_ECN_SEEN)
		info->tcpi_options |= TCPI_OPT_ECN_SEEN;
	if (tp->syn_data_acked)
		info->tcpi_options |= TCPI_OPT_SYN_DATA;

	info->tcpi_rto = jiffies_to_usecs(icsk->icsk_rto);
	info->tcpi_ato = jiffies_to_usecs(icsk->icsk_ack.ato);
	info->tcpi_snd_mss = tp->mss_cache;
	info->tcpi_rcv_mss = icsk->icsk_ack.rcv_mss;

	info->tcpi_unacked = tp->packets_out;
	info->tcpi_sacked = tp->sacked_out;

	info->tcpi_lost = tp->lost_out;
	info->tcpi_retrans = tp->retrans_out;

	now = tcp_jiffies32;
	info->tcpi_last_data_sent = jiffies_to_msecs(now - tp->lsndtime);
	info->tcpi_last_data_recv = jiffies_to_msecs(now - icsk->icsk_ack.lrcvtime);
	info->tcpi_last_ack_recv = jiffies_to_msecs(now - tp->rcv_tstamp);

	info->tcpi_pmtu = icsk->icsk_pmtu_cookie;
	info->tcpi_rcv_ssthresh = tp->rcv_ssthresh;
	info->tcpi_rtt = tp->srtt_us >> 3;
	info->tcpi_rttvar = tp->mdev_us >> 2;
	info->tcpi_snd_ssthresh = tp->snd_ssthresh;
	info->tcpi_advmss = tp->advmss;

	info->tcpi_rcv_rtt = tp->rcv_rtt_est.rtt_us >> 3;
	info->tcpi_rcv_space = tp->rcvq_space.space;

	info->tcpi_total_retrans = tp->total_retrans;

	info->tcpi_bytes_acked = tp->bytes_acked;
	info->tcpi_bytes_received = tp->bytes_received;
	info->tcpi_notsent_bytes = max_t(int, 0, tp->write_seq - tp->snd_nxt);
	tcp_get_info_chrono_stats(tp, info);

	info->tcpi_segs_out = tp->segs_out;

	/* segs_in and data_segs_in can be updated from tcp_segs_in() from BH */
	info->tcpi_segs_in = READ_ONCE(tp->segs_in);
	info->tcpi_data_segs_in = READ_ONCE(tp->data_segs_in);

	info->tcpi_min_rtt = tcp_min_rtt(tp);
	info->tcpi_data_segs_out = tp->data_segs_out;

	info->tcpi_delivery_rate_app_limited = tp->rate_app_limited ? 1 : 0;
	rate64 = tcp_compute_delivery_rate(tp);
	if (rate64)
		info->tcpi_delivery_rate = rate64;
	info->tcpi_delivered = tp->delivered;
	info->tcpi_delivered_ce = tp->delivered_ce;
	info->tcpi_bytes_sent = tp->bytes_sent;
	info->tcpi_bytes_retrans = tp->bytes_retrans;
	info->tcpi_dsack_dups = tp->dsack_dups;
	info->tcpi_reord_seen = tp->reord_seen;
	info->tcpi_rcv_ooopack = tp->rcv_ooopack;
	info->tcpi_snd_wnd = tp->snd_wnd;
	info->tcpi_fastopen_client_fail = tp->fastopen_client_fail;
	unlock_sock_fast(sk, slow);
}
EXPORT_SYMBOL_GPL(tcp_get_info);

static size_t tcp_opt_stats_get_size(void)
{
	return
		nla_total_size_64bit(sizeof(u64)) + /* TCP_NLA_BUSY */
		nla_total_size_64bit(sizeof(u64)) + /* TCP_NLA_RWND_LIMITED */
		nla_total_size_64bit(sizeof(u64)) + /* TCP_NLA_SNDBUF_LIMITED */
		nla_total_size_64bit(sizeof(u64)) + /* TCP_NLA_DATA_SEGS_OUT */
		nla_total_size_64bit(sizeof(u64)) + /* TCP_NLA_TOTAL_RETRANS */
		nla_total_size_64bit(sizeof(u64)) + /* TCP_NLA_PACING_RATE */
		nla_total_size_64bit(sizeof(u64)) + /* TCP_NLA_DELIVERY_RATE */
		nla_total_size(sizeof(u32)) + /* TCP_NLA_SND_CWND */
		nla_total_size(sizeof(u32)) + /* TCP_NLA_REORDERING */
		nla_total_size(sizeof(u32)) + /* TCP_NLA_MIN_RTT */
		nla_total_size(sizeof(u8)) + /* TCP_NLA_RECUR_RETRANS */
		nla_total_size(sizeof(u8)) + /* TCP_NLA_DELIVERY_RATE_APP_LMT */
		nla_total_size(sizeof(u32)) + /* TCP_NLA_SNDQ_SIZE */
		nla_total_size(sizeof(u8)) + /* TCP_NLA_CA_STATE */
		nla_total_size(sizeof(u32)) + /* TCP_NLA_SND_SSTHRESH */
		nla_total_size(sizeof(u32)) + /* TCP_NLA_DELIVERED */
		nla_total_size(sizeof(u32)) + /* TCP_NLA_DELIVERED_CE */
		nla_total_size_64bit(sizeof(u64)) + /* TCP_NLA_BYTES_SENT */
		nla_total_size_64bit(sizeof(u64)) + /* TCP_NLA_BYTES_RETRANS */
		nla_total_size(sizeof(u32)) + /* TCP_NLA_DSACK_DUPS */
		nla_total_size(sizeof(u32)) + /* TCP_NLA_REORD_SEEN */
		nla_total_size(sizeof(u32)) + /* TCP_NLA_SRTT */
		nla_total_size(sizeof(u16)) + /* TCP_NLA_TIMEOUT_REHASH */
		nla_total_size(sizeof(u32)) + /* TCP_NLA_BYTES_NOTSENT */
		nla_total_size_64bit(sizeof(u64)) + /* TCP_NLA_EDT */
		nla_total_size(sizeof(u8)) + /* TCP_NLA_TTL */
		0;
}

/* Returns TTL or hop limit of an incoming packet from skb. */
static u8 tcp_skb_ttl_or_hop_limit(const struct sk_buff *skb)
{
	if (skb->protocol == htons(ETH_P_IP))
		return ip_hdr(skb)->ttl;
	else if (skb->protocol == htons(ETH_P_IPV6))
		return ipv6_hdr(skb)->hop_limit;
	else
		return 0;
}

struct sk_buff *tcp_get_timestamping_opt_stats(const struct sock *sk,
					       const struct sk_buff *orig_skb,
					       const struct sk_buff *ack_skb)
{
	const struct tcp_sock *tp = tcp_sk(sk);
	struct sk_buff *stats;
	struct tcp_info info;
	unsigned long rate;
	u64 rate64;

	stats = alloc_skb(tcp_opt_stats_get_size(), GFP_ATOMIC);
	if (!stats)
		return NULL;

	tcp_get_info_chrono_stats(tp, &info);
	nla_put_u64_64bit(stats, TCP_NLA_BUSY,
			  info.tcpi_busy_time, TCP_NLA_PAD);
	nla_put_u64_64bit(stats, TCP_NLA_RWND_LIMITED,
			  info.tcpi_rwnd_limited, TCP_NLA_PAD);
	nla_put_u64_64bit(stats, TCP_NLA_SNDBUF_LIMITED,
			  info.tcpi_sndbuf_limited, TCP_NLA_PAD);
	nla_put_u64_64bit(stats, TCP_NLA_DATA_SEGS_OUT,
			  tp->data_segs_out, TCP_NLA_PAD);
	nla_put_u64_64bit(stats, TCP_NLA_TOTAL_RETRANS,
			  tp->total_retrans, TCP_NLA_PAD);

	rate = READ_ONCE(sk->sk_pacing_rate);
	rate64 = (rate != ~0UL) ? rate : ~0ULL;
	nla_put_u64_64bit(stats, TCP_NLA_PACING_RATE, rate64, TCP_NLA_PAD);

	rate64 = tcp_compute_delivery_rate(tp);
	nla_put_u64_64bit(stats, TCP_NLA_DELIVERY_RATE, rate64, TCP_NLA_PAD);

	nla_put_u32(stats, TCP_NLA_SND_CWND, tcp_snd_cwnd(tp));
	nla_put_u32(stats, TCP_NLA_REORDERING, tp->reordering);
	nla_put_u32(stats, TCP_NLA_MIN_RTT, tcp_min_rtt(tp));

	nla_put_u8(stats, TCP_NLA_RECUR_RETRANS, inet_csk(sk)->icsk_retransmits);
	nla_put_u8(stats, TCP_NLA_DELIVERY_RATE_APP_LMT, !!tp->rate_app_limited);
	nla_put_u32(stats, TCP_NLA_SND_SSTHRESH, tp->snd_ssthresh);
	nla_put_u32(stats, TCP_NLA_DELIVERED, tp->delivered);
	nla_put_u32(stats, TCP_NLA_DELIVERED_CE, tp->delivered_ce);

	nla_put_u32(stats, TCP_NLA_SNDQ_SIZE, tp->write_seq - tp->snd_una);
	nla_put_u8(stats, TCP_NLA_CA_STATE, inet_csk(sk)->icsk_ca_state);

	nla_put_u64_64bit(stats, TCP_NLA_BYTES_SENT, tp->bytes_sent,
			  TCP_NLA_PAD);
	nla_put_u64_64bit(stats, TCP_NLA_BYTES_RETRANS, tp->bytes_retrans,
			  TCP_NLA_PAD);
	nla_put_u32(stats, TCP_NLA_DSACK_DUPS, tp->dsack_dups);
	nla_put_u32(stats, TCP_NLA_REORD_SEEN, tp->reord_seen);
	nla_put_u32(stats, TCP_NLA_SRTT, tp->srtt_us >> 3);
	nla_put_u16(stats, TCP_NLA_TIMEOUT_REHASH, tp->timeout_rehash);
	nla_put_u32(stats, TCP_NLA_BYTES_NOTSENT,
		    max_t(int, 0, tp->write_seq - tp->snd_nxt));
	nla_put_u64_64bit(stats, TCP_NLA_EDT, orig_skb->skb_mstamp_ns,
			  TCP_NLA_PAD);
	if (ack_skb)
		nla_put_u8(stats, TCP_NLA_TTL,
			   tcp_skb_ttl_or_hop_limit(ack_skb));

	return stats;
}

static int do_tcp_getsockopt(struct sock *sk, int level,
		int optname, char __user *optval, int __user *optlen)
{
	struct inet_connection_sock *icsk = inet_csk(sk);
	struct tcp_sock *tp = tcp_sk(sk);
	struct net *net = sock_net(sk);
	int val, len;

	if (get_user(len, optlen))
		return -EFAULT;

	len = min_t(unsigned int, len, sizeof(int));

	if (len < 0)
		return -EINVAL;

	switch (optname) {
	case TCP_MAXSEG:
		val = tp->mss_cache;
		if (!val && ((1 << sk->sk_state) & (TCPF_CLOSE | TCPF_LISTEN)))
			val = tp->rx_opt.user_mss;
		if (tp->repair)
			val = tp->rx_opt.mss_clamp;
		break;
	case TCP_NODELAY:
		val = !!(tp->nonagle&TCP_NAGLE_OFF);
		break;
	case TCP_CORK:
		val = !!(tp->nonagle&TCP_NAGLE_CORK);
		break;
	case TCP_KEEPIDLE:
		val = keepalive_time_when(tp) / HZ;
		break;
	case TCP_KEEPINTVL:
		val = keepalive_intvl_when(tp) / HZ;
		break;
	case TCP_KEEPCNT:
		val = keepalive_probes(tp);
		break;
	case TCP_SYNCNT:
		val = icsk->icsk_syn_retries ? : net->ipv4.sysctl_tcp_syn_retries;
		break;
	case TCP_LINGER2:
		val = tp->linger2;
		if (val >= 0)
			val = (val ? : net->ipv4.sysctl_tcp_fin_timeout) / HZ;
		break;
	case TCP_DEFER_ACCEPT:
		val = retrans_to_secs(icsk->icsk_accept_queue.rskq_defer_accept,
				      TCP_TIMEOUT_INIT / HZ, TCP_RTO_MAX / HZ);
		break;
	case TCP_WINDOW_CLAMP:
		val = tp->window_clamp;
		break;
	case TCP_INFO: {
		struct tcp_info info;

		if (get_user(len, optlen))
			return -EFAULT;

		tcp_get_info(sk, &info);

		len = min_t(unsigned int, len, sizeof(info));
		if (put_user(len, optlen))
			return -EFAULT;
		if (copy_to_user(optval, &info, len))
			return -EFAULT;
		return 0;
	}
	case TCP_CC_INFO: {
		const struct tcp_congestion_ops *ca_ops;
		union tcp_cc_info info;
		size_t sz = 0;
		int attr;

		if (get_user(len, optlen))
			return -EFAULT;

		ca_ops = icsk->icsk_ca_ops;
		if (ca_ops && ca_ops->get_info)
			sz = ca_ops->get_info(sk, ~0U, &attr, &info);

		len = min_t(unsigned int, len, sz);
		if (put_user(len, optlen))
			return -EFAULT;
		if (copy_to_user(optval, &info, len))
			return -EFAULT;
		return 0;
	}
	case TCP_QUICKACK:
		val = !inet_csk_in_pingpong_mode(sk);
		break;

	case TCP_CONGESTION:
		if (get_user(len, optlen))
			return -EFAULT;
		len = min_t(unsigned int, len, TCP_CA_NAME_MAX);
		if (put_user(len, optlen))
			return -EFAULT;
		if (copy_to_user(optval, icsk->icsk_ca_ops->name, len))
			return -EFAULT;
		return 0;

	case TCP_ULP:
		if (get_user(len, optlen))
			return -EFAULT;
		len = min_t(unsigned int, len, TCP_ULP_NAME_MAX);
		if (!icsk->icsk_ulp_ops) {
			if (put_user(0, optlen))
				return -EFAULT;
			return 0;
		}
		if (put_user(len, optlen))
			return -EFAULT;
		if (copy_to_user(optval, icsk->icsk_ulp_ops->name, len))
			return -EFAULT;
		return 0;

	case TCP_FASTOPEN_KEY: {
		u64 key[TCP_FASTOPEN_KEY_BUF_LENGTH / sizeof(u64)];
		unsigned int key_len;

		if (get_user(len, optlen))
			return -EFAULT;

		key_len = tcp_fastopen_get_cipher(net, icsk, key) *
				TCP_FASTOPEN_KEY_LENGTH;
		len = min_t(unsigned int, len, key_len);
		if (put_user(len, optlen))
			return -EFAULT;
		if (copy_to_user(optval, key, len))
			return -EFAULT;
		return 0;
	}
	case TCP_THIN_LINEAR_TIMEOUTS:
		val = tp->thin_lto;
		break;

	case TCP_THIN_DUPACK:
		val = 0;
		break;

	case TCP_REPAIR:
		val = tp->repair;
		break;

	case TCP_REPAIR_QUEUE:
		if (tp->repair)
			val = tp->repair_queue;
		else
			return -EINVAL;
		break;

	case TCP_REPAIR_WINDOW: {
		struct tcp_repair_window opt;

		if (get_user(len, optlen))
			return -EFAULT;

		if (len != sizeof(opt))
			return -EINVAL;

		if (!tp->repair)
			return -EPERM;

		opt.snd_wl1	= tp->snd_wl1;
		opt.snd_wnd	= tp->snd_wnd;
		opt.max_window	= tp->max_window;
		opt.rcv_wnd	= tp->rcv_wnd;
		opt.rcv_wup	= tp->rcv_wup;

		if (copy_to_user(optval, &opt, len))
			return -EFAULT;
		return 0;
	}
	case TCP_QUEUE_SEQ:
		if (tp->repair_queue == TCP_SEND_QUEUE)
			val = tp->write_seq;
		else if (tp->repair_queue == TCP_RECV_QUEUE)
			val = tp->rcv_nxt;
		else
			return -EINVAL;
		break;

	case TCP_USER_TIMEOUT:
		val = icsk->icsk_user_timeout;
		break;

	case TCP_FASTOPEN:
		val = icsk->icsk_accept_queue.fastopenq.max_qlen;
		break;

	case TCP_FASTOPEN_CONNECT:
		val = tp->fastopen_connect;
		break;

	case TCP_FASTOPEN_NO_COOKIE:
		val = tp->fastopen_no_cookie;
		break;

	case TCP_TX_DELAY:
		val = tp->tcp_tx_delay;
		break;

	case TCP_TIMESTAMP:
		val = tcp_time_stamp_raw() + tp->tsoffset;
		break;
	case TCP_NOTSENT_LOWAT:
		val = tp->notsent_lowat;
		break;
	case TCP_INQ:
		val = tp->recvmsg_inq;
		break;
	case TCP_SAVE_SYN:
		val = tp->save_syn;
		break;
	case TCP_SAVED_SYN: {
		if (get_user(len, optlen))
			return -EFAULT;

		lock_sock(sk);
		if (tp->saved_syn) {
			if (len < tcp_saved_syn_len(tp->saved_syn)) {
				if (put_user(tcp_saved_syn_len(tp->saved_syn),
					     optlen)) {
					release_sock(sk);
					return -EFAULT;
				}
				release_sock(sk);
				return -EINVAL;
			}
			len = tcp_saved_syn_len(tp->saved_syn);
			if (put_user(len, optlen)) {
				release_sock(sk);
				return -EFAULT;
			}
			if (copy_to_user(optval, tp->saved_syn->data, len)) {
				release_sock(sk);
				return -EFAULT;
			}
			tcp_saved_syn_free(tp);
			release_sock(sk);
		} else {
			release_sock(sk);
			len = 0;
			if (put_user(len, optlen))
				return -EFAULT;
		}
		return 0;
	}
#ifdef CONFIG_MMU
	case TCP_ZEROCOPY_RECEIVE: {
		struct scm_timestamping_internal tss;
		struct tcp_zerocopy_receive zc = {};
		int err;

		if (get_user(len, optlen))
			return -EFAULT;
		if (len < 0 ||
		    len < offsetofend(struct tcp_zerocopy_receive, length))
			return -EINVAL;
		if (unlikely(len > sizeof(zc))) {
			err = check_zeroed_user(optval + sizeof(zc),
						len - sizeof(zc));
			if (err < 1)
				return err == 0 ? -EINVAL : err;
			len = sizeof(zc);
			if (put_user(len, optlen))
				return -EFAULT;
		}
		if (copy_from_user(&zc, optval, len))
			return -EFAULT;
		if (zc.reserved)
			return -EINVAL;
		if (zc.msg_flags &  ~(TCP_VALID_ZC_MSG_FLAGS))
			return -EINVAL;
		lock_sock(sk);
		err = tcp_zerocopy_receive(sk, &zc, &tss);
		err = BPF_CGROUP_RUN_PROG_GETSOCKOPT_KERN(sk, level, optname,
							  &zc, &len, err);
		release_sock(sk);
		if (len >= offsetofend(struct tcp_zerocopy_receive, msg_flags))
			goto zerocopy_rcv_cmsg;
		switch (len) {
		case offsetofend(struct tcp_zerocopy_receive, msg_flags):
			goto zerocopy_rcv_cmsg;
		case offsetofend(struct tcp_zerocopy_receive, msg_controllen):
		case offsetofend(struct tcp_zerocopy_receive, msg_control):
		case offsetofend(struct tcp_zerocopy_receive, flags):
		case offsetofend(struct tcp_zerocopy_receive, copybuf_len):
		case offsetofend(struct tcp_zerocopy_receive, copybuf_address):
		case offsetofend(struct tcp_zerocopy_receive, err):
			goto zerocopy_rcv_sk_err;
		case offsetofend(struct tcp_zerocopy_receive, inq):
			goto zerocopy_rcv_inq;
		case offsetofend(struct tcp_zerocopy_receive, length):
		default:
			goto zerocopy_rcv_out;
		}
zerocopy_rcv_cmsg:
		if (zc.msg_flags & TCP_CMSG_TS)
			tcp_zc_finalize_rx_tstamp(sk, &zc, &tss);
		else
			zc.msg_flags = 0;
zerocopy_rcv_sk_err:
		if (!err)
			zc.err = sock_error(sk);
zerocopy_rcv_inq:
		zc.inq = tcp_inq_hint(sk);
zerocopy_rcv_out:
		if (!err && copy_to_user(optval, &zc, len))
			err = -EFAULT;
		return err;
	}
#endif
	default:
		return -ENOPROTOOPT;
	}

	if (put_user(len, optlen))
		return -EFAULT;
	if (copy_to_user(optval, &val, len))
		return -EFAULT;
	return 0;
}

bool tcp_bpf_bypass_getsockopt(int level, int optname)
{
	/* TCP do_tcp_getsockopt has optimized getsockopt implementation
	 * to avoid extra socket lock for TCP_ZEROCOPY_RECEIVE.
	 */
	if (level == SOL_TCP && optname == TCP_ZEROCOPY_RECEIVE)
		return true;

	return false;
}
EXPORT_SYMBOL(tcp_bpf_bypass_getsockopt);

int tcp_getsockopt(struct sock *sk, int level, int optname, char __user *optval,
		   int __user *optlen)
{
	struct inet_connection_sock *icsk = inet_csk(sk);

	if (level != SOL_TCP)
		return icsk->icsk_af_ops->getsockopt(sk, level, optname,
						     optval, optlen);
	return do_tcp_getsockopt(sk, level, optname, optval, optlen);
}
EXPORT_SYMBOL(tcp_getsockopt);

#ifdef CONFIG_TCP_MD5SIG
static DEFINE_PER_CPU(struct tcp_md5sig_pool, tcp_md5sig_pool);
static DEFINE_MUTEX(tcp_md5sig_mutex);
static bool tcp_md5sig_pool_populated = false;

static void __tcp_alloc_md5sig_pool(void)
{
	struct crypto_ahash *hash;
	int cpu;

	hash = crypto_alloc_ahash("md5", 0, CRYPTO_ALG_ASYNC);
	if (IS_ERR(hash))
		return;

	for_each_possible_cpu(cpu) {
		void *scratch = per_cpu(tcp_md5sig_pool, cpu).scratch;
		struct ahash_request *req;

		if (!scratch) {
			scratch = kmalloc_node(sizeof(union tcp_md5sum_block) +
					       sizeof(struct tcphdr),
					       GFP_KERNEL,
					       cpu_to_node(cpu));
			if (!scratch)
				return;
			per_cpu(tcp_md5sig_pool, cpu).scratch = scratch;
		}
		if (per_cpu(tcp_md5sig_pool, cpu).md5_req)
			continue;

		req = ahash_request_alloc(hash, GFP_KERNEL);
		if (!req)
			return;

		ahash_request_set_callback(req, 0, NULL, NULL);

		per_cpu(tcp_md5sig_pool, cpu).md5_req = req;
	}
	/* before setting tcp_md5sig_pool_populated, we must commit all writes
	 * to memory. See smp_rmb() in tcp_get_md5sig_pool()
	 */
	smp_wmb();
	tcp_md5sig_pool_populated = true;
}

bool tcp_alloc_md5sig_pool(void)
{
	if (unlikely(!tcp_md5sig_pool_populated)) {
		mutex_lock(&tcp_md5sig_mutex);

		if (!tcp_md5sig_pool_populated) {
			__tcp_alloc_md5sig_pool();
			if (tcp_md5sig_pool_populated)
				static_branch_inc(&tcp_md5_needed);
		}

		mutex_unlock(&tcp_md5sig_mutex);
	}
	return tcp_md5sig_pool_populated;
}
EXPORT_SYMBOL(tcp_alloc_md5sig_pool);


/**
 *	tcp_get_md5sig_pool - get md5sig_pool for this user
 *
 *	We use percpu structure, so if we succeed, we exit with preemption
 *	and BH disabled, to make sure another thread or softirq handling
 *	wont try to get same context.
 */
struct tcp_md5sig_pool *tcp_get_md5sig_pool(void)
{
	local_bh_disable();

	if (tcp_md5sig_pool_populated) {
		/* coupled with smp_wmb() in __tcp_alloc_md5sig_pool() */
		smp_rmb();
		return this_cpu_ptr(&tcp_md5sig_pool);
	}
	local_bh_enable();
	return NULL;
}
EXPORT_SYMBOL(tcp_get_md5sig_pool);

int tcp_md5_hash_skb_data(struct tcp_md5sig_pool *hp,
			  const struct sk_buff *skb, unsigned int header_len)
{
	struct scatterlist sg;
	const struct tcphdr *tp = tcp_hdr(skb);
	struct ahash_request *req = hp->md5_req;
	unsigned int i;
	const unsigned int head_data_len = skb_headlen(skb) > header_len ?
					   skb_headlen(skb) - header_len : 0;
	const struct skb_shared_info *shi = skb_shinfo(skb);
	struct sk_buff *frag_iter;

	sg_init_table(&sg, 1);

	sg_set_buf(&sg, ((u8 *) tp) + header_len, head_data_len);
	ahash_request_set_crypt(req, &sg, NULL, head_data_len);
	if (crypto_ahash_update(req))
		return 1;

	for (i = 0; i < shi->nr_frags; ++i) {
		const skb_frag_t *f = &shi->frags[i];
		unsigned int offset = skb_frag_off(f);
		struct page *page = skb_frag_page(f) + (offset >> PAGE_SHIFT);

		sg_set_page(&sg, page, skb_frag_size(f),
			    offset_in_page(offset));
		ahash_request_set_crypt(req, &sg, NULL, skb_frag_size(f));
		if (crypto_ahash_update(req))
			return 1;
	}

	skb_walk_frags(skb, frag_iter)
		if (tcp_md5_hash_skb_data(hp, frag_iter, 0))
			return 1;

	return 0;
}
EXPORT_SYMBOL(tcp_md5_hash_skb_data);

int tcp_md5_hash_key(struct tcp_md5sig_pool *hp, const struct tcp_md5sig_key *key)
{
	u8 keylen = READ_ONCE(key->keylen); /* paired with WRITE_ONCE() in tcp_md5_do_add */
	struct scatterlist sg;

	sg_init_one(&sg, key->key, keylen);
	ahash_request_set_crypt(hp->md5_req, &sg, NULL, keylen);

	/* We use data_race() because tcp_md5_do_add() might change key->key under us */
	return data_race(crypto_ahash_update(hp->md5_req));
}
EXPORT_SYMBOL(tcp_md5_hash_key);

/* Called with rcu_read_lock() */
enum skb_drop_reason
tcp_inbound_md5_hash(const struct sock *sk, const struct sk_buff *skb,
		     const void *saddr, const void *daddr,
		     int family, int dif, int sdif)
{
	/*
	 * This gets called for each TCP segment that arrives
	 * so we want to be efficient.
	 * We have 3 drop cases:
	 * o No MD5 hash and one expected.
	 * o MD5 hash and we're not expecting one.
	 * o MD5 hash and its wrong.
	 */
	const __u8 *hash_location = NULL;
	struct tcp_md5sig_key *hash_expected;
	const struct tcphdr *th = tcp_hdr(skb);
	struct tcp_sock *tp = tcp_sk(sk);
	int genhash, l3index;
	u8 newhash[16];

	/* sdif set, means packet ingressed via a device
	 * in an L3 domain and dif is set to the l3mdev
	 */
	l3index = sdif ? dif : 0;

	hash_expected = tcp_md5_do_lookup(sk, l3index, saddr, family);
	hash_location = tcp_parse_md5sig_option(th);

	/* We've parsed the options - do we have a hash? */
	if (!hash_expected && !hash_location)
		return SKB_NOT_DROPPED_YET;

	if (hash_expected && !hash_location) {
		NET_INC_STATS(sock_net(sk), LINUX_MIB_TCPMD5NOTFOUND);
		return SKB_DROP_REASON_TCP_MD5NOTFOUND;
	}

	if (!hash_expected && hash_location) {
		NET_INC_STATS(sock_net(sk), LINUX_MIB_TCPMD5UNEXPECTED);
		return SKB_DROP_REASON_TCP_MD5UNEXPECTED;
	}

	/* check the signature */
	genhash = tp->af_specific->calc_md5_hash(newhash, hash_expected,
						 NULL, skb);

	if (genhash || memcmp(hash_location, newhash, 16) != 0) {
		NET_INC_STATS(sock_net(sk), LINUX_MIB_TCPMD5FAILURE);
		if (family == AF_INET) {
			net_info_ratelimited("MD5 Hash failed for (%pI4, %d)->(%pI4, %d)%s L3 index %d\n",
					saddr, ntohs(th->source),
					daddr, ntohs(th->dest),
					genhash ? " tcp_v4_calc_md5_hash failed"
					: "", l3index);
		} else {
			net_info_ratelimited("MD5 Hash %s for [%pI6c]:%u->[%pI6c]:%u L3 index %d\n",
					genhash ? "failed" : "mismatch",
					saddr, ntohs(th->source),
					daddr, ntohs(th->dest), l3index);
		}
		return SKB_DROP_REASON_TCP_MD5FAILURE;
	}
	return SKB_NOT_DROPPED_YET;
}
EXPORT_SYMBOL(tcp_inbound_md5_hash);

#endif

void tcp_done(struct sock *sk)
{
	struct request_sock *req;

	/* We might be called with a new socket, after
	 * inet_csk_prepare_forced_close() has been called
	 * so we can not use lockdep_sock_is_held(sk)
	 */
	req = rcu_dereference_protected(tcp_sk(sk)->fastopen_rsk, 1);

	if (sk->sk_state == TCP_SYN_SENT || sk->sk_state == TCP_SYN_RECV)
		TCP_INC_STATS(sock_net(sk), TCP_MIB_ATTEMPTFAILS);

	tcp_set_state(sk, TCP_CLOSE);
	tcp_clear_xmit_timers(sk);
	if (req)
		reqsk_fastopen_remove(sk, req, false);

	sk->sk_shutdown = SHUTDOWN_MASK;

	if (!sock_flag(sk, SOCK_DEAD))
		sk->sk_state_change(sk);
	else
		inet_csk_destroy_sock(sk);
}
EXPORT_SYMBOL_GPL(tcp_done);

int tcp_abort(struct sock *sk, int err)
{
	int state = inet_sk_state_load(sk);

	if (state == TCP_NEW_SYN_RECV) {
		struct request_sock *req = inet_reqsk(sk);

		local_bh_disable();
		inet_csk_reqsk_queue_drop(req->rsk_listener, req);
		local_bh_enable();
		return 0;
	}
	if (state == TCP_TIME_WAIT) {
		struct inet_timewait_sock *tw = inet_twsk(sk);

		refcount_inc(&tw->tw_refcnt);
		local_bh_disable();
		inet_twsk_deschedule_put(tw);
		local_bh_enable();
		return 0;
	}

	/* Don't race with userspace socket closes such as tcp_close. */
	lock_sock(sk);

	if (sk->sk_state == TCP_LISTEN) {
		tcp_set_state(sk, TCP_CLOSE);
		inet_csk_listen_stop(sk);
	}

	/* Don't race with BH socket closes such as inet_csk_listen_stop. */
	local_bh_disable();
	bh_lock_sock(sk);

	if (!sock_flag(sk, SOCK_DEAD)) {
		sk->sk_err = err;
		/* This barrier is coupled with smp_rmb() in tcp_poll() */
		smp_wmb();
		sk_error_report(sk);
		if (tcp_need_reset(sk->sk_state))
			tcp_send_active_reset(sk, GFP_ATOMIC);
		tcp_done(sk);
	}

	bh_unlock_sock(sk);
	local_bh_enable();
	tcp_write_queue_purge(sk);
	release_sock(sk);
	return 0;
}
EXPORT_SYMBOL_GPL(tcp_abort);

extern struct tcp_congestion_ops tcp_reno;

static __initdata unsigned long thash_entries;
static int __init set_thash_entries(char *str)
{
	ssize_t ret;

	if (!str)
		return 0;

	ret = kstrtoul(str, 0, &thash_entries);
	if (ret)
		return 0;

	return 1;
}
__setup("thash_entries=", set_thash_entries);

static void __init tcp_init_mem(void)
{
	unsigned long limit = nr_free_buffer_pages() / 16;

	limit = max(limit, 128UL);
	sysctl_tcp_mem[0] = limit / 4 * 3;		/* 4.68 % */
	sysctl_tcp_mem[1] = limit;			/* 6.25 % */
	sysctl_tcp_mem[2] = sysctl_tcp_mem[0] * 2;	/* 9.37 % */
}

void __init tcp_init(void)
{
	int max_rshare, max_wshare, cnt;
	unsigned long limit;
	unsigned int i;

	BUILD_BUG_ON(TCP_MIN_SND_MSS <= MAX_TCP_OPTION_SPACE);
	BUILD_BUG_ON(sizeof(struct tcp_skb_cb) >
		     sizeof_field(struct sk_buff, cb));

	percpu_counter_init(&tcp_sockets_allocated, 0, GFP_KERNEL);

	timer_setup(&tcp_orphan_timer, tcp_orphan_update, TIMER_DEFERRABLE);
	mod_timer(&tcp_orphan_timer, jiffies + TCP_ORPHAN_TIMER_PERIOD);

	inet_hashinfo2_init(&tcp_hashinfo, "tcp_listen_portaddr_hash",
			    thash_entries, 21,  /* one slot per 2 MB*/
			    0, 64 * 1024);
	tcp_hashinfo.bind_bucket_cachep =
		kmem_cache_create("tcp_bind_bucket",
				  sizeof(struct inet_bind_bucket), 0,
				  SLAB_HWCACHE_ALIGN | SLAB_PANIC |
				  SLAB_ACCOUNT,
				  NULL);

	/* Size and allocate the main established and bind bucket
	 * hash tables.
	 *
	 * The methodology is similar to that of the buffer cache.
	 */
	tcp_hashinfo.ehash =
		alloc_large_system_hash("TCP established",
					sizeof(struct inet_ehash_bucket),
					thash_entries,
					17, /* one slot per 128 KB of memory */
					0,
					NULL,
					&tcp_hashinfo.ehash_mask,
					0,
					thash_entries ? 0 : 512 * 1024);
	for (i = 0; i <= tcp_hashinfo.ehash_mask; i++)
		INIT_HLIST_NULLS_HEAD(&tcp_hashinfo.ehash[i].chain, i);

	if (inet_ehash_locks_alloc(&tcp_hashinfo))
		panic("TCP: failed to alloc ehash_locks");
	tcp_hashinfo.bhash =
		alloc_large_system_hash("TCP bind",
					sizeof(struct inet_bind_hashbucket),
					tcp_hashinfo.ehash_mask + 1,
					17, /* one slot per 128 KB of memory */
					0,
					&tcp_hashinfo.bhash_size,
					NULL,
					0,
					64 * 1024);
	tcp_hashinfo.bhash_size = 1U << tcp_hashinfo.bhash_size;
	for (i = 0; i < tcp_hashinfo.bhash_size; i++) {
		spin_lock_init(&tcp_hashinfo.bhash[i].lock);
		INIT_HLIST_HEAD(&tcp_hashinfo.bhash[i].chain);
	}


	cnt = tcp_hashinfo.ehash_mask + 1;
	sysctl_tcp_max_orphans = cnt / 2;

	tcp_init_mem();
	/* Set per-socket limits to no more than 1/128 the pressure threshold */
	limit = nr_free_buffer_pages() << (PAGE_SHIFT - 7);
	max_wshare = min(4UL*1024*1024, limit);
	max_rshare = min(6UL*1024*1024, limit);

	init_net.ipv4.sysctl_tcp_wmem[0] = PAGE_SIZE;
	init_net.ipv4.sysctl_tcp_wmem[1] = 16*1024;
	init_net.ipv4.sysctl_tcp_wmem[2] = max(64*1024, max_wshare);

	init_net.ipv4.sysctl_tcp_rmem[0] = PAGE_SIZE;
	init_net.ipv4.sysctl_tcp_rmem[1] = 131072;
	init_net.ipv4.sysctl_tcp_rmem[2] = max(131072, max_rshare);

	pr_info("Hash tables configured (established %u bind %u)\n",
		tcp_hashinfo.ehash_mask + 1, tcp_hashinfo.bhash_size);

	tcp_v4_init();
	tcp_metrics_init();
	BUG_ON(tcp_register_congestion_control(&tcp_reno) != 0);
	tcp_tasklet_init();
	mptcp_init();
}<|MERGE_RESOLUTION|>--- conflicted
+++ resolved
@@ -1362,21 +1362,14 @@
 
 			copy = min_t(int, copy, pfrag->size - pfrag->offset);
 
-<<<<<<< HEAD
-			if (tcp_downgrade_zcopy_pure(sk, skb))
-				goto wait_for_space;
-
-			copy = tcp_wmem_schedule(sk, copy);
-			if (!copy)
-=======
 			if (unlikely(skb_zcopy_pure(skb) || skb_zcopy_managed(skb))) {
 				if (tcp_downgrade_zcopy_pure(sk, skb))
 					goto wait_for_space;
 				skb_zcopy_downgrade_managed(skb);
 			}
 
-			if (!sk_wmem_schedule(sk, copy))
->>>>>>> eb315a7d
+			copy = tcp_wmem_schedule(sk, copy);
+			if (!copy)
 				goto wait_for_space;
 
 			err = skb_copy_to_page_nocache(sk, &msg->msg_iter, skb,
